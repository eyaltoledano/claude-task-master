# Dependency directories
node_modules/
jspm_packages/

# Environment variables
.env
.env.local
.env.development.local
.env.test.local
.env.production.local

# Cursor configuration -- might have ENV variables. Included by default
# .cursor/mcp.json

# Logs
logs
*.log
npm-debug.log*
yarn-debug.log*
yarn-error.log*
lerna-debug.log*

# Coverage directory used by tools like istanbul
coverage/
*.lcov

# Jest cache
.jest/

# Test temporary files and directories
tests/temp/
tests/e2e/_runs/
tests/e2e/log/
tests/**/*.log
tests/**/coverage/

# Test database files (if any)
tests/**/*.db
tests/**/*.sqlite
tests/**/*.sqlite3

# Optional npm cache directory
.npm

# Optional eslint cache
.eslintcache

# Optional REPL history
.node_repl_history

# Output of 'npm pack'
*.tgz

# Yarn Integrity file
.yarn-integrity

# dotenv environment variables file
.env.test

# parcel-bundler cache
.cache

# Next.js build output
.next

# Nuxt.js build / generate output
.nuxt
dist

# Mac files
.DS_Store

# Debug files
*.debug
init-debug.log
dev-debug.log

# NPMRC
.npmrc

# Added by Task Master AI
# Editor directories and files
.idea
.vscode
*.suo
*.ntvs*
*.njsproj
*.sln
*.sw?

<<<<<<< HEAD
# OS specific

# Task files
tasks.json
tasks/ 
.taskmaster/
=======
# VS Code extension test files
.vscode-test/
apps/extension/.vscode-test/

# apps/extension
apps/extension/vsix-build/
>>>>>>> ed0d4e66
<|MERGE_RESOLUTION|>--- conflicted
+++ resolved
@@ -88,18 +88,9 @@
 *.sln
 *.sw?
 
-<<<<<<< HEAD
-# OS specific
-
-# Task files
-tasks.json
-tasks/ 
-.taskmaster/
-=======
 # VS Code extension test files
 .vscode-test/
 apps/extension/.vscode-test/
 
 # apps/extension
-apps/extension/vsix-build/
->>>>>>> ed0d4e66
+apps/extension/vsix-build/