{
	"name": "task-master-ai",
	"version": "0.19.0",
	"description": "A task management system for ambitious AI-driven development that doesn't overwhelm and confuse Cursor.",
	"main": "index.js",
	"type": "module",
	"bin": {
		"task-master": "bin/task-master.js",
		"task-master-mcp": "mcp-server/server.js",
		"task-master-ai": "mcp-server/server.js"
	},
	"scripts": {
		"test": "node --experimental-vm-modules node_modules/.bin/jest",
		"test:fails": "node --experimental-vm-modules node_modules/.bin/jest --onlyFailures",
		"test:watch": "node --experimental-vm-modules node_modules/.bin/jest --watch",
		"test:coverage": "node --experimental-vm-modules node_modules/.bin/jest --coverage",
		"test:e2e": "./tests/e2e/run_e2e.sh",
		"test:e2e-report": "./tests/e2e/run_e2e.sh --analyze-log",
		"prepare": "chmod +x bin/task-master.js mcp-server/server.js",
		"changeset": "changeset",
		"release": "changeset publish",
		"inspector": "npx @modelcontextprotocol/inspector node mcp-server/server.js",
		"mcp-server": "node mcp-server/server.js",
		"format-check": "biome format .",
		"format": "biome format . --write"
	},
	"keywords": [
		"claude",
		"task",
		"management",
		"ai",
		"development",
		"cursor",
		"anthropic",
		"llm",
		"mcp",
		"context"
	],
	"author": "Eyal Toledano",
	"license": "MIT WITH Commons-Clause",
	"dependencies": {
		"@ai-sdk/amazon-bedrock": "^2.2.9",
		"@ai-sdk/anthropic": "^1.2.10",
		"@ai-sdk/azure": "^1.3.17",
		"@ai-sdk/google": "^1.2.13",
		"@ai-sdk/google-vertex": "^2.2.23",
		"@ai-sdk/groq": "^1.2.9",
		"@ai-sdk/mistral": "^1.2.7",
		"@ai-sdk/openai": "^1.3.20",
		"@ai-sdk/perplexity": "^1.1.7",
		"@ai-sdk/xai": "^1.2.15",
		"@anthropic-ai/sdk": "^0.39.0",
		"@aws-sdk/credential-providers": "^3.817.0",
		"@inquirer/search": "^3.0.15",
		"@openrouter/ai-sdk-provider": "^0.4.5",
		"ai": "^4.3.10",
		"ajv": "^8.17.1",
		"ajv-formats": "^3.0.1",
		"boxen": "^8.0.1",
		"chalk": "^5.4.1",
		"cli-highlight": "^2.1.11",
		"cli-table3": "^0.6.5",
		"commander": "^11.1.0",
		"cors": "^2.8.5",
		"dotenv": "^16.3.1",
		"express": "^4.21.2",
		"fastmcp": "^2.2.2",
		"figlet": "^1.8.0",
		"fuse.js": "^7.1.0",
		"gpt-tokens": "^1.3.14",
		"gradient-string": "^3.0.0",
		"helmet": "^8.1.0",
		"inquirer": "^12.5.0",
		"jsonc-parser": "^3.3.1",
		"jsonwebtoken": "^9.0.2",
		"lru-cache": "^10.2.0",
		"ollama-ai-provider": "^1.2.0",
		"openai": "^4.89.0",
		"ora": "^8.2.0",
		"uuid": "^11.1.0",
		"zod": "^3.23.8"
	},
	"optionalDependencies": {
		"@anthropic-ai/claude-code": "^1.0.25",
<<<<<<< HEAD
		"ai-sdk-provider-gemini-cli": "^0.0.3",
		"@biomejs/cli-linux-x64": "^1.9.4",
		"@biomejs/cli-win32-x64": "^1.9.4",
		"@biomejs/cli-darwin-x64": "^1.9.4",
		"@biomejs/cli-linux-arm64": "^1.9.4",
		"@biomejs/cli-win32-arm64": "^1.9.4",
		"@biomejs/cli-darwin-arm64": "^1.9.4",
		"@biomejs/cli-linux-x64-musl": "^1.9.4",
		"@biomejs/cli-linux-arm64-musl": "^1.9.4"
=======
		"ai-sdk-provider-gemini-cli": "^0.0.4"
>>>>>>> de28026b
	},
	"engines": {
		"node": ">=18.0.0"
	},
	"repository": {
		"type": "git",
		"url": "git+https://github.com/eyaltoledano/claude-task-master.git"
	},
	"homepage": "https://github.com/eyaltoledano/claude-task-master#readme",
	"bugs": {
		"url": "https://github.com/eyaltoledano/claude-task-master/issues"
	},
	"files": [
		"scripts/**",
		"assets/**",
		".cursor/**",
		"README-task-master.md",
		"index.js",
		"bin/**",
		"mcp-server/**",
		"src/**"
	],
	"overrides": {
		"node-fetch": "^2.6.12",
		"whatwg-url": "^11.0.0"
	},
	"devDependencies": {
		"@biomejs/biome": "^1.9.4",
		"@changesets/changelog-github": "^0.5.1",
		"@changesets/cli": "^2.28.1",
		"@types/jest": "^29.5.14",
		"execa": "^8.0.1",
		"ink": "^5.0.1",
		"jest": "^29.7.0",
		"jest-environment-node": "^29.7.0",
		"mock-fs": "^5.5.0",
		"prettier": "^3.5.3",
		"react": "^18.3.1",
		"supertest": "^7.1.0",
		"tsx": "^4.16.2"
	}
}<|MERGE_RESOLUTION|>--- conflicted
+++ resolved
@@ -82,19 +82,8 @@
 	},
 	"optionalDependencies": {
 		"@anthropic-ai/claude-code": "^1.0.25",
-<<<<<<< HEAD
-		"ai-sdk-provider-gemini-cli": "^0.0.3",
-		"@biomejs/cli-linux-x64": "^1.9.4",
-		"@biomejs/cli-win32-x64": "^1.9.4",
-		"@biomejs/cli-darwin-x64": "^1.9.4",
-		"@biomejs/cli-linux-arm64": "^1.9.4",
-		"@biomejs/cli-win32-arm64": "^1.9.4",
-		"@biomejs/cli-darwin-arm64": "^1.9.4",
-		"@biomejs/cli-linux-x64-musl": "^1.9.4",
-		"@biomejs/cli-linux-arm64-musl": "^1.9.4"
-=======
-		"ai-sdk-provider-gemini-cli": "^0.0.4"
->>>>>>> de28026b
+		"ai-sdk-provider-gemini-cli": "^0.0.4",
+		"@biomejs/cli-linux-x64": "^1.9.4"
 	},
 	"engines": {
 		"node": ">=18.0.0"
