--- conflicted
+++ resolved
@@ -49,11 +49,8 @@
 		"@ai-sdk/perplexity": "^1.1.7",
 		"@ai-sdk/xai": "^1.2.15",
 		"@anthropic-ai/sdk": "^0.39.0",
-<<<<<<< HEAD
 		"@burncloud/ai-sdk-provider": "^1.0.3",
-=======
 		"@aws-sdk/credential-providers": "^3.817.0",
->>>>>>> 669b744c
 		"@openrouter/ai-sdk-provider": "^0.4.5",
 		"ai": "^4.3.10",
 		"boxen": "^8.0.1",
