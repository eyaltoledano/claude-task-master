--- conflicted
+++ resolved
@@ -1,124 +1,16 @@
 {
-<<<<<<< HEAD
-	"name": "task-master-ai",
-	"version": "0.10.1",
-	"description": "A task management system for ambitious AI-driven development that doesn't overwhelm and confuse Cursor.",
-	"main": "index.js",
-	"type": "module",
-	"bin": {
-		"task-master": "bin/task-master.js",
-		"task-master-init": "bin/task-master-init.js",
-		"task-master-mcp": "mcp-server/server.js",
-		"task-master-mcp-server": "mcp-server/server.js"
-	},
-	"scripts": {
-		"test": "node --experimental-vm-modules node_modules/.bin/jest",
-		"test:fails": "node --experimental-vm-modules node_modules/.bin/jest --onlyFailures",
-		"test:watch": "node --experimental-vm-modules node_modules/.bin/jest --watch",
-		"test:coverage": "node --experimental-vm-modules node_modules/.bin/jest --coverage",
-		"prepare-package": "node scripts/prepare-package.js",
-		"prepublishOnly": "npm run prepare-package",
-		"prepare": "chmod +x bin/task-master.js bin/task-master-init.js mcp-server/server.js",
-		"changeset": "changeset",
-		"release": "changeset publish",
-		"inspector": "CLIENT_PORT=8888 SERVER_PORT=9000 npx @modelcontextprotocol/inspector node mcp-server/server.js",
-		"mcp-server": "node mcp-server/server.js",
-		"format-check": "prettier --check .",
-		"format": "prettier --write ."
-	},
-	"keywords": [
-		"claude",
-		"task",
-		"management",
-		"ai",
-		"development",
-		"cursor",
-		"anthropic",
-		"llm",
-		"mcp",
-		"context"
-	],
-	"author": "Eyal Toledano",
-	"license": "MIT WITH Commons-Clause",
-	"dependencies": {
-		"@anthropic-ai/sdk": "^0.39.0",
-		"boxen": "^8.0.1",
-		"chalk": "^4.1.2",
-		"cli-table3": "^0.6.5",
-		"commander": "^11.1.0",
-		"cors": "^2.8.5",
-		"dotenv": "^16.3.1",
-		"express": "^4.21.2",
-		"fastmcp": "^1.20.5",
-		"figlet": "^1.8.0",
-		"fuse.js": "^7.0.0",
-		"gradient-string": "^3.0.0",
-		"helmet": "^8.1.0",
-		"inquirer": "^12.5.0",
-		"jsonwebtoken": "^9.0.2",
-		"lru-cache": "^10.2.0",
-		"openai": "^4.89.0",
-		"ora": "^8.2.0",
-		"uuid": "^11.1.0"
-	},
-	"engines": {
-		"node": ">=14.0.0"
-	},
-	"repository": {
-		"type": "git",
-		"url": "git+https://github.com/eyaltoledano/claude-task-master.git"
-	},
-	"homepage": "https://github.com/eyaltoledano/claude-task-master#readme",
-	"bugs": {
-		"url": "https://github.com/eyaltoledano/claude-task-master/issues"
-	},
-	"files": [
-		"scripts/init.js",
-		"scripts/dev.js",
-		"scripts/modules/**",
-		"assets/**",
-		".cursor/**",
-		"README-task-master.md",
-		"index.js",
-		"bin/**",
-		"mcp-server/**"
-	],
-	"overrides": {
-		"node-fetch": "^3.3.2",
-		"whatwg-url": "^11.0.0"
-	},
-	"devDependencies": {
-		"@changesets/changelog-github": "^0.5.1",
-		"@changesets/cli": "^2.28.1",
-		"@types/jest": "^29.5.14",
-		"jest": "^29.7.0",
-		"jest-environment-node": "^29.7.0",
-		"mock-fs": "^5.5.0",
-		"prettier": "^3.5.3",
-		"supertest": "^7.1.0"
-	}
-=======
   "name": "task-master-ai",
-  "version": "0.10.1",
+  "version": "0.9.14",
   "description": "A task management system for ambitious AI-driven development that doesn't overwhelm and confuse Cursor.",
   "main": "index.js",
   "type": "module",
   "bin": {
-    "task-master": "bin/task-master.js",
-    "task-master-init": "bin/task-master-init.js",
-    "task-master-mcp-server": "mcp-server/server.js"
+    "task-master-init": "scripts/init.js"
   },
   "scripts": {
-    "test": "node --experimental-vm-modules node_modules/.bin/jest",
-    "test:fails": "node --experimental-vm-modules node_modules/.bin/jest --onlyFailures",
-    "test:watch": "node --experimental-vm-modules node_modules/.bin/jest --watch",
-    "test:coverage": "node --experimental-vm-modules node_modules/.bin/jest --coverage",
+    "test": "echo \"Error: no test specified\" && exit 1",
     "prepare-package": "node scripts/prepare-package.js",
-    "prepublishOnly": "npm run prepare-package",
-    "prepare": "chmod +x bin/task-master.js bin/task-master-init.js",
-    "changeset": "changeset",
-    "release": "changeset publish",
-    "inspector": "CLIENT_PORT=8888 SERVER_PORT=9000 npx @modelcontextprotocol/inspector node mcp-server/server.js"
+    "prepublishOnly": "npm run prepare-package"
   },
   "keywords": [
     "claude",
@@ -128,29 +20,20 @@
     "development",
     "cursor",
     "anthropic",
-    "llm",
-    "mcp",
-    "context"
+    "llm"
   ],
   "author": "Eyal Toledano",
-  "license": "MIT WITH Commons-Clause",
+  "license": "MIT",
   "dependencies": {
     "@anthropic-ai/sdk": "^0.39.0",
     "boxen": "^8.0.1",
     "chalk": "^4.1.2",
     "cli-table3": "^0.6.5",
     "commander": "^11.1.0",
-    "cors": "^2.8.5",
     "dotenv": "^16.3.1",
-    "express": "^4.21.2",
-    "fastmcp": "^1.20.5",
     "figlet": "^1.8.0",
-    "fuse.js": "^7.0.0",
     "gradient-string": "^3.0.0",
-    "helmet": "^8.1.0",
-    "jsonwebtoken": "^9.0.2",
-    "lru-cache": "^10.2.0",
-    "openai": "^4.89.0",
+    "openai": "^4.86.1",
     "ora": "^8.2.0"
   },
   "engines": {
@@ -167,26 +50,13 @@
   "files": [
     "scripts/init.js",
     "scripts/dev.js",
-    "scripts/modules/**",
     "assets/**",
     ".cursor/**",
     "README-task-master.md",
-    "index.js",
-    "bin/**",
-    "mcp-server/**"
+    "index.js"
   ],
   "overrides": {
     "node-fetch": "^3.3.2",
     "whatwg-url": "^11.0.0"
-  },
-  "devDependencies": {
-    "@changesets/changelog-github": "^0.5.1",
-    "@changesets/cli": "^2.28.1",
-    "@types/jest": "^29.5.14",
-    "jest": "^29.7.0",
-    "jest-environment-node": "^29.7.0",
-    "mock-fs": "^5.5.0",
-    "supertest": "^7.1.0"
   }
->>>>>>> 61183f65
 }