--- conflicted
+++ resolved
@@ -1,13 +1,7 @@
 {
-<<<<<<< HEAD
 	"name": "task-master-ai-notion",
-	"version": "0.20.3",
+	"version": "0.21.0",
 	"description": "Sync your local Task Master tasks to Notion, enabling powerful Kanban, timeline, and calendar views. Fork of claude-task-master with Notion integration.",
-=======
-	"name": "task-master-ai",
-	"version": "0.21.0",
-	"description": "A task management system for ambitious AI-driven development that doesn't overwhelm and confuse Cursor.",
->>>>>>> d31ef7a3
 	"main": "index.js",
 	"type": "module",
 	"bin": {
