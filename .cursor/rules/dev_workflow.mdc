---
<<<<<<< HEAD
description: 
globs: 
alwaysApply: true
---
---
description: Guide for using meta-development script (scripts/dev.js) to manage task-driven development workflows
=======
description: Guide for using Task Master to manage task-driven development workflows
>>>>>>> 48a8d952
globs: **/*
alwaysApply: true
---

# Task Master Development Workflow

This guide outlines the typical process for using Task Master to manage software development projects.

## Primary Interaction: MCP Server vs. CLI

Task Master offers two primary ways to interact:

1.  **MCP Server (Recommended for Integrated Tools)**:
    - For AI agents and integrated development environments (like Cursor), interacting via the **MCP server is the preferred method**.
    - The MCP server exposes Task Master functionality through a set of tools (e.g., `get_tasks`, `add_subtask`).
    - This method offers better performance, structured data exchange, and richer error handling compared to CLI parsing.
    - Refer to [`mcp.mdc`](mdc:.cursor/rules/mcp.mdc) for details on the MCP architecture and available tools.
    - A comprehensive list and description of MCP tools and their corresponding CLI commands can be found in [`taskmaster.mdc`](mdc:.cursor/rules/taskmaster.mdc).
    - **Restart the MCP server** if core logic in `scripts/modules` or MCP tool/direct function definitions change.

2.  **`task-master` CLI (For Users & Fallback)**:
    - The global `task-master` command provides a user-friendly interface for direct terminal interaction.
    - It can also serve as a fallback if the MCP server is inaccessible or a specific function isn't exposed via MCP.
    - Install globally with `npm install -g task-master-ai` or use locally via `npx task-master-ai ...`.
    - The CLI commands often mirror the MCP tools (e.g., `task-master list` corresponds to `get_tasks`).
    - Refer to [`taskmaster.mdc`](mdc:.cursor/rules/taskmaster.mdc) for a detailed command reference.

## Standard Development Workflow Process

-   Start new projects by running `init` tool / `task-master init` or `parse_prd` / `task-master parse-prd --input='<prd-file.txt>'` (see [`taskmaster.mdc`](mdc:.cursor/rules/taskmaster.mdc)) to generate initial tasks.json
-   Begin coding sessions with `get_tasks` / `task-master list` (see [`taskmaster.mdc`](mdc:.cursor/rules/taskmaster.mdc)) to see current tasks, status, and IDs
-   Determine the next task to work on using `next_task` / `task-master next` (see [`taskmaster.mdc`](mdc:.cursor/rules/taskmaster.mdc)).
-   Analyze task complexity with `analyze_complexity` / `task-master analyze-complexity --research` (see [`taskmaster.mdc`](mdc:.cursor/rules/taskmaster.mdc)) before breaking down tasks
-   Review complexity report using `complexity_report` / `task-master complexity-report` (see [`taskmaster.mdc`](mdc:.cursor/rules/taskmaster.mdc)).
-   Select tasks based on dependencies (all marked 'done'), priority level, and ID order
-   Clarify tasks by checking task files in tasks/ directory or asking for user input
-   View specific task details using `get_task` / `task-master show <id>` (see [`taskmaster.mdc`](mdc:.cursor/rules/taskmaster.mdc)) to understand implementation requirements
-   Break down complex tasks using `expand_task` / `task-master expand --id=<id>` (see [`taskmaster.mdc`](mdc:.cursor/rules/taskmaster.mdc)) with appropriate flags
-   Clear existing subtasks if needed using `clear_subtasks` / `task-master clear-subtasks --id=<id>` (see [`taskmaster.mdc`](mdc:.cursor/rules/taskmaster.mdc)) before regenerating
-   Implement code following task details, dependencies, and project standards
-   Verify tasks according to test strategies before marking as complete (See [`tests.mdc`](mdc:.cursor/rules/tests.mdc))
-   Mark completed tasks with `set_task_status` / `task-master set-status --id=<id> --status=done` (see [`taskmaster.mdc`](mdc:.cursor/rules/taskmaster.mdc))
-   Update dependent tasks when implementation differs from original plan using `update` / `task-master update --from=<id> --prompt="..."` or `update_task` / `task-master update-task --id=<id> --prompt="..."` (see [`taskmaster.mdc`](mdc:.cursor/rules/taskmaster.mdc))
-   Add new tasks discovered during implementation using `add_task` / `task-master add-task --prompt="..."` (see [`taskmaster.mdc`](mdc:.cursor/rules/taskmaster.mdc)).
-   Add new subtasks as needed using `add_subtask` / `task-master add-subtask --parent=<id> --title="..."` (see [`taskmaster.mdc`](mdc:.cursor/rules/taskmaster.mdc)).
-   Append notes or details to subtasks using `update_subtask` / `task-master update-subtask --id=<subtaskId> --prompt='Add implementation notes here...\nMore details...'` (see [`taskmaster.mdc`](mdc:.cursor/rules/taskmaster.mdc)).
-   Generate task files with `generate` / `task-master generate` (see [`taskmaster.mdc`](mdc:.cursor/rules/taskmaster.mdc)) after updating tasks.json
-   Maintain valid dependency structure with `add_dependency`/`remove_dependency` tools or `task-master add-dependency`/`remove-dependency` commands, `validate_dependencies` / `task-master validate-dependencies`, and `fix_dependencies` / `task-master fix-dependencies` (see [`taskmaster.mdc`](mdc:.cursor/rules/taskmaster.mdc)) when needed
-   Respect dependency chains and task priorities when selecting work
-   Report progress regularly using `get_tasks` / `task-master list`

## Task Complexity Analysis

-   Run `analyze_complexity` / `task-master analyze-complexity --research` (see [`taskmaster.mdc`](mdc:.cursor/rules/taskmaster.mdc)) for comprehensive analysis
-   Review complexity report via `complexity_report` / `task-master complexity-report` (see [`taskmaster.mdc`](mdc:.cursor/rules/taskmaster.mdc)) for a formatted, readable version.
-   Focus on tasks with highest complexity scores (8-10) for detailed breakdown
-   Use analysis results to determine appropriate subtask allocation
-   Note that reports are automatically used by the `expand` tool/command

## Task Breakdown Process

-   For tasks with complexity analysis, use `expand_task` / `task-master expand --id=<id>` (see [`taskmaster.mdc`](mdc:.cursor/rules/taskmaster.mdc))
-   Otherwise use `expand_task` / `task-master expand --id=<id> --num=<number>`
-   Add `--research` flag to leverage Perplexity AI for research-backed expansion
-   Use `--prompt="<context>"` to provide additional context when needed
-   Review and adjust generated subtasks as necessary
-   Use `--all` flag with `expand` or `expand_all` to expand multiple pending tasks at once
-   If subtasks need regeneration, clear them first with `clear_subtasks` / `task-master clear-subtasks` (see [`taskmaster.mdc`](mdc:.cursor/rules/taskmaster.mdc)).

## Implementation Drift Handling

-   When implementation differs significantly from planned approach
-   When future tasks need modification due to current implementation choices
-   When new dependencies or requirements emerge
-   Use `update` / `task-master update --from=<futureTaskId> --prompt='<explanation>\nUpdate context...'` (see [`taskmaster.mdc`](mdc:.cursor/rules/taskmaster.mdc)) to update multiple future tasks.
-   Use `update_task` / `task-master update-task --id=<taskId> --prompt='<explanation>\nUpdate context...'` (see [`taskmaster.mdc`](mdc:.cursor/rules/taskmaster.mdc)) to update a single specific task.

## Task Status Management

-   Use 'pending' for tasks ready to be worked on
-   Use 'done' for completed and verified tasks
-   Use 'deferred' for postponed tasks
-   Add custom status values as needed for project-specific workflows

## Task Structure Fields

- **id**: Unique identifier for the task (Example: `1`, `1.1`)
- **title**: Brief, descriptive title (Example: `"Initialize Repo"`)
- **description**: Concise summary of what the task involves (Example: `"Create a new repository, set up initial structure."`)
- **status**: Current state of the task (Example: `"pending"`, `"done"`, `"deferred"`)
- **dependencies**: IDs of prerequisite tasks (Example: `[1, 2.1]`)
    - Dependencies are displayed with status indicators (✅ for completed, ⏱️ for pending)
    - This helps quickly identify which prerequisite tasks are blocking work
- **priority**: Importance level (Example: `"high"`, `"medium"`, `"low"`)
- **details**: In-depth implementation instructions (Example: `"Use GitHub client ID/secret, handle callback, set session token."`) 
- **testStrategy**: Verification approach (Example: `"Deploy and call endpoint to confirm 'Hello World' response."`) 
- **subtasks**: List of smaller, more specific tasks (Example: `[{"id": 1, "title": "Configure OAuth", ...}]`) 
- Refer to [`tasks.mdc`](mdc:.cursor/rules/tasks.mdc) for more details on the task data structure.

## Environment Variables Configuration

- Task Master behavior is configured via environment variables:
  - **ANTHROPIC_API_KEY** (Required): Your Anthropic API key for Claude.
  - **MODEL**: Claude model to use (e.g., `claude-3-opus-20240229`).
  - **MAX_TOKENS**: Maximum tokens for AI responses.
  - **TEMPERATURE**: Temperature for AI model responses.
  - **DEBUG**: Enable debug logging (`true`/`false`).
  - **LOG_LEVEL**: Console output level (`debug`, `info`, `warn`, `error`).
  - **DEFAULT_SUBTASKS**: Default number of subtasks for `expand`.
  - **DEFAULT_PRIORITY**: Default priority for new tasks.
  - **PROJECT_NAME**: Project name used in metadata.
  - **PROJECT_VERSION**: Project version used in metadata.
  - **PERPLEXITY_API_KEY**: API key for Perplexity AI (for `--research` flags).
  - **PERPLEXITY_MODEL**: Perplexity model to use (e.g., `sonar-medium-online`).
- See [`taskmaster.mdc`](mdc:.cursor/rules/taskmaster.mdc) for default values and examples.

## Determining the Next Task

- Run `next_task` / `task-master next` (see [`taskmaster.mdc`](mdc:.cursor/rules/taskmaster.mdc)) to show the next task to work on
- The command identifies tasks with all dependencies satisfied
- Tasks are prioritized by priority level, dependency count, and ID
- The command shows comprehensive task information including:
    - Basic task details and description
    - Implementation details
    - Subtasks (if they exist)
    - Contextual suggested actions
- Recommended before starting any new development work
- Respects your project's dependency structure
- Ensures tasks are completed in the appropriate sequence
- Provides ready-to-use commands for common task actions

## Viewing Specific Task Details

- Run `get_task` / `task-master show <id>` (see [`taskmaster.mdc`](mdc:.cursor/rules/taskmaster.mdc)) to view a specific task
- Use dot notation for subtasks: `task-master show 1.2` (shows subtask 2 of task 1)
- Displays comprehensive information similar to the next command, but for a specific task
- For parent tasks, shows all subtasks and their current status
- For subtasks, shows parent task information and relationship
- Provides contextual suggested actions appropriate for the specific task
- Useful for examining task details before implementation or checking status

## Managing Task Dependencies

- Use `add_dependency` / `task-master add-dependency --id=<id> --depends-on=<id>` (see [`taskmaster.mdc`](mdc:.cursor/rules/taskmaster.mdc)) to add a dependency
- Use `remove_dependency` / `task-master remove-dependency --id=<id> --depends-on=<id>` (see [`taskmaster.mdc`](mdc:.cursor/rules/taskmaster.mdc)) to remove a dependency
- The system prevents circular dependencies and duplicate dependency entries
- Dependencies are checked for existence before being added or removed
- Task files are automatically regenerated after dependency changes
- Dependencies are visualized with status indicators in task listings and files

## Iterative Subtask Implementation

Once a task has been broken down into subtasks using `expand_task` or similar methods, follow this iterative process for implementation:

1.  **Understand the Goal (Preparation):**
    *   Use `get_task` / `task-master show <subtaskId>` (see [`taskmaster.mdc`](mdc:.cursor/rules/taskmaster.mdc)) to thoroughly understand the specific goals and requirements of the subtask.

2.  **Initial Exploration & Planning (Iteration 1):**
    *   This is the first attempt at creating a concrete implementation plan.
    *   Explore the codebase to identify the precise files, functions, and even specific lines of code that will need modification.
    *   Determine the intended code changes (diffs) and their locations.
    *   Gather *all* relevant details from this exploration phase.

3.  **Log the Plan:**
    *   Run `update_subtask` / `task-master update-subtask --id=<subtaskId> --prompt='<detailed plan>'` (see [`taskmaster.mdc`](mdc:.cursor/rules/taskmaster.mdc)).
    *   Provide the *complete and detailed* findings from the exploration phase in the prompt. Include file paths, line numbers, proposed diffs, reasoning, and any potential challenges identified. Do not omit details. The goal is to create a rich, timestamped log within the subtask's `details`.

4.  **Verify the Plan:**
    *   Run `get_task` / `task-master show <subtaskId>` again to confirm that the detailed implementation plan has been successfully appended to the subtask's details.

5.  **Begin Implementation:**
    *   Set the subtask status using `set_task_status` / `task-master set-status --id=<subtaskId> --status=in-progress` (see [`taskmaster.mdc`](mdc:.cursor/rules/taskmaster.mdc)).
    *   Start coding based on the logged plan.

6.  **Refine and Log Progress (Iteration 2+):**
    *   As implementation progresses, you will encounter challenges, discover nuances, or confirm successful approaches.
    *   **Before appending new information**: Briefly review the *existing* details logged in the subtask (using `get_task` or recalling from context) to ensure the update adds fresh insights and avoids redundancy.
    *   **Regularly** use `update_subtask` / `task-master update-subtask --id=<subtaskId> --prompt='<update details>\n- What worked...\n- What didn't work...'` to append new findings.
    *   **Crucially, log:**
        *   What worked ("fundamental truths" discovered).
        *   What didn't work and why (to avoid repeating mistakes).
        *   Specific code snippets or configurations that were successful.
        *   Decisions made, especially if confirmed with user input.
        *   Any deviations from the initial plan and the reasoning.
    *   The objective is to continuously enrich the subtask's details, creating a log of the implementation journey that helps the AI (and human developers) learn, adapt, and avoid repeating errors.

7.  **Review & Update Rules (Post-Implementation):**
    *   Once the implementation for the subtask is functionally complete, review all code changes and the relevant chat history.
    *   Identify any new or modified code patterns, conventions, or best practices established during the implementation.
    *   Create new or update existing Cursor rules in the `.cursor/rules/` directory to capture these patterns, following the guidelines in [`cursor_rules.mdc`](mdc:.cursor/rules/cursor_rules.mdc) and [`self_improve.mdc`](mdc:.cursor/rules/self_improve.mdc).

8.  **Mark Task Complete:**
    *   After verifying the implementation and updating any necessary rules, mark the subtask as completed: `set_task_status` / `task-master set-status --id=<subtaskId> --status=done`.

9.  **Commit Changes (If using Git):**
    *   Stage the relevant code changes and any updated/new rule files (`git add .`).
    *   Craft a comprehensive Git commit message summarizing the work done for the subtask, including both code implementation and any rule adjustments.
    *   Execute the commit command directly in the terminal (e.g., `git commit -m 'feat(module): Implement feature X for subtask <subtaskId>\n\n- Details about changes...\n- Updated rule Y for pattern Z'`).
    *   Consider if a Changeset is needed according to [`changeset.mdc`](mdc:.cursor/rules/changeset.mdc). If so, run `npm run changeset`, stage the generated file, and amend the commit or create a new one.

10. **Proceed to Next Subtask:**
    *   Identify the next subtask in the dependency chain (e.g., using `next_task` / `task-master next`) and repeat this iterative process starting from step 1.

## Code Analysis & Refactoring Techniques

- **Top-Level Function Search**:
    - Useful for understanding module structure or planning refactors.
    - Use grep/ripgrep to find exported functions/constants:
      `rg "export (async function|function|const) \w+"` or similar patterns.
    - Can help compare functions between files during migrations or identify potential naming conflicts.

---
*This workflow provides a general guideline. Adapt it based on your specific project needs and team practices.*<|MERGE_RESOLUTION|>--- conflicted
+++ resolved
@@ -1,14 +1,5 @@
 ---
-<<<<<<< HEAD
-description: 
-globs: 
-alwaysApply: true
----
----
-description: Guide for using meta-development script (scripts/dev.js) to manage task-driven development workflows
-=======
 description: Guide for using Task Master to manage task-driven development workflows
->>>>>>> 48a8d952
 globs: **/*
 alwaysApply: true
 ---
