---
description: Guidelines for integrating new features into the Task Master CLI
globs: scripts/modules/*.js
alwaysApply: false
---
---
description: Guidelines for integrating new features into the Task Master CLI
globs: scripts/modules/*.js
alwaysApply: false
---

# Task Master Feature Integration Guidelines

## Feature Placement Decision Process

- **Identify Feature Type** (See [`architecture.mdc`](mdc:.cursor/rules/architecture.mdc) for module details):
  - **Data Manipulation**: Features that create, read, update, or delete tasks belong in [`task-manager.js`](mdc:scripts/modules/task-manager.js). Follow guidelines in [`tasks.mdc`](mdc:.cursor/rules/tasks.mdc).
  - **Dependency Management**: Features that handle task relationships belong in [`dependency-manager.js`](mdc:scripts/modules/dependency-manager.js). Follow guidelines in [`dependencies.mdc`](mdc:.cursor/rules/dependencies.mdc).
  - **User Interface**: Features that display information to users belong in [`ui.js`](mdc:scripts/modules/ui.js). Follow guidelines in [`ui.mdc`](mdc:.cursor/rules/ui.mdc).
  - **AI Integration**: Features that use AI models belong in [`ai-services.js`](mdc:scripts/modules/ai-services.js).
  - **Cross-Cutting**: Features that don't fit one category may need components in multiple modules

- **Command-Line Interface** (See [`commands.mdc`](mdc:.cursor/rules/commands.mdc)):
  - All new user-facing commands should be added to [`commands.js`](mdc:scripts/modules/commands.js)
  - Use consistent patterns for option naming and help text
  - Follow the Commander.js model for subcommand structure

## Implementation Pattern

The standard pattern for adding a feature follows this workflow:

1. **Core Logic**: Implement the business logic in the appropriate module (e.g., [`task-manager.js`](mdc:scripts/modules/task-manager.js)).
2. **UI Components**: Add any display functions to [`ui.js`](mdc:scripts/modules/ui.js) following [`ui.mdc`](mdc:.cursor/rules/ui.mdc).
3. **Command Integration**: Add the CLI command to [`commands.js`](mdc:scripts/modules/commands.js) following [`commands.mdc`](mdc:.cursor/rules/commands.mdc).
4. **Testing**: Write tests for all components of the feature (following [`tests.mdc`](mdc:.cursor/rules/tests.mdc))
5. **Configuration**: Update any configuration in [`utils.js`](mdc:scripts/modules/utils.js) if needed, following [`utilities.mdc`](mdc:.cursor/rules/utilities.mdc).
6. **Documentation**: Update help text and documentation in [dev_workflow.mdc](mdc:scripts/modules/dev_workflow.mdc)

## Critical Checklist for New Features

- **Comprehensive Function Exports**:
  - ✅ **DO**: Export **all core functions, helper functions (like `generateSubtaskPrompt`), and utility methods** needed by your new function or command from their respective modules.
  - ✅ **DO**: **Explicitly review the module's `export { ... }` block** at the bottom of the file to ensure every required dependency (even seemingly minor helpers like `findTaskById`, `taskExists`, specific prompt generators, AI call handlers, etc.) is included.
  - ❌ **DON'T**: Assume internal functions are already exported - **always verify**. A missing export will cause runtime errors (e.g., `ReferenceError: generateSubtaskPrompt is not defined`).
  - **Example**: If implementing a feature that checks task existence, ensure the helper function is in exports:
  ```javascript
  // At the bottom of your module file:
  export {
    // ... existing exports ...
    yourNewFunction,
    taskExists,  // Helper function used by yourNewFunction
    findTaskById, // Helper function used by yourNewFunction
    generateSubtaskPrompt, // Helper needed by expand/add features
    getSubtasksFromAI,     // Helper needed by expand/add features
  };
  ```

- **Parameter Completeness and Matching**:
  - ✅ **DO**: Pass all required parameters to functions you call within your implementation
  - ✅ **DO**: Check function signatures before implementing calls to them
  - ✅ **DO**: Verify that direct function parameters match their core function counterparts
  - ✅ **DO**: When implementing a direct function for MCP, ensure it only accepts parameters that exist in the core function
  - ✅ **DO**: Verify the expected *internal structure* of complex object parameters (like the `mcpLog` object, see mcp.mdc for the required logger wrapper pattern)
  - ❌ **DON'T**: Add parameters to direct functions that don't exist in core functions
  - ❌ **DON'T**: Assume default parameter values will handle missing arguments
  - ❌ **DON'T**: Assume object parameters will work without verifying their required internal structure or methods.
  - **Example**: When calling file generation, pass all required parameters:
  ```javascript
  // ✅ DO: Pass all required parameters
  await generateTaskFiles(tasksPath, path.dirname(tasksPath));
  
  // ❌ DON'T: Omit required parameters
  await generateTaskFiles(tasksPath); // Error - missing outputDir parameter
  ```
  
  **Example**: Properly match direct function parameters to core function:
  ```javascript
  // Core function signature
  async function expandTask(tasksPath, taskId, numSubtasks, useResearch = false, additionalContext = '', options = {}) {
    // Implementation...
  }
  
  // ✅ DO: Match direct function parameters to core function
  export async function expandTaskDirect(args, log, context = {}) {
    // Extract only parameters that exist in the core function
    const taskId = parseInt(args.id, 10);
    const numSubtasks = args.num ? parseInt(args.num, 10) : undefined;
    const useResearch = args.research === true;
    const additionalContext = args.prompt || '';
    
    // Call core function with matched parameters
    const result = await expandTask(
      tasksPath,
      taskId,
      numSubtasks,
      useResearch,
      additionalContext,
      { mcpLog: log, session: context.session }
    );
    
    // Return result
    return { success: true, data: result, fromCache: false };
  }
  
  // ❌ DON'T: Use parameters that don't exist in the core function
  export async function expandTaskDirect(args, log, context = {}) {
    // DON'T extract parameters that don't exist in the core function!
    const force = args.force === true; // ❌ WRONG - 'force' doesn't exist in core function
    
    // DON'T pass non-existent parameters to core functions
    const result = await expandTask(
      tasksPath,
      args.id,
      args.num,
      args.research,
      args.prompt,
      force, // ❌ WRONG - this parameter doesn't exist in the core function
      { mcpLog: log }
    );
  }
  ```

- **Consistent File Path Handling**:
  - ✅ DO: Use consistent file naming conventions: `task_${id.toString().padStart(3, '0')}.txt`
  - ✅ DO: Use `path.join()` for composing file paths
  - ✅ DO: Use appropriate file extensions (.txt for tasks, .json for data)
  - ❌ DON'T: Hardcode path separators or inconsistent file extensions
  - **Example**: Creating file paths for tasks:
  ```javascript
  // ✅ DO: Use consistent file naming and path.join
  const taskFileName = path.join(
    path.dirname(tasksPath), 
    `task_${taskId.toString().padStart(3, '0')}.txt`
  );
  
  // ❌ DON'T: Use inconsistent naming or string concatenation 
  const taskFileName = path.dirname(tasksPath) + '/' + taskId + '.md';
  ```

- **Error Handling and Reporting**:
  - ✅ DO: Use structured error objects with code and message properties
  - ✅ DO: Include clear error messages identifying the specific problem
  - ✅ DO: Handle both function-specific errors and potential file system errors
  - ✅ DO: Log errors at appropriate severity levels
  - **Example**: Structured error handling in core functions:
  ```javascript
  try {
    // Implementation...
  } catch (error) {
    log('error', `Error removing task: ${error.message}`);
    throw {
      code: 'REMOVE_TASK_ERROR',
      message: error.message,
      details: error.stack
    };
  }
  ```

- **Silent Mode Implementation**:
  - ✅ **DO**: Import all silent mode utilities together:
    ```javascript
    import { enableSilentMode, disableSilentMode, isSilentMode } from '../../../../scripts/modules/utils.js';
    ```
  - ✅ **DO**: Always use `isSilentMode()` function to check global silent mode status, never reference global variables.
  - ✅ **DO**: Wrap core function calls **within direct functions** using `enableSilentMode()` and `disableSilentMode()` in a `try/finally` block if the core function might produce console output (like banners, spinners, direct `console.log`s) that isn't reliably controlled by an `outputFormat` parameter.
    ```javascript
    // Direct Function Example:
    try {
      // Prefer passing 'json' if the core function reliably handles it
      const result = await coreFunction(...args, 'json'); 
      // OR, if outputFormat is not enough/unreliable:
      // enableSilentMode(); // Enable *before* the call
      // const result = await coreFunction(...args);
      // disableSilentMode(); // Disable *after* the call (typically in finally)

      return { success: true, data: result };
    } catch (error) {
       log.error(`Error: ${error.message}`);
       return { success: false, error: { message: error.message } };
    } finally {
       // If you used enable/disable, ensure disable is called here
       // disableSilentMode(); 
    }
    ```
  - ✅ **DO**: Core functions themselves *should* ideally check `outputFormat === 'text'` before displaying UI elements (banners, spinners, boxes) and use internal logging (`log`/`report`) that respects silent mode. The `enable/disableSilentMode` wrapper in the direct function is a safety net.
  - ✅ **DO**: Handle mixed parameter/global silent mode correctly for functions accepting both (less common now, prefer `outputFormat`):
    ```javascript
    // Check both the passed parameter and global silent mode
    const isSilent = silentMode || (typeof silentMode === 'undefined' && isSilentMode());
    ```
  - ❌ **DON'T**: Forget to disable silent mode in a `finally` block if you enabled it.
  - ❌ **DON'T**: Access the global `silentMode` flag directly.

- **Debugging Strategy**:
  - ✅ **DO**: If an MCP tool fails with vague errors (e.g., JSON parsing issues like `Unexpected token ... is not valid JSON`), **try running the equivalent CLI command directly in the terminal** (e.g., `task-master expand --all`). CLI output often provides much more specific error messages (like missing function definitions or stack traces from the core logic) that pinpoint the root cause.
  - ❌ **DON'T**: Rely solely on MCP logs if the error is unclear; use the CLI as a complementary debugging tool for core logic issues.

```javascript
// 1. CORE LOGIC: Add function to appropriate module (example in task-manager.js)
/**
 * Archives completed tasks to archive.json
 * @param {string} tasksPath - Path to the tasks.json file
 * @param {string} archivePath - Path to the archive.json file
 * @returns {number} Number of tasks archived
 */
async function archiveTasks(tasksPath, archivePath = 'tasks/archive.json') {
  // Implementation...
  return archivedCount;
}

// Export from the module
export {
  // ... existing exports ...
  archiveTasks,
};
```

```javascript
// 2. UI COMPONENTS: Add display function to ui.js
/**
 * Display archive operation results
 * @param {string} archivePath - Path to the archive file
 * @param {number} count - Number of tasks archived
 */
function displayArchiveResults(archivePath, count) {
  console.log(boxen(
    chalk.green(`Successfully archived ${count} tasks to ${archivePath}`),
    { padding: 1, borderColor: 'green', borderStyle: 'round' }
  ));
}

// Export from the module
export {
  // ... existing exports ...
  displayArchiveResults,
};
```

```javascript
// 3. COMMAND INTEGRATION: Add to commands.js
import { archiveTasks } from './task-manager.js';
import { displayArchiveResults } from './ui.js';

// In registerCommands function
programInstance
  .command('archive')
  .description('Archive completed tasks to separate file')
  .option('-f, --file <file>', 'Path to the tasks file', 'tasks/tasks.json')
  .option('-o, --output <file>', 'Archive output file', 'tasks/archive.json')
  .action(async (options) => {
    const tasksPath = options.file;
    const archivePath = options.output;
<<<<<<< HEAD
```
=======
    
    console.log(chalk.blue(`Archiving completed tasks from ${tasksPath} to ${archivePath}...`));
    
    const archivedCount = await archiveTasks(tasksPath, archivePath);
    displayArchiveResults(archivePath, archivedCount);
  });
```

## Cross-Module Features

For features requiring components in multiple modules:

- ✅ **DO**: Create a clear unidirectional flow of dependencies
  ```javascript
  // In task-manager.js
  function analyzeTasksDifficulty(tasks) {
    // Implementation...
    return difficultyScores;
  }
  
  // In ui.js - depends on task-manager.js
  import { analyzeTasksDifficulty } from './task-manager.js';
  
  function displayDifficultyReport(tasks) {
    const scores = analyzeTasksDifficulty(tasks);
    // Render the scores...
  }
  ```

- ❌ **DON'T**: Create circular dependencies between modules
  ```javascript
  // In task-manager.js - depends on ui.js
  import { displayDifficultyReport } from './ui.js';
  
  function analyzeTasks() {
    // Implementation...
    displayDifficultyReport(tasks); // WRONG! Don't call UI functions from task-manager
  }
  
  // In ui.js - depends on task-manager.js
  import { analyzeTasks } from './task-manager.js';
  ```

## Command-Line Interface Standards

- **Naming Conventions**:
  - Use kebab-case for command names (`analyze-complexity`, not `analyzeComplexity`)
  - Use kebab-case for option names (`--output-format`, not `--outputFormat`) 
  - Use the same option names across commands when they represent the same concept

- **Command Structure**:
  ```javascript
  programInstance
    .command('command-name')
    .description('Clear, concise description of what the command does')
    .option('-s, --short-option <value>', 'Option description', 'default value')
    .option('--long-option <value>', 'Option description')
    .action(async (options) => {
      // Command implementation
    });
  ```

## Utility Function Guidelines

When adding utilities to [`utils.js`](mdc:scripts/modules/utils.js):

- Only add functions that could be used by multiple modules
- Keep utilities single-purpose and purely functional
- Document parameters and return values

```javascript
/**
 * Formats a duration in milliseconds to a human-readable string
 * @param {number} ms - Duration in milliseconds
 * @returns {string} Formatted duration string (e.g., "2h 30m 15s")
 */
function formatDuration(ms) {
  // Implementation...
  return formatted;
}
```

## Writing Testable Code

When implementing new features, follow these guidelines to ensure your code is testable:

- **Dependency Injection**
  - Design functions to accept dependencies as parameters
  - Avoid hard-coded dependencies that are difficult to mock
  ```javascript
  // ✅ DO: Accept dependencies as parameters
  function processTask(task, fileSystem, logger) {
    fileSystem.writeFile('task.json', JSON.stringify(task));
    logger.info('Task processed');
  }
  
  // ❌ DON'T: Use hard-coded dependencies
  function processTask(task) {
    fs.writeFile('task.json', JSON.stringify(task));
    console.log('Task processed');
  }
  ```

- **Separate Logic from Side Effects**
  - Keep pure logic separate from I/O operations or UI rendering
  - This allows testing the logic without mocking complex dependencies
  ```javascript
  // ✅ DO: Separate logic from side effects
  function calculateTaskPriority(task, dependencies) {
    // Pure logic that returns a value
    return computedPriority;
  }
  
  function displayTaskPriority(task, dependencies) {
    const priority = calculateTaskPriority(task, dependencies);
    console.log(`Task priority: ${priority}`);
  }
  ```

- **Callback Functions and Testing**
  - When using callbacks (like in Commander.js commands), define them separately
  - This allows testing the callback logic independently
  ```javascript
  // ✅ DO: Define callbacks separately for testing
  function getVersionString() {
    // Logic to determine version
    return version;
  }
  
  // In setupCLI
  programInstance.version(getVersionString);
  
  // In tests
  test('getVersionString returns correct version', () => {
    expect(getVersionString()).toBe('1.5.0');
  });
  ```

- **UI Output Testing**
  - For UI components, focus on testing conditional logic rather than exact output
  - Use string pattern matching (like `expect(result).toContain('text')`)
  - Pay attention to emojis and formatting which can make exact string matching difficult
  ```javascript
  // ✅ DO: Test the essence of the output, not exact formatting
  test('statusFormatter shows done status correctly', () => {
    const result = formatStatus('done');
    expect(result).toContain('done');
    expect(result).toContain('✅');
  });
  ```

## Testing Requirements

Every new feature **must** include comprehensive tests following the guidelines in [`tests.mdc`](mdc:.cursor/rules/tests.mdc). Testing should include:

1. **Unit Tests**: Test individual functions and components in isolation
   ```javascript
   // Example unit test for a new utility function
   describe('newFeatureUtil', () => {
     test('should perform expected operation with valid input', () => {
       expect(newFeatureUtil('valid input')).toBe('expected result');
     });
     
     test('should handle edge cases appropriately', () => {
       expect(newFeatureUtil('')).toBeNull();
     });
   });
   ```

2. **Integration Tests**: Verify the feature works correctly with other components
   ```javascript
   // Example integration test for a new command
   describe('newCommand integration', () => {
     test('should call the correct service functions with parsed arguments', () => {
       const mockService = jest.fn().mockResolvedValue('success');
       // Set up test with mocked dependencies
       // Call the command handler
       // Verify service was called with expected arguments
     });
   });
   ```

3. **Edge Cases**: Test boundary conditions and error handling
   - Invalid inputs
   - Missing dependencies
   - File system errors
   - API failures

4. **Test Coverage**: Aim for at least 80% coverage for all new code

5. **Jest Mocking Best Practices**
   - Follow the mock-first-then-import pattern as described in [`tests.mdc`](mdc:.cursor/rules/tests.mdc)
   - Use jest.spyOn() to create spy functions for testing
   - Clear mocks between tests to prevent interference
   - See the Jest Module Mocking Best Practices section in [`tests.mdc`](mdc:.cursor/rules/tests.mdc) for details

When submitting a new feature, always run the full test suite to ensure nothing was broken:

```bash
npm test
```

## Documentation Requirements

For each new feature:

1. Add help text to the command definition
2. Update [`dev_workflow.mdc`](mdc:scripts/modules/dev_workflow.mdc) with command reference
3. Consider updating [`architecture.mdc`](mdc:.cursor/rules/architecture.mdc) if the feature significantly changes module responsibilities.

Follow the existing command reference format:
```markdown
- **Command Reference: your-command**
  - CLI Syntax: `task-master your-command [options]`
  - Description: Brief explanation of what the command does
  - Parameters:
    - `--option1=<value>`: Description of option1 (default: 'default')
    - `--option2=<value>`: Description of option2 (required)
  - Example: `task-master your-command --option1=value --option2=value2`
  - Notes: Additional details, limitations, or special considerations
```

For more information on module structure, see [`MODULE_PLAN.md`](mdc:scripts/modules/MODULE_PLAN.md) and follow [`self_improve.mdc`](mdc:scripts/modules/self_improve.mdc) for best practices on updating documentation.

## Adding MCP Server Support for Commands

Integrating Task Master commands with the MCP server (for use by tools like Cursor) follows a specific pattern distinct from the CLI command implementation, prioritizing performance and reliability.

- **Goal**: Leverage direct function calls to core logic, avoiding CLI overhead.
- **Reference**: See [`mcp.mdc`](mdc:.cursor/rules/mcp.mdc) for full details.

**MCP Integration Workflow**:

1.  **Core Logic**: Ensure the command's core logic exists and is exported from the appropriate module (e.g., [`task-manager.js`](mdc:scripts/modules/task-manager.js)).
2.  **Direct Function Wrapper (`mcp-server/src/core/direct-functions/`)**:
    - Create a new file (e.g., `your-command.js`) in `mcp-server/src/core/direct-functions/` using **kebab-case** naming.
    - Import the core logic function, necessary MCP utilities like **`findTasksJsonPath` from `../utils/path-utils.js`**, and **silent mode utilities**: `import { enableSilentMode, disableSilentMode } from '../../../../scripts/modules/utils.js';`
    - Implement an `async function yourCommandDirect(args, log)` using **camelCase** with `Direct` suffix.
    - **Path Finding**: Inside this function, obtain the `tasksPath` by calling `const tasksPath = findTasksJsonPath(args, log);`. This relies on `args.projectRoot` (derived from the session) being passed correctly.
    - Perform validation on other arguments received in `args`.
    - **Implement Silent Mode**: Wrap core function calls with `enableSilentMode()` and `disableSilentMode()` to prevent logs from interfering with JSON responses.
    - **If Caching**: Implement caching using `getCachedOrExecute` from `../../tools/utils.js`.
    - **If Not Caching**: Directly call the core logic function within a try/catch block.
    - Format the return as `{ success: true/false, data/error, fromCache: boolean }`.
    - Export the wrapper function.

3.  **Update `task-master-core.js` with Import/Export**: Import and re-export your `*Direct` function and add it to the `directFunctions` map.

4.  **Create MCP Tool (`mcp-server/src/tools/`)**:
    - Create a new file (e.g., `your-command.js`) using **kebab-case**.
    - Import `zod`, `handleApiResult`, `createErrorResponse`, **`getProjectRootFromSession`**, and your `yourCommandDirect` function.
    - Implement `registerYourCommandTool(server)`.
    - Define the tool `name` using **snake_case** (e.g., `your_command`).
    - Define the `parameters` using `zod`. **Crucially, define `projectRoot` as optional**: `projectRoot: z.string().optional().describe(...)`. Include `file` if applicable.
    - Implement the standard `async execute(args, { log, reportProgress, session })` method:
      - Get `rootFolder` using `getProjectRootFromSession` (with fallback to `args.projectRoot`).
      - Call `yourCommandDirect({ ...args, projectRoot: rootFolder }, log)`. 
      - Pass the result to `handleApiResult(result, log, 'Error Message')`.

5.  **Register Tool**: Import and call `registerYourCommandTool` in `mcp-server/src/tools/index.js`.

6.  **Update `mcp.json`**: Add the new tool definition to the `tools` array in `.cursor/mcp.json`.

## Implementing Background Operations

For long-running operations that should not block the client, use the AsyncOperationManager:

1. **Identify Background-Appropriate Operations**:
   - ✅ **DO**: Use async operations for CPU-intensive tasks like task expansion or PRD parsing
   - ✅ **DO**: Consider async operations for tasks that may take more than 1-2 seconds
   - ❌ **DON'T**: Use async operations for quick read/status operations
   - ❌ **DON'T**: Use async operations when immediate feedback is critical

2. **Use AsyncOperationManager in MCP Tools**:
   ```javascript
   import { asyncOperationManager } from '../core/utils/async-manager.js';
   
   // In execute method:
   const operationId = asyncOperationManager.addOperation(
     expandTaskDirect, // The direct function to run in background
     { ...args, projectRoot: rootFolder }, // Args to pass to the function
     { log, reportProgress, session } // Context to preserve for the operation
   );
   
   // Return immediate response with operation ID
   return createContentResponse({
     message: "Operation started successfully",
     operationId,
     status: "pending"
   });
   ```

3. **Implement Progress Reporting**:
   - ✅ **DO**: Use the reportProgress function in direct functions:
   ```javascript
   // In your direct function:
   if (reportProgress) {
     await reportProgress({ progress: 50 }); // 50% complete
   }
   ```
   - AsyncOperationManager will forward progress updates to the client

4. **Check Operation Status**:
   - Implement a way for clients to check status using the `get_operation_status` MCP tool
   - Return appropriate status codes and messages

## Project Initialization

When implementing project initialization commands:

1. **Support Programmatic Initialization**:
   - ✅ **DO**: Design initialization to work with both CLI and MCP
   - ✅ **DO**: Support non-interactive modes with sensible defaults
   - ✅ **DO**: Handle project metadata like name, description, version
   - ✅ **DO**: Create necessary files and directories

2. **In MCP Tool Implementation**:
   ```javascript
   // In initialize-project.js MCP tool:
   import { z } from "zod";
   import { initializeProjectDirect } from "../core/task-master-core.js";
   
   export function registerInitializeProjectTool(server) {
     server.addTool({
       name: "initialize_project",
       description: "Initialize a new Task Master project",
       parameters: z.object({
         projectName: z.string().optional().describe("The name for the new project"),
         projectDescription: z.string().optional().describe("A brief description"),
         projectVersion: z.string().optional().describe("Initial version (e.g., '0.1.0')"),
         // Add other parameters as needed
       }),
       execute: async (args, { log, reportProgress, session }) => {
         try {
           // No need for project root since we're creating a new project
           const result = await initializeProjectDirect(args, log);
           return handleApiResult(result, log, 'Error initializing project');
         } catch (error) {
           log.error(`Error in initialize_project: ${error.message}`);
           return createErrorResponse(`Failed to initialize project: ${error.message}`);
         }
       }
     });
   }
   ```
>>>>>>> 48a8d952
<|MERGE_RESOLUTION|>--- conflicted
+++ resolved
@@ -250,9 +250,6 @@
   .action(async (options) => {
     const tasksPath = options.file;
     const archivePath = options.output;
-<<<<<<< HEAD
-```
-=======
     
     console.log(chalk.blue(`Archiving completed tasks from ${tasksPath} to ${archivePath}...`));
     
@@ -597,5 +594,4 @@
        }
      });
    }
-   ```
->>>>>>> 48a8d952
+   ```