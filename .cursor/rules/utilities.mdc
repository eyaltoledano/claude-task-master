---
description: Guidelines for implementing utility functions
globs: scripts/modules/utils.js, mcp-server/src/**/*
alwaysApply: false
---

# Utility Function Guidelines

## General Principles

- **Function Scope**:
  - ✅ DO: Create utility functions that serve multiple modules
  - ✅ DO: Keep functions single-purpose and focused
  - ❌ DON'T: Include business logic in utility functions
  - ❌ DON'T: Create utilities with side effects

  ```javascript
  // ✅ DO: Create focused, reusable utilities
  /**
   * Truncates text to a specified length
   * @param {string} text - The text to truncate
   * @param {number} maxLength - The maximum length
   * @returns {string} The truncated text
   */
  function truncate(text, maxLength) {
    if (!text || text.length <= maxLength) {
      return text;
    }
    return text.slice(0, maxLength - 3) + '...';
  }
  ```

  ```javascript
  // ❌ DON'T: Add side effects to utilities
  function truncate(text, maxLength) {
    if (!text || text.length <= maxLength) {
      return text;
    }
    
    // Side effect - modifying global state or logging
    console.log(`Truncating text from ${text.length} to ${maxLength} chars`);
    
    return text.slice(0, maxLength - 3) + '...';
  }
  ```

- **Location**:
    - **Core CLI Utilities**: Place utilities used primarily by the core `task-master` CLI logic and command modules (`scripts/modules/*`) into [`scripts/modules/utils.js`](mdc:scripts/modules/utils.js).
    - **MCP Server Utilities**: Place utilities specifically designed to support the MCP server implementation into the appropriate subdirectories within `mcp-server/src/`.
        - Path/Core Logic Helpers: [`mcp-server/src/core/utils/`](mdc:mcp-server/src/core/utils/) (e.g., `path-utils.js`).
        - Tool Execution/Response Helpers: [`mcp-server/src/tools/utils.js`](mdc:mcp-server/src/tools/utils.js).

## Documentation Standards

- **JSDoc Format**:
  - ✅ DO: Document all parameters and return values
  - ✅ DO: Include descriptions for complex logic
  - ✅ DO: Add examples for non-obvious usage
  - ❌ DON'T: Skip documentation for "simple" functions

  ```javascript
  // ✅ DO: Provide complete JSDoc documentation
  /**
   * Reads and parses a JSON file
   * @param {string} filepath - Path to the JSON file
   * @returns {Object|null} Parsed JSON data or null if error occurs
   */
  function readJSON(filepath) {
    try {
      const rawData = fs.readFileSync(filepath, 'utf8');
      return JSON.parse(rawData);
    } catch (error) {
      log('error', `Error reading JSON file ${filepath}:`, error.message);
      if (CONFIG.debug) {
        console.error(error);
      }
      return null;
    }
  }
  ```

## Configuration Management (in `scripts/modules/utils.js`)

- **Environment Variables**:
  - ✅ DO: Provide default values for all configuration
  - ✅ DO: Use environment variables for customization
  - ✅ DO: Document available configuration options
  - ❌ DON'T: Hardcode values that should be configurable

  ```javascript
  // ✅ DO: Set up configuration with defaults and environment overrides
  const CONFIG = {
    model: process.env.MODEL || 'claude-3-opus-20240229', // Updated default model
    maxTokens: parseInt(process.env.MAX_TOKENS || '4000'),
    temperature: parseFloat(process.env.TEMPERATURE || '0.7'),
    debug: process.env.DEBUG === "true",
    logLevel: process.env.LOG_LEVEL || "info",
    defaultSubtasks: parseInt(process.env.DEFAULT_SUBTASKS || "3"),
    defaultPriority: process.env.DEFAULT_PRIORITY || "medium",
    projectName: process.env.PROJECT_NAME || "Task Master Project", // Generic project name
    projectVersion: "1.5.0" // Version should be updated via release process
  };
  ```

## Logging Utilities (in `scripts/modules/utils.js`)

- **Log Levels**:
  - ✅ DO: Support multiple log levels (debug, info, warn, error)
  - ✅ DO: Use appropriate icons for different log levels
  - ✅ DO: Respect the configured log level
  - ❌ DON'T: Add direct console.log calls outside the logging utility
  - **Note on Passed Loggers**: When a logger object (like the FastMCP `log` object) is passed *as a parameter* (e.g., as `mcpLog`) into core Task Master functions, the receiving function often expects specific methods (`.info`, `.warn`, `.error`, etc.) to be directly callable on that object (e.g., `mcpLog[level](...)`). If the passed logger doesn't have this exact structure, a wrapper object may be needed. See the **Handling Logging Context (`mcpLog`)** section in [`mcp.mdc`](mdc:.cursor/rules/mcp.mdc) for the standard pattern used in direct functions.

- **Logger Wrapper Pattern**: 
  - ✅ DO: Use the logger wrapper pattern when passing loggers to prevent `mcpLog[level] is not a function` errors:
  ```javascript
  // Standard logWrapper pattern to wrap FastMCP's log object
  const logWrapper = {
    info: (message, ...args) => log.info(message, ...args),
    warn: (message, ...args) => log.warn(message, ...args),
    error: (message, ...args) => log.error(message, ...args),
    debug: (message, ...args) => log.debug && log.debug(message, ...args),
    success: (message, ...args) => log.info(message, ...args) // Map success to info
  };
  
  // Pass this wrapper as mcpLog to ensure consistent method availability
  // This also ensures output format is set to 'json' in many core functions
  const options = { mcpLog: logWrapper, session };
  ```
  - ✅ DO: Implement this pattern in any direct function that calls core functions expecting `mcpLog`
  - ✅ DO: Use this solution in conjunction with silent mode for complete output control
  - ❌ DON'T: Pass the FastMCP `log` object directly as `mcpLog` to core functions
  - **Important**: This pattern has successfully fixed multiple issues in MCP tools (e.g., `update-task`, `update-subtask`) where using or omitting `mcpLog` incorrectly led to runtime errors or JSON parsing failures.
  - For complete implementation details, see the **Handling Logging Context (`mcpLog`)** section in [`mcp.mdc`](mdc:.cursor/rules/mcp.mdc).

  ```javascript
  // ✅ DO: Implement a proper logging utility
  const LOG_LEVELS = {
    debug: 0,
    info: 1,
    warn: 2,
    error: 3
  };
  
  function log(level, ...args) {
    const icons = {
      debug: chalk.gray('🔍'),
      info: chalk.blue('ℹ️'),
      warn: chalk.yellow('⚠️'),
      error: chalk.red('❌'),
      success: chalk.green('✅')
    };
    
    if (LOG_LEVELS[level] >= LOG_LEVELS[CONFIG.logLevel]) {
      const icon = icons[level] || '';
      console.log(`${icon} ${args.join(' ')}`);
    }
  }
  ```

## Silent Mode Utilities (in `scripts/modules/utils.js`)

- **Silent Mode Control**:
  - ✅ DO: Use the exported silent mode functions rather than accessing global variables
  - ✅ DO: Always use `isSilentMode()` to check the current silent mode state
  - ✅ DO: Ensure silent mode is disabled in a `finally` block to prevent it from staying enabled
  - ❌ DON'T: Access the global `silentMode` variable directly
  - ❌ DON'T: Forget to disable silent mode after enabling it

  ```javascript
  // ✅ DO: Use the silent mode control functions properly
  
  // Example of proper implementation in utils.js:
  
  // Global silent mode flag (private to the module)
  let silentMode = false;
  
  // Enable silent mode
  function enableSilentMode() {
    silentMode = true;
  }
  
  // Disable silent mode
  function disableSilentMode() {
    silentMode = false;
  }
  
  // Check if silent mode is enabled
  function isSilentMode() {
    return silentMode;
  }
  
  // Example of proper usage in another module:
  import { enableSilentMode, disableSilentMode, isSilentMode } from './utils.js';
  
  // Check current status
  if (!isSilentMode()) {
    console.log('Silent mode is not enabled');
  }
  
  // Use try/finally pattern to ensure silent mode is disabled
  try {
    enableSilentMode();
    // Do something that should suppress console output
    performOperation();
  } finally {
    disableSilentMode();
  }
  ```

- **Integration with Logging**:
  - ✅ DO: Make the `log` function respect silent mode
  ```javascript
  function log(level, ...args) {
    // Skip logging if silent mode is enabled
    if (isSilentMode()) {
      return;
    }
    
<<<<<<< HEAD
    // Normal logging logic...
  }
  ```

=======
    // Rest of logging logic...
  }
  ```

- **Common Patterns for Silent Mode**:
  - ✅ DO: In **direct functions** (`mcp-server/src/core/direct-functions/*`) that call **core functions** (`scripts/modules/*`), ensure console output from the core function is suppressed to avoid breaking MCP JSON responses.
    - **Preferred Method**: Update the core function to accept an `outputFormat` parameter (e.g., `outputFormat = 'text'`) and make it check `outputFormat === 'text'` before displaying any UI elements (banners, spinners, boxes, direct `console.log`s). Pass `'json'` from the direct function.
    - **Necessary Fallback/Guarantee**: If the core function *cannot* be modified or its output suppression via `outputFormat` is unreliable, **wrap the core function call within the direct function** using `enableSilentMode()` and `disableSilentMode()` in a `try/finally` block. This acts as a safety net.
  ```javascript
  // Example in a direct function
  export async function someOperationDirect(args, log) {
    let result;
    const tasksPath = findTasksJsonPath(args, log); // Get path first
    
    // Option 1: Core function handles 'json' format (Preferred)
    try {
      result = await coreFunction(tasksPath, ...otherArgs, 'json'); // Pass 'json'
      return { success: true, data: result, fromCache: false };
    } catch (error) {
      // Handle error...
    }

    // Option 2: Core function output unreliable (Fallback/Guarantee)
    try {
      enableSilentMode(); // Enable before call
      result = await coreFunction(tasksPath, ...otherArgs); // Call without format param
    } catch (error) {
      // Handle error...
      log.error(`Failed: ${error.message}`);
      return { success: false, error: { /* ... */ } };
    } finally {
      disableSilentMode(); // ALWAYS disable in finally
    }
    return { success: true, data: result, fromCache: false }; // Assuming success if no error caught
  }
  ```
  - ✅ DO: For functions that accept a silent mode parameter but also need to check global state (less common):
  ```javascript
  // Check both the passed parameter and global silent mode
  const isSilent = options.silentMode || (typeof options.silentMode === 'undefined' && isSilentMode());
  ```

>>>>>>> 48a8d952
## File Operations (in `scripts/modules/utils.js`)

- **Error Handling**:
  - ✅ DO: Use try/catch blocks for all file operations
  - ✅ DO: Return null or a default value on failure
  - ✅ DO: Log detailed error information using the `log` utility
  - ❌ DON'T: Allow exceptions to propagate unhandled from simple file reads/writes

  ```javascript
  // ✅ DO: Handle file operation errors properly in core utils
  function writeJSON(filepath, data) {
    try {
      // Ensure directory exists (example)
      const dir = path.dirname(filepath);
      if (!fs.existsSync(dir)) {
        fs.mkdirSync(dir, { recursive: true });
      }
      fs.writeFileSync(filepath, JSON.stringify(data, null, 2));
    } catch (error) {
      log('error', `Error writing JSON file ${filepath}:`, error.message);
      if (CONFIG.debug) {
        console.error(error);
      }
    }
  }
  ```

## Task-Specific Utilities (in `scripts/modules/utils.js`)

- **Task ID Formatting**:
  - ✅ DO: Create utilities for consistent ID handling
  - ✅ DO: Support different ID formats (numeric, string, dot notation)
  - ❌ DON'T: Duplicate formatting logic across modules

  ```javascript
  // ✅ DO: Create utilities for common operations
  /**
   * Formats a task ID as a string
   * @param {string|number} id - The task ID to format
   * @returns {string} The formatted task ID
   */
  function formatTaskId(id) {
    if (typeof id === 'string' && id.includes('.')) {
      return id; // Already formatted as a string with a dot (e.g., "1.2")
    }
    
    if (typeof id === 'number') {
      return id.toString();
    }
    
    return id;
  }
  ```

- **Task Search**:
  - ✅ DO: Implement reusable task finding utilities
  - ✅ DO: Support both task and subtask lookups
  - ✅ DO: Add context to subtask results

  ```javascript
  // ✅ DO: Create comprehensive search utilities
  /**
   * Finds a task by ID in the tasks array
   * @param {Array} tasks - The tasks array
   * @param {string|number} taskId - The task ID to find
   * @returns {Object|null} The task object or null if not found
   */
  function findTaskById(tasks, taskId) {
    if (!taskId || !tasks || !Array.isArray(tasks)) {
      return null;
    }
    
    // Check if it's a subtask ID (e.g., "1.2")
    if (typeof taskId === 'string' && taskId.includes('.')) {
      const [parentId, subtaskId] = taskId.split('.').map(id => parseInt(id, 10));
      const parentTask = tasks.find(t => t.id === parentId);
      
      if (!parentTask || !parentTask.subtasks) {
        return null;
      }
      
      const subtask = parentTask.subtasks.find(st => st.id === subtaskId);
      if (subtask) {
        // Add reference to parent task for context
        subtask.parentTask = { 
          id: parentTask.id, 
          title: parentTask.title,
          status: parentTask.status
        };
        subtask.isSubtask = true;
      }
      
      return subtask || null;
    }
    
    const id = parseInt(taskId, 10);
    return tasks.find(t => t.id === id) || null;
  }
  ```

## Cycle Detection (in `scripts/modules/utils.js`)

- **Graph Algorithms**:
  - ✅ DO: Implement cycle detection using graph traversal
  - ✅ DO: Track visited nodes and recursion stack
  - ✅ DO: Return specific information about cycles

  ```javascript
  // ✅ DO: Implement proper cycle detection
  /**
   * Find cycles in a dependency graph using DFS
   * @param {string} subtaskId - Current subtask ID
   * @param {Map} dependencyMap - Map of subtask IDs to their dependencies
   * @param {Set} visited - Set of visited nodes
   * @param {Set} recursionStack - Set of nodes in current recursion stack
   * @returns {Array} - List of dependency edges that need to be removed to break cycles
   */
  function findCycles(subtaskId, dependencyMap, visited = new Set(), recursionStack = new Set(), path = []) {
    // Mark the current node as visited and part of recursion stack
    visited.add(subtaskId);
    recursionStack.add(subtaskId);
    path.push(subtaskId);
    
    const cyclesToBreak = [];
    
    // Get all dependencies of the current subtask
    const dependencies = dependencyMap.get(subtaskId) || [];
    
    // For each dependency
    for (const depId of dependencies) {
      // If not visited, recursively check for cycles
      if (!visited.has(depId)) {
        const cycles = findCycles(depId, dependencyMap, visited, recursionStack, [...path]);
        cyclesToBreak.push(...cycles);
      } 
      // If the dependency is in the recursion stack, we found a cycle
      else if (recursionStack.has(depId)) {
        // The last edge in the cycle is what we want to remove
        cyclesToBreak.push(depId);
      }
    }
    
    // Remove the node from recursion stack before returning
    recursionStack.delete(subtaskId);
    
    return cyclesToBreak;
  }
  ```

<<<<<<< HEAD
=======
## MCP Server Core Utilities (`mcp-server/src/core/utils/`)

### Project Root and Task File Path Detection (`path-utils.js`)

- **Purpose**: This module ([`mcp-server/src/core/utils/path-utils.js`](mdc:mcp-server/src/core/utils/path-utils.js)) provides the mechanism for locating the user's `tasks.json` file, used by direct functions.
- **`findTasksJsonPath(args, log)`**:
    - ✅ **DO**: Call this function from within **direct function wrappers** (e.g., `listTasksDirect` in `mcp-server/src/core/direct-functions/`) to get the absolute path to the relevant `tasks.json`.
    - Pass the *entire `args` object* received by the MCP tool (which should include `projectRoot` derived from the session) and the `log` object.
    - Implements a **simplified precedence system** for finding the `tasks.json` path:
        1.  Explicit `projectRoot` passed in `args` (Expected from MCP tools).
        2.  Cached `lastFoundProjectRoot` (CLI fallback).
        3.  Search upwards from `process.cwd()` (CLI fallback).
    - Throws a specific error if the `tasks.json` file cannot be located.
    - Updates the `lastFoundProjectRoot` cache on success.
- **`PROJECT_MARKERS`**: An exported array of common file/directory names used to identify a likely project root during the CLI fallback search.
- **`getPackagePath()`**: Utility to find the installation path of the `task-master-ai` package itself (potentially removable).

## MCP Server Tool Utilities (`mcp-server/src/tools/utils.js`)

- **Purpose**: These utilities specifically support the MCP server tools ([`mcp-server/src/tools/*.js`](mdc:mcp-server/src/tools/*.js)), handling MCP communication patterns, response formatting, caching integration, and the CLI fallback mechanism.
- **Refer to [`mcp.mdc`](mdc:.cursor/rules/mcp.mdc)** for detailed usage patterns within the MCP tool `execute` methods and direct function wrappers.

- **`getProjectRootFromSession(session, log)`**: 
    - ✅ **DO**: Call this utility **within the MCP tool's `execute` method** to extract the project root path from the `session` object.
    - Decodes the `file://` URI and handles potential errors.
    - Returns the project path string or `null`.
    - The returned path should then be passed in the `args` object when calling the corresponding `*Direct` function (e.g., `yourDirectFunction({ ...args, projectRoot: rootFolder }, log)`).

- **`handleApiResult(result, log, errorPrefix, processFunction)`**:
    - ✅ **DO**: Call this from the MCP tool's `execute` method after receiving the result from the `*Direct` function wrapper.
    - Takes the standard `{ success, data/error, fromCache }` object.
    - Formats the standard MCP success or error response, including the `fromCache` flag.
    - Uses `processMCPResponseData` by default to filter response data.

- **`executeTaskMasterCommand(command, log, args, projectRootRaw)`**:
    - Executes a Task Master CLI command as a child process.
    - Handles fallback between global `task-master` and local `node scripts/dev.js`.
    - ❌ **DON'T**: Use this as the primary method for MCP tools. Prefer direct function calls via `*Direct` wrappers.

- **`processMCPResponseData(taskOrData, fieldsToRemove)`**:
    - Filters task data (e.g., removing `details`, `testStrategy`) before sending to the MCP client. Called by `handleApiResult`.

- **`createContentResponse(content)` / `createErrorResponse(errorMessage)`**:
    - Formatters for standard MCP success/error responses.

- **`getCachedOrExecute({ cacheKey, actionFn, log })`**:
    - ✅ **DO**: Use this utility *inside direct function wrappers* to implement caching.
    - Checks cache, executes `actionFn` on miss, stores result.
    - Returns standard `{ success, data/error, fromCache: boolean }`.

>>>>>>> 48a8d952
## Export Organization

- **Grouping Related Functions**:
  - ✅ DO: Keep utilities relevant to their location (e.g., core CLI utils in `scripts/modules/utils.js`, MCP path utils in `mcp-server/src/core/utils/path-utils.js`, MCP tool utils in `mcp-server/src/tools/utils.js`).
  - ✅ DO: Export all utility functions in a single statement per file.
  - ✅ DO: Group related exports together.
  - ✅ DO: Export configuration constants (from `scripts/modules/utils.js`).
  - ❌ DON'T: Use default exports.
  - ❌ DON'T: Create circular dependencies (See [`architecture.mdc`](mdc:.cursor/rules/architecture.mdc)).

```javascript
// Example export from scripts/modules/utils.js
export {
  // Configuration
  CONFIG,
  LOG_LEVELS,
  
  // Logging
  log,
  
  // File operations
  readJSON,
  writeJSON,
  
  // String manipulation
  sanitizePrompt,
  truncate,
  
  // Task utilities
  // ... (taskExists, formatTaskId, findTaskById, etc.)
  
  // Graph algorithms
  findCycles,
};

// Example export from mcp-server/src/core/utils/path-utils.js
export {
  findTasksJsonPath,
  getPackagePath,
  PROJECT_MARKERS,
  lastFoundProjectRoot // Exporting for potential direct use/reset if needed
};

// Example export from mcp-server/src/tools/utils.js
export {
  getProjectRoot,
  getProjectRootFromSession,
  handleApiResult,
  executeTaskMasterCommand,
  processMCPResponseData,
  createContentResponse,
  createErrorResponse,
  getCachedOrExecute
};
```

Refer to [`mcp.mdc`](mdc:.cursor/rules/mcp.mdc) and [`architecture.mdc`](mdc:.cursor/rules/architecture.mdc) for more context on MCP server architecture and integration. <|MERGE_RESOLUTION|>--- conflicted
+++ resolved
@@ -217,12 +217,6 @@
       return;
     }
     
-<<<<<<< HEAD
-    // Normal logging logic...
-  }
-  ```
-
-=======
     // Rest of logging logic...
   }
   ```
@@ -265,7 +259,6 @@
   const isSilent = options.silentMode || (typeof options.silentMode === 'undefined' && isSilentMode());
   ```
 
->>>>>>> 48a8d952
 ## File Operations (in `scripts/modules/utils.js`)
 
 - **Error Handling**:
@@ -415,8 +408,6 @@
   }
   ```
 
-<<<<<<< HEAD
-=======
 ## MCP Server Core Utilities (`mcp-server/src/core/utils/`)
 
 ### Project Root and Task File Path Detection (`path-utils.js`)
@@ -467,7 +458,6 @@
     - Checks cache, executes `actionFn` on miss, stores result.
     - Returns standard `{ success, data/error, fromCache: boolean }`.
 
->>>>>>> 48a8d952
 ## Export Organization
 
 - **Grouping Related Functions**:
