---
description: Guidelines for implementing CLI commands using Commander.js
globs: scripts/modules/commands.js
alwaysApply: false
---
---
description: Guidelines for implementing CLI commands using Commander.js
globs: scripts/modules/commands.js
alwaysApply: false
---

# Command-Line Interface Implementation Guidelines

**Note on Interaction Method:**

While this document details the implementation of Task Master's **CLI commands**, the **preferred method for interacting with Task Master in integrated environments (like Cursor) is through the MCP server tools**. 

<<<<<<< HEAD
- **Use MCP Tools First**: Always prefer using the MCP tools (e.g., `get_tasks`, `add_task`) when interacting pr via an integrated tool. They offer better performance, structured data, and richer error handling. See [`taskmaster.mdc`](mdc:.cursor/rules/taskmaster.mdc) for a comprehensive list of MCP tools and their corresponding CLI commands.
- **CLI as Fallback/User Interface**: The `task-master` CLI commands described here are primarily intended for:
    - Direct user interaction in the terminal.
    - A fallback mechanism if the MCP server is unavailable or a specific functionality is not exposed via an MCP tmentation Context**: This document (`commands.mdc`) focuses on the standards for *implementing* the CLI commands using Commander.js within the [`commands.js`](mdc:scripts/modules/commands.js) module.
=======
- **Use MCP Tools First**: Always prefer using the MCP tools (e.g., `get_tasks`, `add_task`) when interacting programmatically or via an integrated tool. They offer better performance, structured data, and richer error handling. See [`taskmaster.mdc`](mdc:.cursor/rules/taskmaster.mdc) for a comprehensive list of MCP tools and their corresponding CLI commands.
- **CLI as Fallback/User Interface**: The `task-master` CLI commands described here are primarily intended for:
    - Direct user interaction in the terminal.
    - A fallback mechanism if the MCP server is unavailable or a specific functionality is not exposed via an MCP tool.
- **Implementation Context**: This document (`commands.mdc`) focuses on the standards for *implementing* the CLI commands using Commander.js within the [`commands.js`](mdc:scripts/modules/commands.js) module.
>>>>>>> 48a8d952

## Command Structure Standards

- **Basic Command Template**:
  ```javascript
  // ✅ DO: Follow this structure for all commands
  programInstance
    .command('command-name')
    .description('Clear, concise description of what the command does')
    .option('-o, --option <value>', 'Option description', 'default value')
    .option('--long-option <value>', 'Option description')
    .action(async (options) => {
      // Command implementation
    });
  ```

- **Command Handler Organization**:
  - ✅ DO: Keep action handlers concise and focused
  - ✅ DO: Extract core functionality to appropriate modules
  - ✅ DO: Have the action handler import and call the relevant function(s) from core modules (e.g., `task-manager.js`, `init.js`), passing the parsed `options`.
  - ✅ DO: Perform basic parameter validation (e.g., checking for required options) within the action handler or at the start of the called core function.
  - ❌ DON'T: Implement business logic in command handlers

## Best Practices for Removal/Delete Commands

When implementing commands that delete or remove data (like `remove-task` or `remove-subtask`), follow these specific guidelines:

- **Confirmation Prompts**:
  - ✅ **DO**: Include a confirmation prompt by default for destructive operations
  - ✅ **DO**: Provide a `--yes` or `-y` flag to skip confirmation for scripting/automation
  - ✅ **DO**: Show what will be deleted in the confirmation message
  - ❌ **DON'T**: Perform destructive operations without user confirmation unless explicitly overridden

  ```javascript
  // ✅ DO: Include confirmation for destructive operations
  programInstance
    .command('remove-task')
    .description('Remove a task or subtask permanently')
    .option('-i, --id <id>', 'ID of the task to remove')
    .option('-y, --yes', 'Skip confirmation prompt', false)
    .action(async (options) => {
      // Validation code...
      
      if (!options.yes) {
        const confirm = await inquirer.prompt([{
          type: 'confirm',
          name: 'proceed',
          message: `Are you sure you want to permanently delete task ${taskId}? This cannot be undone.`,
          default: false
        }]);
        
        if (!confirm.proceed) {
          console.log(chalk.yellow('Operation cancelled.'));
          return;
        }
      }
      
      // Proceed with removal...
    });
  ```

- **File Path Handling**:
  - ✅ **DO**: Use `path.join()` to construct file paths
  - ✅ **DO**: Follow established naming conventions for tasks (e.g., `task_001.txt`)
  - ✅ **DO**: Check if files exist before attempting to delete them
  - ✅ **DO**: Handle file deletion errors gracefully
  - ❌ **DON'T**: Construct paths with string concatenation

  ```javascript
  // ✅ DO: Properly construct file paths
  const taskFilePath = path.join(
    path.dirname(tasksPath),
    `task_${taskId.toString().padStart(3, '0')}.txt`
  );
  
  // ✅ DO: Check existence before deletion
  if (fs.existsSync(taskFilePath)) {
    try {
      fs.unlinkSync(taskFilePath);
      console.log(chalk.green(`Task file deleted: ${taskFilePath}`));
    } catch (error) {
      console.warn(chalk.yellow(`Could not delete task file: ${error.message}`));
    }
  }
  ```

- **Clean Up References**:
  - ✅ **DO**: Clean up references to the deleted item in other parts of the data
  - ✅ **DO**: Handle both direct and indirect references
  - ✅ **DO**: Explain what related data is being updated
  - ❌ **DON'T**: Leave dangling references

  ```javascript
  // ✅ DO: Clean up references when deleting items
  console.log(chalk.blue('Cleaning up task dependencies...'));
  let referencesRemoved = 0;
  
  // Update dependencies in other tasks
  data.tasks.forEach(task => {
    if (task.dependencies && task.dependencies.includes(taskId)) {
      task.dependencies = task.dependencies.filter(depId => depId !== taskId);
      referencesRemoved++;
    }
  });
  
  if (referencesRemoved > 0) {
    console.log(chalk.green(`Removed ${referencesRemoved} references to task ${taskId} from other tasks`));
  }
  ```

- **Task File Regeneration**:
  - ✅ **DO**: Regenerate task files after destructive operations
  - ✅ **DO**: Pass all required parameters to generation functions
  - ✅ **DO**: Provide an option to skip regeneration if needed
  - ❌ **DON'T**: Assume default parameters will work

  ```javascript
  // ✅ DO: Properly regenerate files after deletion
  if (!options.skipGenerate) {
    console.log(chalk.blue('Regenerating task files...'));
    try {
      // Note both parameters are explicitly provided
      await generateTaskFiles(tasksPath, path.dirname(tasksPath));
      console.log(chalk.green('Task files regenerated successfully'));
    } catch (error) {
      console.warn(chalk.yellow(`Warning: Could not regenerate task files: ${error.message}`));
    }
  }
  ```

- **Alternative Suggestions**:
  - ✅ **DO**: Suggest non-destructive alternatives when appropriate
  - ✅ **DO**: Explain the difference between deletion and status changes
  - ✅ **DO**: Include examples of alternative commands

  ```javascript
  // ✅ DO: Suggest alternatives for destructive operations
  console.log(chalk.yellow('Note: If you just want to exclude this task from active work, consider:'));
  console.log(chalk.cyan(`  task-master set-status --id='${taskId}' --status='cancelled'`));
  console.log(chalk.cyan(`  task-master set-status --id='${taskId}' --status='deferred'`));
  console.log('This preserves the task and its history for reference.');
  ```

## Option Naming Conventions

- **Command Names**:
  - ✅ DO: Use kebab-case for command names (`analyze-complexity`)
  - ❌ DON'T: Use camelCase for command names (`analyzeComplexity`)
  - ✅ DO: Use descriptive, action-oriented names

- **Option Names**:
  - ✅ DO: Use kebab-case for long-form option names (`--output-format`)
  - ✅ DO: Provide single-letter shortcuts when appropriate (`-f, --file`)
  - ✅ DO: Use consistent option names across similar commands
  - ❌ DON'T: Use different names for the same concept (`--file` in one command, `--path` in another)

  ```javascript
  // ✅ DO: Use consistent option naming
  .option('-f, --file <path>', 'Path to the tasks file', 'tasks/tasks.json')
  .option('-o, --output <dir>', 'Output directory', 'tasks')
  
  // ❌ DON'T: Use inconsistent naming
  .option('-f, --file <path>', 'Path to the tasks file')
  .option('-p, --path <dir>', 'Output directory') // Should be --output
  ```

  > **Note**: Although options are defined with kebab-case (`--num-tasks`), Commander.js stores them internally as camelCase properties. Access them in code as `options.numTasks`, not `options['num-tasks']`.

- **Boolean Flag Conventions**:
  - ✅ DO: Use positive flags with `--skip-` prefix for disabling behavior
  - ❌ DON'T: Use negated boolean flags with `--no-` prefix
  - ✅ DO: Use consistent flag handling across all commands

  ```javascript
  // ✅ DO: Use positive flag with skip- prefix 
  .option('--skip-generate', 'Skip generating task files')
  
  // ❌ DON'T: Use --no- prefix 
  .option('--no-generate', 'Skip generating task files')
  ```

  > **Important**: When handling boolean flags in the code, make your intent clear:
  ```javascript
  // ✅ DO: Use clear variable naming that matches the flag's intent
  const generateFiles = !options.skipGenerate;
  
  // ❌ DON'T: Use confusing double negatives
  const dontSkipGenerate = !options.skipGenerate;
  ```

## Input Validation

- **Required Parameters**:
  - ✅ DO: Check that required parameters are provided
  - ✅ DO: Provide clear error messages when parameters are missing
  - ✅ DO: Use early returns with process.exit(1) for validation failures

  ```javascript
  // ✅ DO: Validate required parameters early
  if (!prompt) {
    console.error(chalk.red('Error: --prompt parameter is required. Please provide a task description.'));
    process.exit(1);
  }
  ```

- **Parameter Type Conversion**:
  - ✅ DO: Convert string inputs to appropriate types (numbers, booleans)
  - ✅ DO: Handle conversion errors gracefully

  ```javascript
  // ✅ DO: Parse numeric parameters properly
  const fromId = parseInt(options.from, 10);
  if (isNaN(fromId)) {
    console.error(chalk.red('Error: --from must be a valid number'));
    process.exit(1);
  }
  ```

- **Enhanced Input Validation**:
  - ✅ DO: Validate file existence for critical file operations
  - ✅ DO: Provide context-specific validation for identifiers
  - ✅ DO: Check required API keys for features that depend on them

  ```javascript
  // ✅ DO: Validate file existence
  if (!fs.existsSync(tasksPath)) {
    console.error(chalk.red(`Error: Tasks file not found at path: ${tasksPath}`));
    if (tasksPath === 'tasks/tasks.json') {
<<<<<<< HEAD
```
=======
      console.log(chalk.yellow('Hint: Run task-master init or task-master parse-prd to create tasks.json first'));
    } else {
      console.log(chalk.yellow(`Hint: Check if the file path is correct: ${tasksPath}`));
    }
    process.exit(1);
  }
  
  // ✅ DO: Validate task ID
  const taskId = parseInt(options.id, 10);
  if (isNaN(taskId) || taskId <= 0) {
    console.error(chalk.red(`Error: Invalid task ID: ${options.id}. Task ID must be a positive integer.`));
    console.log(chalk.yellow('Usage example: task-master update-task --id=\'23\' --prompt=\'Update with new information.\nEnsure proper error handling.\''));
    process.exit(1);
  }
  
  // ✅ DO: Check for required API keys
  if (useResearch && !process.env.PERPLEXITY_API_KEY) {
    console.log(chalk.yellow('Warning: PERPLEXITY_API_KEY environment variable is missing. Research-backed updates will not be available.'));
    console.log(chalk.yellow('Falling back to Claude AI for task update.'));
  }
  ```

## User Feedback

- **Operation Status**:
  - ✅ DO: Provide clear feedback about the operation being performed
  - ✅ DO: Display success or error messages after completion
  - ✅ DO: Use colored output to distinguish between different message types

  ```javascript
  // ✅ DO: Show operation status
  console.log(chalk.blue(`Parsing PRD file: ${file}`));
  console.log(chalk.blue(`Generating ${numTasks} tasks...`));
  
  try {
    await parsePRD(file, outputPath, numTasks);
    console.log(chalk.green('Successfully generated tasks from PRD'));
  } catch (error) {
    console.error(chalk.red(`Error: ${error.message}`));
    process.exit(1);
  }
  ```

- **Success Messages with Next Steps**:
  - ✅ DO: Use boxen for important success messages with clear formatting
  - ✅ DO: Provide suggested next steps after command completion
  - ✅ DO: Include ready-to-use commands for follow-up actions

  ```javascript
  // ✅ DO: Display success with next steps
  console.log(boxen(
    chalk.white.bold(`Subtask ${parentId}.${subtask.id} Added Successfully`) + '\n\n' +
    chalk.white(`Title: ${subtask.title}`) + '\n' +
    chalk.white(`Status: ${getStatusWithColor(subtask.status)}`) + '\n' +
    (dependencies.length > 0 ? chalk.white(`Dependencies: ${dependencies.join(', ')}`) + '\n' : '') +
    '\n' +
    chalk.white.bold('Next Steps:') + '\n' +
    chalk.cyan(`1. Run ${chalk.yellow(`task-master show '${parentId}'`)} to see the parent task with all subtasks`) + '\n' +
    chalk.cyan(`2. Run ${chalk.yellow(`task-master set-status --id='${parentId}.${subtask.id}' --status='in-progress'`)} to start working on it`),
    { padding: 1, borderColor: 'green', borderStyle: 'round', margin: { top: 1 } }
  ));
  ```

## Command Registration

- **Command Grouping**:
  - ✅ DO: Group related commands together in the code
  - ✅ DO: Add related commands in a logical order
  - ✅ DO: Use comments to delineate command groups

- **Command Export**:
  - ✅ DO: Export the registerCommands function
  - ✅ DO: Keep the CLI setup code clean and maintainable

  ```javascript
  // ✅ DO: Follow this export pattern
  export {
    registerCommands,
    setupCLI,
    runCLI,
    checkForUpdate, // Include version checking functions
    compareVersions,
    displayUpgradeNotification
  };
  ```

## Error Handling

- **Exception Management**:
  - ✅ DO: Wrap async operations in try/catch blocks
  - ✅ DO: Display user-friendly error messages
  - ✅ DO: Include detailed error information in debug mode

  ```javascript
  // ✅ DO: Handle errors properly
  try {
    // Command implementation
  } catch (error) {
    console.error(chalk.red(`Error: ${error.message}`));
    
    if (CONFIG.debug) {
      console.error(error);
    }
    
    process.exit(1);
  }
  ```

- **Unknown Options Handling**:
  - ✅ DO: Provide clear error messages for unknown options
  - ✅ DO: Show available options when an unknown option is used
  - ✅ DO: Include command-specific help displays for common errors
  - ❌ DON'T: Allow unknown options with `.allowUnknownOption()`

  ```javascript
  // ✅ DO: Register global error handlers for unknown options
  programInstance.on('option:unknown', function(unknownOption) {
    const commandName = this._name || 'unknown';
    console.error(chalk.red(`Error: Unknown option '${unknownOption}'`));
    console.error(chalk.yellow(`Run 'task-master ${commandName} --help' to see available options`));
    process.exit(1);
  });
  
  // ✅ DO: Add command-specific help displays
  function showCommandHelp() {
    console.log(boxen(
      chalk.white.bold('Command Help') + '\n\n' +
      chalk.cyan('Usage:') + '\n' +
      `  task-master command --option1=<value> [options]\n\n` +
      chalk.cyan('Options:') + '\n' +
      '  --option1 <value>    Description of option1 (required)\n' +
      '  --option2 <value>    Description of option2\n\n' +
      chalk.cyan('Examples:') + '\n' +
      '  task-master command --option1=\'value1\' --option2=\'value2\'',
      { padding: 1, borderColor: 'blue', borderStyle: 'round' }
    ));
  }
  ```

- **Global Error Handling**:
  - ✅ DO: Set up global error handlers for uncaught exceptions
  - ✅ DO: Detect and format Commander-specific errors
  - ✅ DO: Provide suitable guidance for fixing common errors

  ```javascript
  // ✅ DO: Set up global error handlers with helpful messages
  process.on('uncaughtException', (err) => {
    // Handle Commander-specific errors
    if (err.code === 'commander.unknownOption') {
      const option = err.message.match(/'([^']+)'/)?.[1];
      console.error(chalk.red(`Error: Unknown option '${option}'`));
      console.error(chalk.yellow(`Run 'task-master <command> --help' to see available options`));
      process.exit(1);
    }
    
    // Handle other error types...
    console.error(chalk.red(`Error: ${err.message}`));
    process.exit(1);
  });
  ```

- **Contextual Error Handling**:
  - ✅ DO: Provide specific error handling for common issues
  - ✅ DO: Include troubleshooting hints for each error type
  - ✅ DO: Use consistent error formatting across all commands

  ```javascript
  // ✅ DO: Provide specific error handling with guidance
  try {
    // Implementation
  } catch (error) {
    console.error(chalk.red(`Error: ${error.message}`));
    
    // Provide more helpful error messages for common issues
    if (error.message.includes('task') && error.message.includes('not found')) {
      console.log(chalk.yellow('\nTo fix this issue:'));
      console.log('  1. Run \'task-master list\' to see all available task IDs');
      console.log('  2. Use a valid task ID with the --id parameter');
    } else if (error.message.includes('API key')) {
      console.log(chalk.yellow('\nThis error is related to API keys. Check your environment variables.'));
    }
    
    if (CONFIG.debug) {
      console.error(error);
    }
    
    process.exit(1);
  }
  ```

## Integration with Other Modules

- **Import Organization**:
  - ✅ DO: Group imports by module/functionality
  - ✅ DO: Import only what's needed, not entire modules
  - ❌ DON'T: Create circular dependencies

  ```javascript
  // ✅ DO: Organize imports by module
  import { program } from 'commander';
  import path from 'path';
  import chalk from 'chalk';
  import https from 'https';
  
  import { CONFIG, log, readJSON } from './utils.js';
  import { displayBanner, displayHelp } from './ui.js';
  import { parsePRD, listTasks } from './task-manager.js';
  import { addDependency } from './dependency-manager.js';
  ```

## Subtask Management Commands

- **Add Subtask Command Structure**:
  ```javascript
  // ✅ DO: Follow this structure for adding subtasks
  programInstance
    .command('add-subtask')
    .description('Add a new subtask to a parent task or convert an existing task to a subtask')
    .option('-f, --file <path>', 'Path to the tasks file', 'tasks/tasks.json')
    .option('-p, --parent <id>', 'ID of the parent task (required)')
    .option('-i, --task-id <id>', 'Existing task ID to convert to subtask')
    .option('-t, --title <title>', 'Title for the new subtask (when not converting)')
    .option('-d, --description <description>', 'Description for the new subtask (when not converting)')
    .option('--details <details>', 'Implementation details for the new subtask (when not converting)')
    .option('--dependencies <ids>', 'Comma-separated list of subtask IDs this subtask depends on')
    .option('--status <status>', 'Initial status for the subtask', 'pending')
    .option('--skip-generate', 'Skip regenerating task files')
    .action(async (options) => {
      // Validate required parameters
      if (!options.parent) {
        console.error(chalk.red('Error: --parent parameter is required'));
        showAddSubtaskHelp(); // Show contextual help
        process.exit(1);
      }
      
      // Implementation with detailed error handling
    });
  ```

- **Remove Subtask Command Structure**:
  ```javascript
  // ✅ DO: Follow this structure for removing subtasks
  programInstance
    .command('remove-subtask')
    .description('Remove a subtask from its parent task, optionally converting it to a standalone task')
    .option('-f, --file <path>', 'Path to the tasks file', 'tasks/tasks.json')
    .option('-i, --id <id>', 'ID of the subtask to remove in format "parentId.subtaskId" (required)')
    .option('-c, --convert', 'Convert the subtask to a standalone task')
    .option('--skip-generate', 'Skip regenerating task files')
    .action(async (options) => {
      // Implementation with detailed error handling
    })
    .on('error', function(err) {
      console.error(chalk.red(`Error: ${err.message}`));
      showRemoveSubtaskHelp(); // Show contextual help
      process.exit(1);
    });
  ```

## Version Checking and Updates

- **Automatic Version Checking**:
  - ✅ DO: Implement version checking to notify users of available updates
  - ✅ DO: Use non-blocking version checks that don't delay command execution
  - ✅ DO: Display update notifications after command completion

  ```javascript
  // ✅ DO: Implement version checking function
  async function checkForUpdate() {
    // Implementation details...
    return { currentVersion, latestVersion, needsUpdate };
  }
  
  // ✅ DO: Implement semantic version comparison
  function compareVersions(v1, v2) {
    const v1Parts = v1.split('.').map(p => parseInt(p, 10));
    const v2Parts = v2.split('.').map(p => parseInt(p, 10));
    
    // Implementation details...
    return result; // -1, 0, or 1
  }
  
  // ✅ DO: Display attractive update notifications
  function displayUpgradeNotification(currentVersion, latestVersion) {
    const message = boxen(
      `${chalk.blue.bold('Update Available!')} ${chalk.dim(currentVersion)} → ${chalk.green(latestVersion)}\n\n` +
      `Run ${chalk.cyan('npm i task-master-ai@latest -g')} to update to the latest version with new features and bug fixes.`,
      {
        padding: 1,
        margin: { top: 1, bottom: 1 },
        borderColor: 'yellow',
        borderStyle: 'round'
      }
    );
    
    console.log(message);
  }
  
  // ✅ DO: Integrate version checking in CLI run function
  async function runCLI(argv = process.argv) {
    try {
      // Start the update check in the background - don't await yet
      const updateCheckPromise = checkForUpdate();
      
      // Setup and parse
      const programInstance = setupCLI();
      await programInstance.parseAsync(argv);
      
      // After command execution, check if an update is available
      const updateInfo = await updateCheckPromise;
      if (updateInfo.needsUpdate) {
        displayUpgradeNotification(updateInfo.currentVersion, updateInfo.latestVersion);
      }
    } catch (error) {
      // Error handling...
    }
  }
  ```

Refer to [`commands.js`](mdc:scripts/modules/commands.js) for implementation examples and [`new_features.mdc`](mdc:.cursor/rules/new_features.mdc) for integration guidelines. 
// Helper function to show add-subtask command help
function showAddSubtaskHelp() {
  console.log(boxen(
    chalk.white.bold('Add Subtask Command Help') + '\n\n' +
    chalk.cyan('Usage:') + '\n' +
    `  task-master add-subtask --parent=<id> [options]\n\n` +
    chalk.cyan('Options:') + '\n' +
    '  -p, --parent <id>         Parent task ID (required)\n' +
    '  -i, --task-id <id>        Existing task ID to convert to subtask\n' +
    '  -t, --title <title>       Title for the new subtask\n' +
    '  -d, --description <text>  Description for the new subtask\n' +
    '  --details <text>          Implementation details for the new subtask\n' +
    '  --dependencies <ids>      Comma-separated list of dependency IDs\n' +
    '  -s, --status <status>     Status for the new subtask (default: "pending")\n' +
    '  -f, --file <file>         Path to the tasks file (default: "tasks/tasks.json")\n' +
    '  --skip-generate           Skip regenerating task files\n\n' +
    chalk.cyan('Examples:') + '\n' +
    '  task-master add-subtask --parent=\'5\' --task-id=\'8\'\n' +
    '  task-master add-subtask -p \'5\' -t \'Implement login UI\' -d \'Create the login form\'\n' +
    '  task-master add-subtask -p \'5\' -t \'Handle API Errors\' --details $\'Handle 401 Unauthorized.\nHandle 500 Server Error.\'',
    { padding: 1, borderColor: 'blue', borderStyle: 'round' }
  ));
}

// Helper function to show remove-subtask command help
function showRemoveSubtaskHelp() {
  console.log(boxen(
    chalk.white.bold('Remove Subtask Command Help') + '\n\n' +
    chalk.cyan('Usage:') + '\n' +
    `  task-master remove-subtask --id=<parentId.subtaskId> [options]\n\n` +
    chalk.cyan('Options:') + '\n' +
    '  -i, --id <id>       Subtask ID(s) to remove in format "parentId.subtaskId" (can be comma-separated, required)\n' +
    '  -c, --convert       Convert the subtask to a standalone task instead of deleting it\n' +
    '  -f, --file <file>   Path to the tasks file (default: "tasks/tasks.json")\n' +
    '  --skip-generate     Skip regenerating task files\n\n' +
    chalk.cyan('Examples:') + '\n' +
    '  task-master remove-subtask --id=\'5.2\'\n' +
    '  task-master remove-subtask --id=\'5.2,6.3,7.1\'\n' +
    '  task-master remove-subtask --id=\'5.2\' --convert',
    { padding: 1, borderColor: 'blue', borderStyle: 'round' }
  ));
} 
>>>>>>> 48a8d952
<|MERGE_RESOLUTION|>--- conflicted
+++ resolved
@@ -15,18 +15,11 @@
 
 While this document details the implementation of Task Master's **CLI commands**, the **preferred method for interacting with Task Master in integrated environments (like Cursor) is through the MCP server tools**. 
 
-<<<<<<< HEAD
-- **Use MCP Tools First**: Always prefer using the MCP tools (e.g., `get_tasks`, `add_task`) when interacting pr via an integrated tool. They offer better performance, structured data, and richer error handling. See [`taskmaster.mdc`](mdc:.cursor/rules/taskmaster.mdc) for a comprehensive list of MCP tools and their corresponding CLI commands.
-- **CLI as Fallback/User Interface**: The `task-master` CLI commands described here are primarily intended for:
-    - Direct user interaction in the terminal.
-    - A fallback mechanism if the MCP server is unavailable or a specific functionality is not exposed via an MCP tmentation Context**: This document (`commands.mdc`) focuses on the standards for *implementing* the CLI commands using Commander.js within the [`commands.js`](mdc:scripts/modules/commands.js) module.
-=======
 - **Use MCP Tools First**: Always prefer using the MCP tools (e.g., `get_tasks`, `add_task`) when interacting programmatically or via an integrated tool. They offer better performance, structured data, and richer error handling. See [`taskmaster.mdc`](mdc:.cursor/rules/taskmaster.mdc) for a comprehensive list of MCP tools and their corresponding CLI commands.
 - **CLI as Fallback/User Interface**: The `task-master` CLI commands described here are primarily intended for:
     - Direct user interaction in the terminal.
     - A fallback mechanism if the MCP server is unavailable or a specific functionality is not exposed via an MCP tool.
 - **Implementation Context**: This document (`commands.mdc`) focuses on the standards for *implementing* the CLI commands using Commander.js within the [`commands.js`](mdc:scripts/modules/commands.js) module.
->>>>>>> 48a8d952
 
 ## Command Structure Standards
 
@@ -255,9 +248,6 @@
   if (!fs.existsSync(tasksPath)) {
     console.error(chalk.red(`Error: Tasks file not found at path: ${tasksPath}`));
     if (tasksPath === 'tasks/tasks.json') {
-<<<<<<< HEAD
-```
-=======
       console.log(chalk.yellow('Hint: Run task-master init or task-master parse-prd to create tasks.json first'));
     } else {
       console.log(chalk.yellow(`Hint: Check if the file path is correct: ${tasksPath}`));
@@ -619,5 +609,4 @@
     '  task-master remove-subtask --id=\'5.2\' --convert',
     { padding: 1, borderColor: 'blue', borderStyle: 'round' }
   ));
-} 
->>>>>>> 48a8d952
+} 