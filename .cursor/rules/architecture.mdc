---
description: Describes the high-level architecture of the Task Master CLI application.
globs: scripts/modules/*.js
alwaysApply: false
---

# Application Architecture Overview

- **Modular Structure**: The Task Master CLI is built using a modular architecture, with distinct modules responsible for different aspects of the application. This promotes separation of concerns, maintainability, and testability.

- **Main Modules and Responsibilities**:

  - **[`commands.js`](mdc:scripts/modules/commands.js): Command Handling**
    - **Purpose**: Defines and registers all CLI commands using Commander.js.
    - **Responsibilities** (See also: [`commands.mdc`](mdc:.cursor/rules/commands.mdc)):
      - Parses command-line arguments and options.
      - Invokes appropriate functions from other modules to execute commands (e.g., calls `initializeProject` from `init.js` for the `init` command).
      - Handles user input and output related to command execution.
      - Implements input validation and error handling for CLI commands.
    - **Key Components**:
      - `programInstance` (Commander.js `Command` instance): Manages command definitions.
      - `registerCommands(programInstance)`: Function to register all application commands.
      - Command action handlers: Functions executed when a specific command is invoked, delegating to core modules.

  - **[`task-manager.js`](mdc:scripts/modules/task-manager.js): Task Data Management**
    - **Purpose**: Manages task data, including loading, saving, creating, updating, deleting, and querying tasks.
    - **Responsibilities**:
      - Reads and writes task data to `tasks.json` file.
      - Implements functions for task CRUD operations (Create, Read, Update, Delete).
      - Handles task parsing from PRD documents using AI.
      - Manages task expansion and subtask generation.
      - Updates task statuses and properties.
      - Implements task listing and display logic.
      - Performs task complexity analysis using AI.
    - **Key Functions**:
      - `readTasks(tasksPath)` / `writeTasks(tasksPath, tasksData)`: Load and save task data.
      - `parsePRD(prdFilePath, outputPath, numTasks)`: Parses PRD document to create tasks.
      - `expandTask(taskId, numSubtasks, useResearch, prompt, force)`: Expands a task into subtasks.
      - `setTaskStatus(tasksPath, taskIdInput, newStatus)`: Updates task status.
      - `listTasks(tasksPath, statusFilter, withSubtasks)`: Lists tasks with filtering and subtask display options.
      - `analyzeComplexity(tasksPath, reportPath, useResearch, thresholdScore)`: Analyzes task complexity.

  - **[`dependency-manager.js`](mdc:scripts/modules/dependency-manager.js): Dependency Management**
    - **Purpose**: Manages task dependencies, including adding, removing, validating, and fixing dependency relationships.
    - **Responsibilities**:
      - Adds and removes task dependencies.
      - Validates dependency relationships to prevent circular dependencies and invalid references.
      - Fixes invalid dependencies by removing non-existent or self-referential dependencies.
      - Provides functions to check for circular dependencies.
    - **Key Functions**:
      - `addDependency(tasksPath, taskId, dependencyId)`: Adds a dependency between tasks.
      - `removeDependency(tasksPath, taskId, dependencyId)`: Removes a dependency.
      - `validateDependencies(tasksPath)`: Validates task dependencies.
      - `fixDependencies(tasksPath)`: Fixes invalid task dependencies.
      - `isCircularDependency(tasks, taskId, dependencyChain)`: Detects circular dependencies.

  - **[`ui.js`](mdc:scripts/modules/ui.js): User Interface Components**
    - **Purpose**: Handles all user interface elements, including displaying information, formatting output, and providing user feedback.
    - **Responsibilities**:
      - Displays task lists, task details, and command outputs in a formatted way.
      - Uses `chalk` for colored output and `boxen` for boxed messages.
      - Implements table display using `cli-table3`.
      - Shows loading indicators using `ora`.
      - Provides helper functions for status formatting, dependency display, and progress reporting.
      - Suggests next actions to the user after command execution.
    - **Key Functions**:
      - `displayTaskList(tasks, statusFilter, withSubtasks)`: Displays a list of tasks in a table.
      - `displayTaskDetails(task)`: Displays detailed information for a single task.
      - `displayComplexityReport(reportPath)`: Displays the task complexity report.
      - `startLoadingIndicator(message)` / `stopLoadingIndicator(indicator)`: Manages loading indicators.
      - `getStatusWithColor(status)`: Returns status string with color formatting.
      - `formatDependenciesWithStatus(dependencies, allTasks, inTable)`: Formats dependency list with status indicators.

  - **[`ai-services.js`](mdc:scripts/modules/ai-services.js) (Conceptual): AI Integration**
    - **Purpose**:  Abstracts interactions with AI models (like Anthropic Claude and Perplexity AI) for various features. *Note: This module might be implicitly implemented within `task-manager.js` and `utils.js` or could be explicitly created for better organization as the project evolves.*
    - **Responsibilities**:
      - Handles API calls to AI services.
      - Manages prompts and parameters for AI requests.
      - Parses AI responses and extracts relevant information.
      - Implements logic for task complexity analysis, task expansion, and PRD parsing using AI.
    - **Potential Functions**:
      - `getAIResponse(prompt, model, maxTokens, temperature)`: Generic function to interact with AI model.
      - `analyzeTaskComplexityWithAI(taskDescription)`: Sends task description to AI for complexity analysis.
      - `expandTaskWithAI(taskDescription, numSubtasks, researchContext)`: Generates subtasks using AI.
      - `parsePRDWithAI(prdContent)`: Extracts tasks from PRD content using AI.

  - **[`utils.js`](mdc:scripts/modules/utils.js): Utility Functions and Configuration**
    - **Purpose**: Provides reusable utility functions and global configuration settings used across the **CLI application**.
<<<<<<< HEAD
    - 
=======
>>>>>>> 48a8d952
    - **Responsibilities** (See also: [`utilities.mdc`](mdc:.cursor/rules/utilities.mdc)):
      - Manages global configuration settings loaded from environment variables and defaults.
      - Implements logging utility with different log levels and output formatting.
      - Provides file system operation utilities (read/write JSON files).
      - Includes string manipulation utilities (e.g., `truncate`, `sanitizePrompt`).
      - Offers task-specific utility functions (e.g., `formatTaskId`, `findTaskById`, `taskExists`).
      - Implements graph algorithms like cycle detection for dependency management.
      - **Silent Mode Control**: Provides `enableSilentMode` and `disableSilentMode` functions to control log output.
<<<<<<< HEAD

=======
>>>>>>> 48a8d952
    - **Key Components**:
      - `CONFIG`: Global configuration object.
      - `log(level, ...args)`: Logging function.
      - `readJSON(filepath)` / `writeJSON(filepath, data)`: File I/O utilities for JSON files.
      - `truncate(text, maxLength)`: String truncation utility.
      - `formatTaskId(id)` / `findTaskById(tasks, taskId)`: Task ID and search utilities.
      - `findCycles(subtaskId, dependencyMap)`: Cycle detection algorithm.
      - `enableSilentMode()` / `disableSilentMode()`: Control console logging output.

  - **[`mcp-server/`](mdc:mcp-server): MCP Server Integration**
    - **Purpose**: Provides an MCP (Model Context Protocol) interface for Task Master, allowing integration with external tools like Cursor. Uses FastMCP framework.
    - **Responsibilities** (See also: [`mcp.mdc`](mdc:.cursor/rules/mcp.mdc)):
      - Registers Task Master functionalities as tools consumable via MCP.
      - Handles MCP requests via tool `execute` methods defined in `mcp-server/src/tools/*.js`.
      - Tool `execute` methods call corresponding **direct function wrappers**.
      - Tool `execute` methods use `getProjectRootFromSession` (from [`tools/utils.js`](mdc:mcp-server/src/tools/utils.js)) to determine the project root from the client session and pass it to the direct function.
      - **Direct function wrappers (`*Direct` functions in `mcp-server/src/core/direct-functions/*.js`) contain the main logic for handling MCP requests**, including path resolution, argument validation, caching, and calling core Task Master functions.
      - Direct functions use `findTasksJsonPath` (from [`core/utils/path-utils.js`](mdc:mcp-server/src/core/utils/path-utils.js)) to locate `tasks.json` based on the provided `projectRoot`.
      - **Silent Mode Implementation**: Direct functions use `enableSilentMode` and `disableSilentMode` to prevent logs from interfering with JSON responses.
      - **Async Operations**: Uses `AsyncOperationManager` to handle long-running operations in the background.
      - **Project Initialization**: Provides `initialize_project` command for setting up new projects from within integrated clients.
      - Tool `execute` methods use `handleApiResult` from [`tools/utils.js`](mdc:mcp-server/src/tools/utils.js) to process the result from the direct function and format the final MCP response.
      - Uses CLI execution via `executeTaskMasterCommand` as a fallback only when necessary.
      - **Implements Robust Path Finding**: The utility [`tools/utils.js`](mdc:mcp-server/src/tools/utils.js) (specifically `getProjectRootFromSession`) and [`core/utils/path-utils.js`](mdc:mcp-server/src/core/utils/path-utils.js) (specifically `findTasksJsonPath`) work together. The tool gets the root via session, passes it to the direct function, which uses `findTasksJsonPath` to locate the specific `tasks.json` file within that root.
      - **Implements Caching**: Utilizes a caching layer (`ContextManager` with `lru-cache`). Caching logic is invoked *within* the direct function wrappers using the `getCachedOrExecute` utility for performance-sensitive read operations.
      - Standardizes response formatting and data filtering using utilities in [`tools/utils.js`](mdc:mcp-server/src/tools/utils.js).
      - **Resource Management**: Provides access to static and dynamic resources.
    - **Key Components**:
      - `mcp-server/src/index.js`: Main server class definition with FastMCP initialization, resource registration, and server lifecycle management.
      - `mcp-server/src/server.js`: Main server setup and initialization.
      - `mcp-server/src/tools/`: Directory containing individual tool definitions. Each tool's `execute` method orchestrates the call to core logic and handles the response.
      - `mcp-server/src/tools/utils.js`: Provides MCP-specific utilities like `handleApiResult`, `processMCPResponseData`, `getCachedOrExecute`, and **`getProjectRootFromSession`**.
      - `mcp-server/src/core/utils/`: Directory containing utility functions specific to the MCP server, like **`path-utils.js` for resolving `tasks.json` within a given root** and **`async-manager.js` for handling background operations**.
      - `mcp-server/src/core/direct-functions/`: Directory containing individual files for each **direct function wrapper (`*Direct`)**. These files contain the primary logic for MCP tool execution.
      - `mcp-server/src/core/resources/`: Directory containing resource handlers for task templates, workflow definitions, and other static/dynamic data exposed to LLM clients.
      - [`task-master-core.js`](mdc:mcp-server/src/core/task-master-core.js): Acts as an import/export hub, collecting and exporting direct functions from the `direct-functions` directory and MCP utility functions.
    - **Naming Conventions**:
      - **Files** use **kebab-case**: `list-tasks.js`, `set-task-status.js`, `parse-prd.js`
      - **Direct Functions** use **camelCase** with `Direct` suffix: `listTasksDirect`, `setTaskStatusDirect`, `parsePRDDirect`
      - **Tool Registration Functions** use **camelCase** with `Tool` suffix: `registerListTasksTool`, `registerSetTaskStatusTool`
      - **MCP Tool Names** use **snake_case**: `list_tasks`, `set_task_status`, `parse_prd_document`
      - **Resource Handlers** use **camelCase** with pattern URI: `@mcp.resource("tasks://templates/{template_id}")`
    - **AsyncOperationManager**:
      - **Purpose**: Manages background execution of long-running operations.
      - **Location**: `mcp-server/src/core/utils/async-manager.js`
      - **Key Features**:
        - Operation tracking with unique IDs using UUID
        - Status management (pending, running, completed, failed)
        - Progress reporting forwarded from background tasks
        - Operation history with automatic cleanup of completed operations
        - Context preservation (log, session, reportProgress)
        - Robust error handling for background tasks
      - **Usage**: Used for CPU-intensive operations like task expansion and PRD parsing
<<<<<<< HEAD
=======

  - **[`init.js`](mdc:scripts/init.js): Project Initialization Logic**
    - **Purpose**: Contains the core logic for setting up a new Task Master project structure.
    - **Responsibilities**:
      - Creates necessary directories (`.cursor/rules`, `scripts`, `tasks`).
      - Copies template files (`.env.example`, `.gitignore`, rule files, `dev.js`, etc.).
      - Creates or merges `package.json` with required dependencies and scripts.
      - Sets up MCP configuration (`.cursor/mcp.json`).
      - Optionally initializes a git repository and installs dependencies.
      - Handles user prompts for project details *if* called without skip flags (`-y`).
    - **Key Function**:
      - `initializeProject(options)`: The main function exported and called by the `init` command's action handler in [`commands.js`](mdc:scripts/modules/commands.js). It receives parsed options directly.
    - **Note**: This script is used as a module and no longer handles its own argument parsing or direct execution via a separate `bin` file.
>>>>>>> 48a8d952

- **Data Flow and Module Dependencies**:

  - **Commands Initiate Actions**: User commands entered via the CLI (parsed by `commander` based on definitions in [`commands.js`](mdc:scripts/modules/commands.js)) are the entry points for most operations.
  - **Command Handlers Delegate to Core Logic**: Action handlers within [`commands.js`](mdc:scripts/modules/commands.js) call functions in core modules like [`task-manager.js`](mdc:scripts/modules/task-manager.js), [`dependency-manager.js`](mdc:scripts/modules/dependency-manager.js), and [`init.js`](mdc:scripts/init.js) (for the `init` command) to perform the actual work.
  - **UI for Presentation**:  [`ui.js`](mdc:scripts/modules/ui.js) is used by command handlers and task/dependency managers to display information to the user. UI functions primarily consume data and format it for output, without modifying core application state.
  - **Utilities for Common Tasks**: [`utils.js`](mdc:scripts/modules/utils.js) provides helper functions used by all other modules for configuration, logging, file operations, and common data manipulations.
  - **AI Services Integration**: AI functionalities (complexity analysis, task expansion, PRD parsing) are invoked from [`task-manager.js`](mdc:scripts/modules/task-manager.js) and potentially [`commands.js`](mdc:scripts/modules/commands.js), likely using functions that would reside in a dedicated `ai-services.js` module or be integrated within `utils.js` or `task-manager.js`.
  - **MCP Server Interaction**: External tools interact with the `mcp-server`. MCP Tool `execute` methods use `getProjectRootFromSession` to find the project root, then call direct function wrappers (in `mcp-server/src/core/direct-functions/`) passing the root in `args`. These wrappers handle path finding for `tasks.json` (using `path-utils.js`), validation, caching, call the core logic from `scripts/modules/` (passing logging context via the standard wrapper pattern detailed in mcp.mdc), and return a standardized result. The final MCP response is formatted by `mcp-server/src/tools/utils.js`. See [`mcp.mdc`](mdc:.cursor/rules/mcp.mdc) for details.

## Silent Mode Implementation Pattern in MCP Direct Functions

Direct functions (the `*Direct` functions in `mcp-server/src/core/direct-functions/`) need to carefully implement silent mode to prevent console logs from interfering with the structured JSON responses required by MCP. This involves both using `enableSilentMode`/`disableSilentMode` around core function calls AND passing the MCP logger via the standard wrapper pattern (see mcp.mdc). Here's the standard pattern for correct implementation:

1. **Import Silent Mode Utilities**:
   ```javascript
   import { enableSilentMode, disableSilentMode, isSilentMode } from '../../../../scripts/modules/utils.js';
   ```

2. **Parameter Matching with Core Functions**:
   - ✅ **DO**: Ensure direct function parameters match the core function parameters
   - ✅ **DO**: Check the original core function signature before implementing
   - ❌ **DON'T**: Add parameters to direct functions that don't exist in core functions
   ```javascript
   // Example: Core function signature
   // async function expandTask(tasksPath, taskId, numSubtasks, useResearch, additionalContext, options)
   
   // Direct function implementation - extract only parameters that exist in core
   export async function expandTaskDirect(args, log, context = {}) {
     // Extract parameters that match the core function
     const taskId = parseInt(args.id, 10);
     const numSubtasks = args.num ? parseInt(args.num, 10) : undefined;
     const useResearch = args.research === true;
     const additionalContext = args.prompt || '';
     
     // Later pass these parameters in the correct order to the core function
     const result = await expandTask(
       tasksPath, 
       taskId, 
       numSubtasks, 
       useResearch, 
       additionalContext,
       { mcpLog: log, session: context.session }
     );
   }
   ```

3. **Checking Silent Mode State**:
   - ✅ **DO**: Always use `isSilentMode()` function to check current status
   - ❌ **DON'T**: Directly access the global `silentMode` variable or `global.silentMode`
   ```javascript
   // CORRECT: Use the function to check current state
   if (!isSilentMode()) {
     // Only create a loading indicator if not in silent mode
     loadingIndicator = startLoadingIndicator('Processing...');
   }
   
   // INCORRECT: Don't access global variables directly
   if (!silentMode) { // ❌ WRONG
     loadingIndicator = startLoadingIndicator('Processing...');
   }
   ```

4. **Wrapping Core Function Calls**:
   - ✅ **DO**: Use a try/finally block pattern to ensure silent mode is always restored
   - ✅ **DO**: Enable silent mode before calling core functions that produce console output
   - ✅ **DO**: Disable silent mode in a finally block to ensure it runs even if errors occur
   - ❌ **DON'T**: Enable silent mode without ensuring it gets disabled
   ```javascript
   export async function someDirectFunction(args, log) {
     try {
       // Argument preparation
       const tasksPath = findTasksJsonPath(args, log);
       const someArg = args.someArg;
       
       // Enable silent mode to prevent console logs
       enableSilentMode();
       
       try {
         // Call core function which might produce console output
         const result = await someCoreFunction(tasksPath, someArg);
         
         // Return standardized result object
         return { 
           success: true, 
           data: result, 
           fromCache: false 
         };
       } finally {
         // ALWAYS disable silent mode in finally block
         disableSilentMode();
       }
     } catch (error) {
       // Standard error handling
       log.error(`Error in direct function: ${error.message}`);
       return { 
         success: false, 
         error: { code: 'OPERATION_ERROR', message: error.message }, 
         fromCache: false 
       };
     }
   }
   ```

5. **Mixed Parameter and Global Silent Mode Handling**:
   - For functions that need to handle both a passed `silentMode` parameter and check global state:
   ```javascript
   // Check both the function parameter and global state
   const isSilent = options.silentMode || (typeof options.silentMode === 'undefined' && isSilentMode());
   
   if (!isSilent) {
     console.log('Operation starting...');
   }
   ```

By following these patterns consistently, direct functions will properly manage console output suppression while ensuring that silent mode is always properly reset, even when errors occur. This creates a more robust system that helps prevent unexpected silent mode states that could cause logging problems in subsequent operations.

- **Testing Architecture**:

  - **Test Organization Structure** (See also: [`tests.mdc`](mdc:.cursor/rules/tests.mdc)):
    - **Unit Tests**: Located in `tests/unit/`, reflect the module structure with one test file per module
    - **Integration Tests**: Located in `tests/integration/`, test interactions between modules
    - **End-to-End Tests**: Located in `tests/e2e/`, test complete workflows from a user perspective
    - **Test Fixtures**: Located in `tests/fixtures/`, provide reusable test data

  - **Module Design for Testability**:
    - **Explicit Dependencies**: Functions accept their dependencies as parameters rather than using globals
    - **Functional Style**: Pure functions with minimal side effects make testing deterministic
    - **Separate Logic from I/O**: Core business logic is separated from file system operations
    - **Clear Module Interfaces**: Each module has well-defined exports that can be mocked in tests
    - **Callback Isolation**: Callbacks are defined as separate functions for easier testing
    - **Stateless Design**: Modules avoid maintaining internal state where possible

  - **Mock Integration Patterns**:
    - **External Libraries**: Libraries like `fs`, `commander`, and `@anthropic-ai/sdk` are mocked at module level
    - **Internal Modules**: Application modules are mocked with appropriate spy functions
    - **Testing Function Callbacks**: Callbacks are extracted from mock call arguments and tested in isolation
    - **UI Elements**: Output functions from `ui.js` are mocked to verify display calls

  - **Testing Flow**:
    - Module dependencies are mocked (following Jest's hoisting behavior)
    - Test modules are imported after mocks are established
    - Spy functions are set up on module methods
    - Tests call the functions under test and verify behavior
    - Mocks are reset between test cases to maintain isolation

- **Benefits of this Architecture**:

  - **Maintainability**: Modules are self-contained and focused, making it easier to understand, modify, and debug specific features.
  - **Testability**:  Each module can be tested in isolation (unit testing), and interactions between modules can be tested (integration testing).
    - **Mocking Support**: The clear dependency boundaries make mocking straightforward
    - **Test Isolation**: Each component can be tested without affecting others
    - **Callback Testing**: Function callbacks can be extracted and tested independently
  - **Reusability**: Utility functions and UI components can be reused across different parts of the application.
  - **Scalability**:  New features can be added as new modules or by extending existing ones without significantly impacting other parts of the application.
  - **Clarity**: The modular structure provides a clear separation of concerns, making the codebase easier to navigate and understand for developers.

This architectural overview should help AI models understand the structure and organization of the Task Master CLI codebase, enabling them to more effectively assist with code generation, modification, and understanding.

## Implementing MCP Support for a Command

Follow these steps to add MCP support for an existing Task Master command (see [`new_features.mdc`](mdc:.cursor/rules/new_features.mdc) for more detail):

1.  **Ensure Core Logic Exists**: Verify the core functionality is implemented and exported from the relevant module in `scripts/modules/`.

2.  **Create Direct Function File in `mcp-server/src/core/direct-functions/`:**
    - Create a new file (e.g., `your-command.js`) using **kebab-case** naming.
    - Import necessary core functions, **`findTasksJsonPath` from `../utils/path-utils.js`**, and **silent mode utilities**.
    - Implement `async function yourCommandDirect(args, log)` using **camelCase** with `Direct` suffix:
        - **Path Resolution**: Obtain the tasks file path using `const tasksPath = findTasksJsonPath(args, log);`. This relies on `args.projectRoot` being provided.
        - Parse other `args` and perform necessary validation.
        - **Implement Silent Mode**: Wrap core function calls with `enableSilentMode()` and `disableSilentMode()`.
        - Implement caching with `getCachedOrExecute` if applicable.
        - Call core logic.
        - Return `{ success: true/false, data/error, fromCache: boolean }`.
    - Export the wrapper function.

3.  **Update `task-master-core.js` with Import/Export**: Add imports/exports for the new `*Direct` function.

4.  **Create MCP Tool (`mcp-server/src/tools/`)**:
    - Create a new file (e.g., `your-command.js`) using **kebab-case**.
    - Import `zod`, `handleApiResult`, **`getProjectRootFromSession`**, and your `yourCommandDirect` function.
    - Implement `registerYourCommandTool(server)`.
    - **Define parameters, making `projectRoot` optional**: `projectRoot: z.string().optional().describe(...)`.
    - Consider if this operation should run in the background using `AsyncOperationManager`.
    - Implement the standard `execute` method:
      - Get `rootFolder` using `getProjectRootFromSession` (with fallback to `args.projectRoot`).
      - Call `yourCommandDirect({ ...args, projectRoot: rootFolder }, log)` or use `asyncOperationManager.addOperation`.
      - Pass the result to `handleApiResult`.

5.  **Register Tool**: Import and call `registerYourCommandTool` in `mcp-server/src/tools/index.js`.

6.  **Update `mcp.json`**: Add the new tool definition.

## Project Initialization

The `initialize_project` command provides a way to set up a new Task Master project:

- **CLI Command**: `task-master init`
- **MCP Tool**: `initialize_project`
- **Functionality**:
  - Creates necessary directories and files for a new project
  - Sets up `tasks.json` and initial task files
  - Configures project metadata (name, description, version)
  - Handles shell alias creation if requested
  - Works in both interactive and non-interactive modes

## Async Operation Management

The AsyncOperationManager provides background task execution capabilities:

- **Location**: `mcp-server/src/core/utils/async-manager.js`
- **Key Components**:
  - `asyncOperationManager` singleton instance
  - `addOperation(operationFn, args, context)` method
  - `getStatus(operationId)` method
- **Usage Flow**:
  1. Client calls an MCP tool that may take time to complete
  2. Tool uses AsyncOperationManager to run the operation in background
  3. Tool returns immediate response with operation ID
  4. Client polls `get_operation_status` tool with the ID
<<<<<<< HEAD
  5. Once completed, client can access operation results

This architectural overview should help AI models understand the structure and organization of the Task Master CLI codebase, enabling them to more effectively assist with code generation, modification, and understanding.
=======
  5. Once completed, client can access operation results
>>>>>>> 48a8d952
<|MERGE_RESOLUTION|>--- conflicted
+++ resolved
@@ -86,10 +86,6 @@
 
   - **[`utils.js`](mdc:scripts/modules/utils.js): Utility Functions and Configuration**
     - **Purpose**: Provides reusable utility functions and global configuration settings used across the **CLI application**.
-<<<<<<< HEAD
-    - 
-=======
->>>>>>> 48a8d952
     - **Responsibilities** (See also: [`utilities.mdc`](mdc:.cursor/rules/utilities.mdc)):
       - Manages global configuration settings loaded from environment variables and defaults.
       - Implements logging utility with different log levels and output formatting.
@@ -98,10 +94,6 @@
       - Offers task-specific utility functions (e.g., `formatTaskId`, `findTaskById`, `taskExists`).
       - Implements graph algorithms like cycle detection for dependency management.
       - **Silent Mode Control**: Provides `enableSilentMode` and `disableSilentMode` functions to control log output.
-<<<<<<< HEAD
-
-=======
->>>>>>> 48a8d952
     - **Key Components**:
       - `CONFIG`: Global configuration object.
       - `log(level, ...args)`: Logging function.
@@ -155,8 +147,6 @@
         - Context preservation (log, session, reportProgress)
         - Robust error handling for background tasks
       - **Usage**: Used for CPU-intensive operations like task expansion and PRD parsing
-<<<<<<< HEAD
-=======
 
   - **[`init.js`](mdc:scripts/init.js): Project Initialization Logic**
     - **Purpose**: Contains the core logic for setting up a new Task Master project structure.
@@ -170,7 +160,6 @@
     - **Key Function**:
       - `initializeProject(options)`: The main function exported and called by the `init` command's action handler in [`commands.js`](mdc:scripts/modules/commands.js). It receives parsed options directly.
     - **Note**: This script is used as a module and no longer handles its own argument parsing or direct execution via a separate `bin` file.
->>>>>>> 48a8d952
 
 - **Data Flow and Module Dependencies**:
 
@@ -392,10 +381,4 @@
   2. Tool uses AsyncOperationManager to run the operation in background
   3. Tool returns immediate response with operation ID
   4. Client polls `get_operation_status` tool with the ID
-<<<<<<< HEAD
-  5. Once completed, client can access operation results
-
-This architectural overview should help AI models understand the structure and organization of the Task Master CLI codebase, enabling them to more effectively assist with code generation, modification, and understanding.
-=======
-  5. Once completed, client can access operation results
->>>>>>> 48a8d952
+  5. Once completed, client can access operation results