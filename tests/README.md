<<<<<<< HEAD
=======
# Task Master Test Suite

This directory contains tests for the Task Master CLI. The tests are organized into different categories to ensure comprehensive test coverage.

## Test Structure

- `unit/`: Unit tests for individual functions and components
- `integration/`: Integration tests for testing interactions between components
- `e2e/`: End-to-end tests for testing complete workflows
- `fixtures/`: Test fixtures and sample data

## Running Tests

To run all tests:

```bash
npm test
```

To run tests in watch mode (for development):

```bash
npm run test:watch
```

To run tests with coverage reporting:

```bash
npm run test:coverage
```

## Testing Approach

### Unit Tests

Unit tests focus on testing individual functions and components in isolation. These tests should be fast and should mock external dependencies.

### Integration Tests

Integration tests focus on testing interactions between components. These tests ensure that components work together correctly.

### End-to-End Tests

End-to-end tests focus on testing complete workflows from a user's perspective. These tests ensure that the CLI works correctly as a whole.

## Test Fixtures

Test fixtures provide sample data for tests. Fixtures should be small, focused, and representative of real-world data.

## Mocking

For external dependencies like file system operations and API calls, we use mocking to isolate the code being tested.

- File system operations: Use `mock-fs` to mock the file system
- API calls: Use Jest's mocking capabilities to mock API responses

## Test Coverage

We aim for at least 80% test coverage for all code paths. Coverage reports can be generated with:

```bash
npm run test:coverage
```
>>>>>>> 48a8d952
<|MERGE_RESOLUTION|>--- conflicted
+++ resolved
@@ -1,5 +1,3 @@
-<<<<<<< HEAD
-=======
 # Task Master Test Suite
 
 This directory contains tests for the Task Master CLI. The tests are organized into different categories to ensure comprehensive test coverage.
@@ -62,5 +60,4 @@
 
 ```bash
 npm run test:coverage
-```
->>>>>>> 48a8d952
+```