--- conflicted
+++ resolved
@@ -1,5 +1,3 @@
-<<<<<<< HEAD
-=======
 import { jest } from '@jest/globals';
 import fs from 'fs';
 import path from 'path';
@@ -399,5 +397,4 @@
 			recursive: true
 		});
 	});
-});
->>>>>>> 48a8d952
+});