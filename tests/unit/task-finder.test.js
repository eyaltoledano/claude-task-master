--- conflicted
+++ resolved
@@ -1,5 +1,3 @@
-<<<<<<< HEAD
-=======
 /**
  * Task finder tests
  */
@@ -49,5 +47,4 @@
 			expect(task).toBeNull();
 		});
 	});
-});
->>>>>>> 48a8d952
+});