/**
 * Tests for the parse-prd.js module
 */
import { jest } from '@jest/globals';

// Mock the dependencies before importing the module under test
jest.unstable_mockModule('../../../../../scripts/modules/utils.js', () => ({
	readJSON: jest.fn(),
	writeJSON: jest.fn(),
	log: jest.fn(),
	CONFIG: {
		model: 'mock-claude-model',
		maxTokens: 4000,
		temperature: 0.7,
		debug: false
	},
	sanitizePrompt: jest.fn((prompt) => prompt),
	truncate: jest.fn((text) => text),
	isSilentMode: jest.fn(() => false),
	enableSilentMode: jest.fn(),
	disableSilentMode: jest.fn(),
	findTaskById: jest.fn(),
	ensureTagMetadata: jest.fn((tagObj) => tagObj),
	getCurrentTag: jest.fn(() => 'master'),
	promptYesNo: jest.fn()
}));

jest.unstable_mockModule(
	'../../../../../scripts/modules/ai-services-unified.js',
	() => ({
		generateObjectService: jest.fn().mockResolvedValue({
			mainResult: {
				tasks: []
			},
			telemetryData: {}
		}),
		streamTextService: jest.fn().mockResolvedValue({
			mainResult: {
				textStream: {
					[Symbol.asyncIterator]: async function* () {
						yield '{"tasks":[';
						yield '{"id":1,"title":"Test Task","priority":"high"}';
						yield ']}';
					}
				}
			},
			telemetryData: {}
		})
	})
);

jest.unstable_mockModule('../../../../../scripts/modules/ui.js', () => ({
	getStatusWithColor: jest.fn((status) => status),
	startLoadingIndicator: jest.fn(),
	stopLoadingIndicator: jest.fn(),
	displayAiUsageSummary: jest.fn()
}));

jest.unstable_mockModule(
	'../../../../../scripts/modules/config-manager.js',
	() => ({
		getDebugFlag: jest.fn(() => false),
<<<<<<< HEAD
		getMainModelId: jest.fn(() => 'claude-3-5-sonnet'),
		getResearchModelId: jest.fn(() => 'claude-3-5-sonnet'),
		getParametersForRole: jest.fn(() => ({
			provider: 'anthropic',
			modelId: 'claude-3-5-sonnet'
		})),
		getDefaultNumTasks: jest.fn(() => 10)
=======
		getDefaultNumTasks: jest.fn(() => 10),
		getDefaultPriority: jest.fn(() => 'medium')
>>>>>>> dc5de53d
	})
);

jest.unstable_mockModule(
	'../../../../../scripts/modules/task-manager/generate-task-files.js',
	() => ({
		default: jest.fn().mockResolvedValue()
	})
);

jest.unstable_mockModule(
	'../../../../../scripts/modules/task-manager/models.js',
	() => ({
		getModelConfiguration: jest.fn(() => ({
			model: 'mock-model',
			maxTokens: 4000,
			temperature: 0.7
		}))
	})
);

<<<<<<< HEAD
// jest.unstable_mockModule(
// 	'../../../../../scripts/modules/task-manager/generate-task-files.js',
// 	() => ({
// 		default: jest.fn().mockResolvedValue()
// 	})
// );
=======
jest.unstable_mockModule(
	'../../../../../scripts/modules/prompt-manager.js',
	() => ({
		getPromptManager: jest.fn().mockReturnValue({
			loadPrompt: jest.fn().mockImplementation((templateName, params) => {
				// Create dynamic mock prompts based on the parameters
				const { numTasks } = params || {};
				let numTasksText = '';

				if (numTasks > 0) {
					numTasksText = `approximately ${numTasks}`;
				} else {
					numTasksText = 'an appropriate number of';
				}

				return Promise.resolve({
					systemPrompt: 'Mocked system prompt for parse-prd',
					userPrompt: `Generate ${numTasksText} top-level development tasks from the PRD content.`
				});
			})
		})
	})
);
>>>>>>> dc5de53d

// Mock fs module
jest.unstable_mockModule('fs', () => ({
	default: {
		readFileSync: jest.fn(),
		existsSync: jest.fn(),
		mkdirSync: jest.fn(),
		writeFileSync: jest.fn(),
		promises: {
			readFile: jest.fn()
		}
	},
	readFileSync: jest.fn(),
	existsSync: jest.fn(),
	mkdirSync: jest.fn(),
	writeFileSync: jest.fn(),
	promises: {
		readFile: jest.fn()
	}
}));

// Mock path module
jest.unstable_mockModule('path', () => ({
	default: {
		dirname: jest.fn(),
		join: jest.fn((dir, file) => `${dir}/${file}`)
	},
	dirname: jest.fn(),
	join: jest.fn((dir, file) => `${dir}/${file}`)
}));

// Mock JSONParser for streaming tests
jest.unstable_mockModule('@streamparser/json', () => ({
	JSONParser: jest.fn().mockImplementation(() => ({
		onValue: jest.fn(),
		onError: jest.fn(),
		write: jest.fn(),
		end: jest.fn()
	}))
}));

// Mock stream-parser functions
jest.unstable_mockModule('../../../../../src/utils/stream-parser.js', () => ({
	parseStream: jest.fn().mockResolvedValue({
		items: [{ id: 1, title: 'Test Task', priority: 'high' }],
		accumulatedText:
			'{"tasks":[{"id":1,"title":"Test Task","priority":"high"}]}',
		estimatedTokens: 50,
		usedFallback: false
	}),
	createTaskProgressCallback: jest.fn().mockReturnValue(jest.fn()),
	createConsoleProgressCallback: jest.fn().mockReturnValue(jest.fn())
}));

// Mock progress tracker to prevent intervals
jest.unstable_mockModule(
	'../../../../../src/progress/parse-prd-tracker.js',
	() => ({
		createParsePrdTracker: jest.fn().mockReturnValue({
			start: jest.fn(),
			stop: jest.fn(),
			updateTokens: jest.fn(),
			addTaskLine: jest.fn(),
			trackTaskPriority: jest.fn(),
			getSummary: jest.fn().mockReturnValue({
				taskPriorities: { high: 0, medium: 0, low: 0 },
				elapsedTime: 0,
				actionVerb: 'generated'
			})
		})
	})
);

// Mock UI functions to prevent any display delays
jest.unstable_mockModule('../../../../../src/ui/parse-prd.js', () => ({
	displayParsePrdStart: jest.fn(),
	displayParsePrdSummary: jest.fn()
}));

// Import the mocked modules
const { readJSON, promptYesNo } = await import(
	'../../../../../scripts/modules/utils.js'
);

const { generateObjectService, streamTextService } = await import(
	'../../../../../scripts/modules/ai-services-unified.js'
);

const { JSONParser } = await import('@streamparser/json');

const { parseStream } = await import(
	'../../../../../src/utils/stream-parser.js'
);

const { createParsePrdTracker } = await import(
	'../../../../../src/progress/parse-prd-tracker.js'
);

const { displayParsePrdStart, displayParsePrdSummary } = await import(
	'../../../../../src/ui/parse-prd.js'
);

// Note: getDefaultNumTasks validation happens at CLI/MCP level, not in the main parse-prd module
const generateTaskFiles = (
	await import(
		'../../../../../scripts/modules/task-manager/generate-task-files.js'
	)
).default;

const fs = await import('fs');
const path = await import('path');

// Import the module under test
const { default: parsePRD } = await import(
	'../../../../../scripts/modules/task-manager/parse-prd.js'
);

// Sample data for tests (from main test file)
const sampleClaudeResponse = {
	tasks: [
		{
			id: 1,
			title: 'Setup Project Structure',
			description: 'Initialize the project with necessary files and folders',
			status: 'pending',
			dependencies: [],
			priority: 'high'
		},
		{
			id: 2,
			title: 'Implement Core Features',
			description: 'Build the main functionality',
			status: 'pending',
			dependencies: [1],
			priority: 'high'
		}
	],
	metadata: {
		projectName: 'Test Project',
		totalTasks: 2,
		sourceFile: 'path/to/prd.txt',
		generatedAt: expect.any(String)
	}
};

describe('parsePRD', () => {
	// Mock the sample PRD content
	const samplePRDContent = '# Sample PRD for Testing';

	// Mock existing tasks for append test - TAGGED FORMAT
	const existingTasksData = {
		master: {
			tasks: [
				{ id: 1, title: 'Existing Task 1', status: 'done' },
				{ id: 2, title: 'Existing Task 2', status: 'pending' }
			]
		}
	};

	// Mock new tasks with continuing IDs for append test
	const newTasksClaudeResponse = {
		tasks: [
			{ id: 3, title: 'New Task 3' },
			{ id: 4, title: 'New Task 4' }
		],
		metadata: {
			projectName: 'Test Project',
			totalTasks: 2,
			sourceFile: 'path/to/prd.txt',
			generatedAt: expect.any(String)
		}
	};

	beforeEach(() => {
		// Reset all mocks
		jest.clearAllMocks();

		// Set up mocks for fs, path and other modules
		fs.default.readFileSync.mockReturnValue(samplePRDContent);
		fs.default.promises.readFile.mockResolvedValue(samplePRDContent);
		fs.default.existsSync.mockReturnValue(true);
		path.default.dirname.mockReturnValue('tasks');
		generateObjectService.mockResolvedValue({
			mainResult: { object: sampleClaudeResponse },
			telemetryData: {}
		});
		streamTextService.mockResolvedValue({
			mainResult: {
				textStream: {
					[Symbol.asyncIterator]: async function* () {
						yield '{"tasks":[';
						yield '{"id":1,"title":"Test Task","priority":"high"}';
						yield ']}';
					}
				}
			},
			telemetryData: {}
		});
		// generateTaskFiles.mockResolvedValue(undefined);
		promptYesNo.mockResolvedValue(true); // Default to "yes" for confirmation

		// Mock console.error to prevent output
		jest.spyOn(console, 'error').mockImplementation(() => {});
		jest.spyOn(console, 'log').mockImplementation(() => {});
	});

	afterEach(() => {
		// Restore all mocks after each test
		jest.restoreAllMocks();
	});

	test('should parse a PRD file and generate tasks', async () => {
		// Setup mocks to simulate normal conditions (no existing output file)
		fs.default.existsSync.mockImplementation((p) => {
			if (p === 'tasks/tasks.json') return false; // Output file doesn't exist
			if (p === 'tasks') return true; // Directory exists
			return false;
		});

		// Also mock the other fs methods that might be called
		fs.default.readFileSync.mockReturnValue(samplePRDContent);
		fs.default.promises.readFile.mockResolvedValue(samplePRDContent);

		// Call the function with mcpLog to force non-streaming mode
		const result = await parsePRD('path/to/prd.txt', 'tasks/tasks.json', 3, {
			mcpLog: {
				info: jest.fn(),
				warn: jest.fn(),
				error: jest.fn(),
				debug: jest.fn(),
				success: jest.fn()
			}
		});

		// Verify fs.readFileSync was called with the correct arguments
		expect(fs.default.readFileSync).toHaveBeenCalledWith(
			'path/to/prd.txt',
			'utf8'
		);

		// Verify generateObjectService was called
		expect(generateObjectService).toHaveBeenCalled();

		// Verify directory check
		expect(fs.default.existsSync).toHaveBeenCalledWith('tasks');

		// Verify fs.writeFileSync was called with the correct arguments in tagged format
		expect(fs.default.writeFileSync).toHaveBeenCalledWith(
			'tasks/tasks.json',
			expect.stringContaining('"master"')
		);

		// Verify result
		expect(result).toEqual({
			success: true,
			tasksPath: 'tasks/tasks.json',
			telemetryData: {}
		});

		// Verify that the written data contains 2 tasks from sampleClaudeResponse in the correct tag
		const writtenDataString = fs.default.writeFileSync.mock.calls[0][1];
		const writtenData = JSON.parse(writtenDataString);
		expect(writtenData.master.tasks.length).toBe(2);
	});

	test('should create the tasks directory if it does not exist', async () => {
		// Mock existsSync to return false specifically for the directory check
		// but true for the output file check (so we don't trigger confirmation path)
		fs.default.existsSync.mockImplementation((p) => {
			if (p === 'tasks/tasks.json') return false; // Output file doesn't exist
			if (p === 'tasks') return false; // Directory doesn't exist
			return true; // Default for other paths
		});

		// Call the function with mcpLog to force non-streaming mode
		await parsePRD('path/to/prd.txt', 'tasks/tasks.json', 3, {
			mcpLog: {
				info: jest.fn(),
				warn: jest.fn(),
				error: jest.fn(),
				debug: jest.fn(),
				success: jest.fn()
			}
		});

		// Verify mkdir was called
		expect(fs.default.mkdirSync).toHaveBeenCalledWith('tasks', {
			recursive: true
		});
	});

	test('should handle errors in the PRD parsing process', async () => {
		// Mock an error in generateObjectService
		const testError = new Error('Test error in AI API call');
		generateObjectService.mockRejectedValueOnce(testError);

		// Setup mocks to simulate normal file conditions (no existing file)
		fs.default.existsSync.mockImplementation((p) => {
			if (p === 'tasks/tasks.json') return false; // Output file doesn't exist
			if (p === 'tasks') return true; // Directory exists
			return false;
		});

		// Call the function with mcpLog to make it think it's in MCP mode (which throws instead of process.exit)
		await expect(
			parsePRD('path/to/prd.txt', 'tasks/tasks.json', 3, {
				mcpLog: {
					info: jest.fn(),
					warn: jest.fn(),
					error: jest.fn(),
					debug: jest.fn(),
					success: jest.fn()
				}
			})
		).rejects.toThrow('Test error in AI API call');
	});

	test('should generate individual task files after creating tasks.json', async () => {
		// Setup mocks to simulate normal conditions (no existing output file)
		fs.default.existsSync.mockImplementation((p) => {
			if (p === 'tasks/tasks.json') return false; // Output file doesn't exist
			if (p === 'tasks') return true; // Directory exists
			return false;
		});

		// Call the function with mcpLog to force non-streaming mode
		await parsePRD('path/to/prd.txt', 'tasks/tasks.json', 3, {
			mcpLog: {
				info: jest.fn(),
				warn: jest.fn(),
				error: jest.fn(),
				debug: jest.fn(),
				success: jest.fn()
			}
		});

		// generateTaskFiles is currently commented out in parse-prd.js
	});

	test('should overwrite tasks.json when force flag is true', async () => {
		// Setup mocks to simulate tasks.json already exists
		fs.default.existsSync.mockImplementation((p) => {
			if (p === 'tasks/tasks.json') return true; // Output file exists
			if (p === 'tasks') return true; // Directory exists
			return false;
		});

		// Call the function with force=true to allow overwrite and mcpLog to force non-streaming mode
		await parsePRD('path/to/prd.txt', 'tasks/tasks.json', 3, {
			force: true,
			mcpLog: {
				info: jest.fn(),
				warn: jest.fn(),
				error: jest.fn(),
				debug: jest.fn(),
				success: jest.fn()
			}
		});

		// Verify prompt was NOT called (confirmation happens at CLI level, not in core function)
		expect(promptYesNo).not.toHaveBeenCalled();

		// Verify the file was written after force overwrite
		expect(fs.default.writeFileSync).toHaveBeenCalledWith(
			'tasks/tasks.json',
			expect.stringContaining('"master"')
		);
	});

	test('should throw error when tasks in tag exist without force flag in MCP mode', async () => {
		// Setup mocks to simulate tasks.json already exists with tasks in the target tag
		fs.default.existsSync.mockReturnValue(true);
		// Mock readFileSync to return data with tasks in the 'master' tag
		fs.default.readFileSync.mockReturnValueOnce(
			JSON.stringify(existingTasksData)
		);

		// Call the function with mcpLog to make it think it's in MCP mode (which throws instead of process.exit)
		await expect(
			parsePRD('path/to/prd.txt', 'tasks/tasks.json', 3, {
				mcpLog: {
					info: jest.fn(),
					warn: jest.fn(),
					error: jest.fn(),
					debug: jest.fn(),
					success: jest.fn()
				}
			})
		).rejects.toThrow('already contains');

		// Verify prompt was NOT called
		expect(promptYesNo).not.toHaveBeenCalled();

		// Verify the file was NOT written
		expect(fs.default.writeFileSync).not.toHaveBeenCalled();
	});

	test('should throw error when tasks in tag exist without force flag in CLI mode', async () => {
		// Setup mocks to simulate tasks.json already exists with tasks in the target tag
		fs.default.existsSync.mockReturnValue(true);
		fs.default.readFileSync.mockReturnValueOnce(
			JSON.stringify(existingTasksData)
		);

		// Call the function without mcpLog (CLI mode) and expect it to throw an error
		// In test environment, process.exit is prevented and error is thrown instead
		await expect(
			parsePRD('path/to/prd.txt', 'tasks/tasks.json', 3)
		).rejects.toThrow(
			"Tag 'master' already contains 2 tasks. Use --force to overwrite or --append to add to existing tasks."
		);

		// Verify the file was NOT written
		expect(fs.default.writeFileSync).not.toHaveBeenCalled();
	});

	test('should append new tasks when append option is true', async () => {
		// Setup mocks to simulate tasks.json already exists
		fs.default.existsSync.mockReturnValue(true);

		// Mock for reading existing tasks in tagged format
		readJSON.mockReturnValue(existingTasksData);
		// Mock readFileSync to return the raw content for the initial check
		fs.default.readFileSync.mockReturnValueOnce(
			JSON.stringify(existingTasksData)
		);

		// Mock generateObjectService to return new tasks with continuing IDs
		generateObjectService.mockResolvedValueOnce({
			mainResult: { object: newTasksClaudeResponse },
			telemetryData: {}
		});

		// Call the function with append option and mcpLog to force non-streaming mode
		const result = await parsePRD('path/to/prd.txt', 'tasks/tasks.json', 2, {
			append: true,
			mcpLog: {
				info: jest.fn(),
				warn: jest.fn(),
				error: jest.fn(),
				debug: jest.fn(),
				success: jest.fn()
			}
		});

		// Verify prompt was NOT called (no confirmation needed for append)
		expect(promptYesNo).not.toHaveBeenCalled();

		// Verify the file was written with merged tasks in the correct tag
		expect(fs.default.writeFileSync).toHaveBeenCalledWith(
			'tasks/tasks.json',
			expect.stringContaining('"master"')
		);

		// Verify the result contains merged tasks
		expect(result).toEqual({
			success: true,
			tasksPath: 'tasks/tasks.json',
			telemetryData: {}
		});

		// Verify that the written data contains 4 tasks (2 existing + 2 new)
		const writtenDataString = fs.default.writeFileSync.mock.calls[0][1];
		const writtenData = JSON.parse(writtenDataString);
		expect(writtenData.master.tasks.length).toBe(4);
	});

	test('should skip prompt and not overwrite when append is true', async () => {
		// Setup mocks to simulate tasks.json already exists
		fs.default.existsSync.mockReturnValue(true);
		fs.default.readFileSync.mockReturnValueOnce(
			JSON.stringify(existingTasksData)
		);

		// Call the function with append option
		await parsePRD('path/to/prd.txt', 'tasks/tasks.json', 3, {
			append: true
		});

		// Verify prompt was NOT called with append flag
		expect(promptYesNo).not.toHaveBeenCalled();
	});

	describe('Streaming vs Non-Streaming Modes', () => {
		test('should use streaming when reportProgress function is provided', async () => {
			// Setup mocks to simulate normal conditions (no existing output file)
			fs.default.existsSync.mockImplementation((path) => {
				if (path === 'tasks/tasks.json') return false; // Output file doesn't exist
				if (path === 'tasks') return true; // Directory exists
				return false;
			});

			// Mock progress reporting function
			const mockReportProgress = jest.fn(() => Promise.resolve());

			// Mock JSONParser instance
			const mockParser = {
				onValue: jest.fn(),
				onError: jest.fn(),
				write: jest.fn(),
				end: jest.fn()
			};
			JSONParser.mockReturnValue(mockParser);

			// Call the function with reportProgress to trigger streaming path
			const result = await parsePRD('path/to/prd.txt', 'tasks/tasks.json', 3, {
				reportProgress: mockReportProgress
			});

			// Verify streamTextService was called (streaming path)
			expect(streamTextService).toHaveBeenCalled();

			// Verify generateObjectService was NOT called (non-streaming path)
			expect(generateObjectService).not.toHaveBeenCalled();

			// Verify progress reporting was called
			expect(mockReportProgress).toHaveBeenCalled();

			// Verify parseStream was called for streaming
			expect(parseStream).toHaveBeenCalled();

			// Verify result structure
			expect(result).toEqual({
				success: true,
				tasksPath: 'tasks/tasks.json',
				telemetryData: {}
			});
		});

		test('should fallback to non-streaming when streaming fails with specific errors', async () => {
			// Setup mocks to simulate normal conditions (no existing output file)
			fs.default.existsSync.mockImplementation((path) => {
				if (path === 'tasks/tasks.json') return false; // Output file doesn't exist
				if (path === 'tasks') return true; // Directory exists
				return false;
			});

			// Mock progress reporting function
			const mockReportProgress = jest.fn(() => Promise.resolve());

			// Mock streamTextService to fail with a streaming-specific error
			streamTextService.mockRejectedValueOnce(
				new Error('textStream is not async iterable')
			);

			// Call the function with reportProgress to trigger streaming path
			const result = await parsePRD('path/to/prd.txt', 'tasks/tasks.json', 3, {
				reportProgress: mockReportProgress
			});

			// Verify streamTextService was called first (streaming attempt)
			expect(streamTextService).toHaveBeenCalled();

			// Verify generateObjectService was called as fallback
			expect(generateObjectService).toHaveBeenCalled();

			// Verify result structure (should succeed via fallback)
			expect(result).toEqual({
				success: true,
				tasksPath: 'tasks/tasks.json',
				telemetryData: {}
			});
		});

		test('should use non-streaming when reportProgress is not provided', async () => {
			// Setup mocks to simulate normal conditions (no existing output file)
			fs.default.existsSync.mockImplementation((path) => {
				if (path === 'tasks/tasks.json') return false; // Output file doesn't exist
				if (path === 'tasks') return true; // Directory exists
				return false;
			});

			// Call the function without reportProgress but with mcpLog to force non-streaming path
			const result = await parsePRD('path/to/prd.txt', 'tasks/tasks.json', 3, {
				mcpLog: {
					info: jest.fn(),
					warn: jest.fn(),
					error: jest.fn(),
					debug: jest.fn(),
					success: jest.fn()
				}
			});

			// Verify generateObjectService was called (non-streaming path)
			expect(generateObjectService).toHaveBeenCalled();

			// Verify streamTextService was NOT called (streaming path)
			expect(streamTextService).not.toHaveBeenCalled();

			// Verify result structure
			expect(result).toEqual({
				success: true,
				tasksPath: 'tasks/tasks.json',
				telemetryData: {}
			});
		});

		test('should handle research flag with streaming', async () => {
			// Setup mocks to simulate normal conditions
			fs.default.existsSync.mockImplementation((path) => {
				if (path === 'tasks/tasks.json') return false; // Output file doesn't exist
				if (path === 'tasks') return true; // Directory exists
				return false;
			});

			// Mock progress reporting function
			const mockReportProgress = jest.fn(() => Promise.resolve());

			// Mock JSONParser instance
			const mockParser = {
				onValue: jest.fn(),
				onError: jest.fn(),
				write: jest.fn(),
				end: jest.fn()
			};
			JSONParser.mockReturnValue(mockParser);

			// Call with streaming + research
			await parsePRD('path/to/prd.txt', 'tasks/tasks.json', 3, {
				reportProgress: mockReportProgress,
				research: true
			});

			// Verify streaming path was used with research role
			expect(streamTextService).toHaveBeenCalledWith(
				expect.objectContaining({
					role: 'research'
				})
			);
			expect(generateObjectService).not.toHaveBeenCalled();
		});

		test('should handle research flag with non-streaming', async () => {
			// Setup mocks to simulate normal conditions
			fs.default.existsSync.mockImplementation((path) => {
				if (path === 'tasks/tasks.json') return false; // Output file doesn't exist
				if (path === 'tasks') return true; // Directory exists
				return false;
			});

			// Call without reportProgress but with mcpLog (non-streaming) + research
			await parsePRD('path/to/prd.txt', 'tasks/tasks.json', 3, {
				research: true,
				mcpLog: {
					info: jest.fn(),
					warn: jest.fn(),
					error: jest.fn(),
					debug: jest.fn(),
					success: jest.fn()
				}
			});

			// Verify non-streaming path was used with research role
			expect(generateObjectService).toHaveBeenCalledWith(
				expect.objectContaining({
					role: 'research'
				})
			);
			expect(streamTextService).not.toHaveBeenCalled();
		});

		test('should use streaming for CLI text mode even without reportProgress', async () => {
			// Setup mocks to simulate normal conditions
			fs.default.existsSync.mockImplementation((path) => {
				if (path === 'tasks/tasks.json') return false; // Output file doesn't exist
				if (path === 'tasks') return true; // Directory exists
				return false;
			});

			// Call without mcpLog and without reportProgress (CLI text mode)
			const result = await parsePRD('path/to/prd.txt', 'tasks/tasks.json', 3);

			// Verify streaming path was used (no mcpLog means CLI text mode, which should use streaming)
			expect(streamTextService).toHaveBeenCalled();
			expect(generateObjectService).not.toHaveBeenCalled();

			// Verify parseStream was called for streaming JSON processing
			expect(parseStream).toHaveBeenCalled();

			// Verify progress tracker components were called for CLI mode
			expect(createParsePrdTracker).toHaveBeenCalled();
			expect(displayParsePrdStart).toHaveBeenCalled();

			expect(result).toEqual({
				success: true,
				tasksPath: 'tasks/tasks.json',
				telemetryData: {}
			});
		});

		test('should handle parseStream with usedFallback flag', async () => {
			// Setup mocks to simulate normal conditions
			fs.default.existsSync.mockImplementation((path) => {
				if (path === 'tasks/tasks.json') return false; // Output file doesn't exist
				if (path === 'tasks') return true; // Directory exists
				return false;
			});

			// Mock progress reporting function
			const mockReportProgress = jest.fn(() => Promise.resolve());

			// Mock parseStream to return usedFallback: true
			parseStream.mockResolvedValueOnce({
				items: [{ id: 1, title: 'Test Task', priority: 'high' }],
				accumulatedText:
					'{"tasks":[{"id":1,"title":"Test Task","priority":"high"}]}',
				estimatedTokens: 50,
				usedFallback: true // This triggers fallback reporting
			});

			// Call with streaming
			await parsePRD('path/to/prd.txt', 'tasks/tasks.json', 3, {
				reportProgress: mockReportProgress
			});

			// Verify that usedFallback scenario was handled
			expect(parseStream).toHaveBeenCalledWith(
				expect.anything(),
				expect.objectContaining({
					jsonPaths: ['$.tasks.*'],
					onProgress: expect.any(Function),
					onError: expect.any(Function),
					estimateTokens: expect.any(Function),
					expectedTotal: 3,
					fallbackItemExtractor: expect.any(Function)
				})
			);
		});

		test('should handle different streaming error types for fallback', async () => {
			// Setup mocks to simulate normal conditions
			fs.default.existsSync.mockImplementation((path) => {
				if (path === 'tasks/tasks.json') return false; // Output file doesn't exist
				if (path === 'tasks') return true; // Directory exists
				return false;
			});

			// Test different error messages that should trigger fallback
			const streamingErrors = [
				'Stream object is not iterable',
				'Failed to process AI text stream',
				'textStream is not async iterable'
			];

			for (const errorMessage of streamingErrors) {
				// Clear mocks for each iteration
				jest.clearAllMocks();

				// Setup mocks again
				fs.default.existsSync.mockImplementation((path) => {
					if (path === 'tasks/tasks.json') return false;
					if (path === 'tasks') return true;
					return false;
				});
				fs.default.readFileSync.mockReturnValue(samplePRDContent);
				generateObjectService.mockResolvedValue({
					mainResult: { object: sampleClaudeResponse },
					telemetryData: {}
				});

				// Mock streamTextService to fail with specific error
				streamTextService.mockRejectedValueOnce(new Error(errorMessage));

				// Mock progress reporting function
				const mockReportProgress = jest.fn(() => Promise.resolve());

				// Call with streaming (should fallback to non-streaming)
				const result = await parsePRD(
					'path/to/prd.txt',
					'tasks/tasks.json',
					3,
					{
						reportProgress: mockReportProgress
					}
				);

				// Verify streaming was attempted first
				expect(streamTextService).toHaveBeenCalled();

				// Verify fallback to non-streaming occurred
				expect(generateObjectService).toHaveBeenCalled();

				// Verify successful result despite streaming failure
				expect(result).toEqual({
					success: true,
					tasksPath: 'tasks/tasks.json',
					telemetryData: {}
				});
			}
		});

		test('should handle progress tracker integration in CLI streaming mode', async () => {
			// Setup mocks to simulate normal conditions
			fs.default.existsSync.mockImplementation((path) => {
				if (path === 'tasks/tasks.json') return false; // Output file doesn't exist
				if (path === 'tasks') return true; // Directory exists
				return false;
			});

			// Mock progress tracker methods
			const mockProgressTracker = {
				start: jest.fn(),
				stop: jest.fn(),
				addTaskLine: jest.fn(),
				updateTokens: jest.fn(),
				getSummary: jest.fn().mockReturnValue({
					taskPriorities: { high: 1, medium: 0, low: 0 },
					elapsedTime: 1000,
					actionVerb: 'generated'
				})
			};
			createParsePrdTracker.mockReturnValue(mockProgressTracker);

			// Call in CLI text mode (no mcpLog, no reportProgress)
			await parsePRD('path/to/prd.txt', 'tasks/tasks.json', 3);

			// Verify progress tracker was created and used
			expect(createParsePrdTracker).toHaveBeenCalledWith({
				numTasks: 3,
				append: false
			});
			expect(mockProgressTracker.start).toHaveBeenCalled();
			expect(mockProgressTracker.stop).toHaveBeenCalled();

			// Verify UI display functions were called
			expect(displayParsePrdStart).toHaveBeenCalled();
			expect(displayParsePrdSummary).toHaveBeenCalled();
		});

		test('should handle onProgress callback during streaming', async () => {
			// Setup mocks to simulate normal conditions
			fs.default.existsSync.mockImplementation((path) => {
				if (path === 'tasks/tasks.json') return false; // Output file doesn't exist
				if (path === 'tasks') return true; // Directory exists
				return false;
			});

			// Mock progress reporting function
			const mockReportProgress = jest.fn(() => Promise.resolve());

			// Mock parseStream to call onProgress
			parseStream.mockImplementation(async (stream, options) => {
				// Simulate calling onProgress during parsing
				if (options.onProgress) {
					await options.onProgress(
						{ title: 'Test Task', priority: 'high' },
						{ currentCount: 1, estimatedTokens: 50 }
					);
				}
				return {
					items: [{ id: 1, title: 'Test Task', priority: 'high' }],
					accumulatedText:
						'{"tasks":[{"id":1,"title":"Test Task","priority":"high"}]}',
					estimatedTokens: 50,
					usedFallback: false
				};
			});

			// Call with streaming
			await parsePRD('path/to/prd.txt', 'tasks/tasks.json', 3, {
				reportProgress: mockReportProgress
			});

			// Verify parseStream was called with correct onProgress callback
			expect(parseStream).toHaveBeenCalledWith(
				expect.anything(),
				expect.objectContaining({
					onProgress: expect.any(Function)
				})
			);

			// Verify progress was reported during streaming
			expect(mockReportProgress).toHaveBeenCalled();
		});

		test('should not re-throw non-streaming errors during fallback', async () => {
			// Setup mocks to simulate normal conditions
			fs.default.existsSync.mockImplementation((path) => {
				if (path === 'tasks/tasks.json') return false; // Output file doesn't exist
				if (path === 'tasks') return true; // Directory exists
				return false;
			});

			// Mock progress reporting function
			const mockReportProgress = jest.fn(() => Promise.resolve());

			// Mock streamTextService to fail with NON-streaming error
			streamTextService.mockRejectedValueOnce(
				new Error('AI API rate limit exceeded')
			);

			// Call with streaming - should re-throw non-streaming errors
			await expect(
				parsePRD('path/to/prd.txt', 'tasks/tasks.json', 3, {
					reportProgress: mockReportProgress
				})
			).rejects.toThrow('AI API rate limit exceeded');

			// Verify streaming was attempted
			expect(streamTextService).toHaveBeenCalled();

			// Verify fallback was NOT attempted (error was re-thrown)
			expect(generateObjectService).not.toHaveBeenCalled();
		});
	});

	describe('Dynamic Task Generation', () => {
		test('should use dynamic prompting when numTasks is 0', async () => {
			// Setup mocks to simulate normal conditions (no existing output file)
			fs.default.existsSync.mockImplementation((p) => {
				if (p === 'tasks/tasks.json') return false; // Output file doesn't exist
				if (p === 'tasks') return true; // Directory exists
				return false;
			});

			// Call the function with numTasks=0 for dynamic generation and mcpLog to force non-streaming mode
			await parsePRD('path/to/prd.txt', 'tasks/tasks.json', 0, {
				mcpLog: {
					info: jest.fn(),
					warn: jest.fn(),
					error: jest.fn(),
					debug: jest.fn(),
					success: jest.fn()
				}
			});

			// Verify generateObjectService was called
			expect(generateObjectService).toHaveBeenCalled();

			// Get the call arguments to verify the prompt
			const callArgs = generateObjectService.mock.calls[0][0];
			expect(callArgs.prompt).toContain('an appropriate number of');
			expect(callArgs.prompt).not.toContain('approximately 0');
		});

		test('should use specific count prompting when numTasks is positive', async () => {
			// Setup mocks to simulate normal conditions (no existing output file)
			fs.default.existsSync.mockImplementation((p) => {
				if (p === 'tasks/tasks.json') return false; // Output file doesn't exist
				if (p === 'tasks') return true; // Directory exists
				return false;
			});

			// Call the function with specific numTasks and mcpLog to force non-streaming mode
			await parsePRD('path/to/prd.txt', 'tasks/tasks.json', 5, {
				mcpLog: {
					info: jest.fn(),
					warn: jest.fn(),
					error: jest.fn(),
					debug: jest.fn(),
					success: jest.fn()
				}
			});

			// Verify generateObjectService was called
			expect(generateObjectService).toHaveBeenCalled();

			// Get the call arguments to verify the prompt
			const callArgs = generateObjectService.mock.calls[0][0];
			expect(callArgs.prompt).toContain('approximately 5');
			expect(callArgs.prompt).not.toContain('an appropriate number of');
		});

		test('should accept 0 as valid numTasks value', async () => {
			// Setup mocks to simulate normal conditions (no existing output file)
			fs.default.existsSync.mockImplementation((p) => {
				if (p === 'tasks/tasks.json') return false; // Output file doesn't exist
				if (p === 'tasks') return true; // Directory exists
				return false;
			});

			// Call the function with numTasks=0 and mcpLog to force non-streaming mode - should not throw error
			const result = await parsePRD('path/to/prd.txt', 'tasks/tasks.json', 0, {
				mcpLog: {
					info: jest.fn(),
					warn: jest.fn(),
					error: jest.fn(),
					debug: jest.fn(),
					success: jest.fn()
				}
			});

			// Verify it completed successfully
			expect(result).toEqual({
				success: true,
				tasksPath: 'tasks/tasks.json',
				telemetryData: {}
			});
		});

		test('should use dynamic prompting when numTasks is negative (no validation in main module)', async () => {
			// Setup mocks to simulate normal conditions (no existing output file)
			fs.default.existsSync.mockImplementation((p) => {
				if (p === 'tasks/tasks.json') return false; // Output file doesn't exist
				if (p === 'tasks') return true; // Directory exists
				return false;
			});

			// Call the function with negative numTasks and mcpLog to force non-streaming mode
			// Note: The main parse-prd.js module doesn't validate numTasks - validation happens at CLI/MCP level
			await parsePRD('path/to/prd.txt', 'tasks/tasks.json', -5, {
				mcpLog: {
					info: jest.fn(),
					warn: jest.fn(),
					error: jest.fn(),
					debug: jest.fn(),
					success: jest.fn()
				}
			});

			// Verify generateObjectService was called
			expect(generateObjectService).toHaveBeenCalled();
			const callArgs = generateObjectService.mock.calls[0][0];
			// Negative values are treated as <= 0, so should use dynamic prompting
			expect(callArgs.prompt).toContain('an appropriate number of');
			expect(callArgs.prompt).not.toContain('approximately -5');
		});
	});

	describe('Configuration Integration', () => {
		test('should use dynamic prompting when numTasks is null', async () => {
			// Setup mocks to simulate normal conditions (no existing output file)
			fs.default.existsSync.mockImplementation((p) => {
				if (p === 'tasks/tasks.json') return false; // Output file doesn't exist
				if (p === 'tasks') return true; // Directory exists
				return false;
			});

			// Call the function with null numTasks and mcpLog to force non-streaming mode
			await parsePRD('path/to/prd.txt', 'tasks/tasks.json', null, {
				mcpLog: {
					info: jest.fn(),
					warn: jest.fn(),
					error: jest.fn(),
					debug: jest.fn(),
					success: jest.fn()
				}
			});

			// Verify generateObjectService was called with dynamic prompting
			expect(generateObjectService).toHaveBeenCalled();
			const callArgs = generateObjectService.mock.calls[0][0];
			expect(callArgs.prompt).toContain('an appropriate number of');
		});

		test('should use dynamic prompting when numTasks is invalid string', async () => {
			// Setup mocks to simulate normal conditions (no existing output file)
			fs.default.existsSync.mockImplementation((p) => {
				if (p === 'tasks/tasks.json') return false; // Output file doesn't exist
				if (p === 'tasks') return true; // Directory exists
				return false;
			});

			// Call the function with invalid numTasks (string that's not a number) and mcpLog to force non-streaming mode
			await parsePRD('path/to/prd.txt', 'tasks/tasks.json', 'invalid', {
				mcpLog: {
					info: jest.fn(),
					warn: jest.fn(),
					error: jest.fn(),
					debug: jest.fn(),
					success: jest.fn()
				}
			});

			// Verify generateObjectService was called with dynamic prompting
			// Note: The main module doesn't validate - it just uses the value as-is
			// Since 'invalid' > 0 is false, it uses dynamic prompting
			expect(generateObjectService).toHaveBeenCalled();
			const callArgs = generateObjectService.mock.calls[0][0];
			expect(callArgs.prompt).toContain('an appropriate number of');
		});
	});
});<|MERGE_RESOLUTION|>--- conflicted
+++ resolved
@@ -60,18 +60,14 @@
 	'../../../../../scripts/modules/config-manager.js',
 	() => ({
 		getDebugFlag: jest.fn(() => false),
-<<<<<<< HEAD
 		getMainModelId: jest.fn(() => 'claude-3-5-sonnet'),
 		getResearchModelId: jest.fn(() => 'claude-3-5-sonnet'),
 		getParametersForRole: jest.fn(() => ({
 			provider: 'anthropic',
 			modelId: 'claude-3-5-sonnet'
 		})),
-		getDefaultNumTasks: jest.fn(() => 10)
-=======
 		getDefaultNumTasks: jest.fn(() => 10),
 		getDefaultPriority: jest.fn(() => 'medium')
->>>>>>> dc5de53d
 	})
 );
 
@@ -93,14 +89,6 @@
 	})
 );
 
-<<<<<<< HEAD
-// jest.unstable_mockModule(
-// 	'../../../../../scripts/modules/task-manager/generate-task-files.js',
-// 	() => ({
-// 		default: jest.fn().mockResolvedValue()
-// 	})
-// );
-=======
 jest.unstable_mockModule(
 	'../../../../../scripts/modules/prompt-manager.js',
 	() => ({
@@ -124,7 +112,6 @@
 		})
 	})
 );
->>>>>>> dc5de53d
 
 // Mock fs module
 jest.unstable_mockModule('fs', () => ({
