--- conflicted
+++ resolved
@@ -4,12 +4,6 @@
 } from '../../../src/utils/rule-transformer.js';
 import { RULE_PROFILES } from '../../../src/constants/profiles.js';
 import path from 'path';
-<<<<<<< HEAD
-
-// Helper function to normalize path separators to forward slashes for comparison
-const normalizePath = (p) => (p ? p.replace(/\\/g, '/') : p);
-=======
->>>>>>> 6d0654cb
 
 describe('Rule Transformer - General', () => {
 	describe('Profile Configuration Validation', () => {
@@ -117,8 +111,7 @@
 				'cursor_rules.mdc',
 				'dev_workflow.mdc',
 				'self_improve.mdc',
-				'taskmaster.mdc',
-				'agentllm.mdc'
+				'taskmaster.mdc'
 			];
 
 			RULE_PROFILES.forEach((profile) => {
@@ -189,14 +182,6 @@
 		});
 
 		it('should have correct MCP configuration for each profile', () => {
-<<<<<<< HEAD
-			const baseExpectedConfigs = {
-				claude: {
-					mcpConfig: false,
-					mcpConfigName: null,
-					// expectedPath: null // Will remain null
-					profileDir: '.' // Dummy for path.join, won't be used if mcpConfigName is null
-=======
 			const expectedConfigs = {
 				amp: {
 					mcpConfig: true,
@@ -207,31 +192,26 @@
 					mcpConfig: true,
 					mcpConfigName: '.mcp.json',
 					expectedPath: '.mcp.json'
->>>>>>> 6d0654cb
 				},
 				cline: {
 					mcpConfig: false,
 					mcpConfigName: null,
-					profileDir: '.cline'
-					//expectedPath: null
+					expectedPath: null
 				},
 				codex: {
 					mcpConfig: false,
 					mcpConfigName: null,
-					// expectedPath: null
-					profileDir: '.'
+					expectedPath: null
 				},
 				cursor: {
 					mcpConfig: true,
 					mcpConfigName: 'mcp.json',
-					profileDir: '.cursor'
-					// expectedPath: '.cursor/mcp.json'
+					expectedPath: '.cursor/mcp.json'
 				},
 				gemini: {
 					mcpConfig: true,
 					mcpConfigName: 'settings.json',
-					profileDir: '.gemini'
-					//expectedPath: '.gemini/settings.json'
+					expectedPath: '.gemini/settings.json'
 				},
 				kiro: {
 					mcpConfig: true,
@@ -246,50 +226,29 @@
 				roo: {
 					mcpConfig: true,
 					mcpConfigName: 'mcp.json',
-					profileDir: '.roo'
-					// expectedPath: '.roo/mcp.json'
+					expectedPath: '.roo/mcp.json'
 				},
 				trae: {
 					mcpConfig: false,
 					mcpConfigName: null,
-					//expectedPath: null,
-					profileDir: '.trae'
+					expectedPath: null
 				},
 				vscode: {
 					mcpConfig: true,
 					mcpConfigName: 'mcp.json',
-					profileDir: '.vscode'
-					// expectedPath: '.vscode/mcp.json'
+					expectedPath: '.vscode/mcp.json'
 				},
 				windsurf: {
 					mcpConfig: true,
 					mcpConfigName: 'mcp.json',
-<<<<<<< HEAD
-					profileDir: '.windsurf'
-					// expectedPath: '.windsurf/mcp.json'
-=======
 					expectedPath: '.windsurf/mcp.json'
 				},
 				zed: {
 					mcpConfig: true,
 					mcpConfigName: 'settings.json',
 					expectedPath: '.zed/settings.json'
->>>>>>> 6d0654cb
 				}
 			};
-
-			const expectedConfigs = Object.entries(baseExpectedConfigs).reduce(
-				(acc, [profileName, config]) => {
-					acc[profileName] = {
-						...config,
-						expectedPath: config.mcpConfigName
-							? path.join(config.profileDir, config.mcpConfigName)
-							: null
-					};
-					return acc;
-				},
-				{}
-			);
 
 			RULE_PROFILES.forEach((profile) => {
 				const profileConfig = getRulesProfile(profile);
@@ -297,9 +256,7 @@
 
 				expect(profileConfig.mcpConfig).toBe(expected.mcpConfig);
 				expect(profileConfig.mcpConfigName).toBe(expected.mcpConfigName);
-				expect(normalizePath(profileConfig.mcpConfigPath)).toBe(
-					normalizePath(expected.expectedPath)
-				);
+				expect(profileConfig.mcpConfigPath).toBe(expected.expectedPath);
 			});
 		});
 
@@ -308,25 +265,6 @@
 				const profileConfig = getRulesProfile(profile);
 				if (profileConfig.mcpConfig !== false) {
 					// Profiles with MCP configuration should have valid paths
-<<<<<<< HEAD
-					// Normalize paths for comparison
-					const normalizedMcpConfigPath = normalizePath(
-						profileConfig.mcpConfigPath
-					);
-					const normalizedProfileDir = normalizePath(profileConfig.profileDir);
-					const normalizedMcpConfigName = normalizePath(
-						profileConfig.mcpConfigName
-					);
-					// The mcpConfigPath should start with the profileDir
-					expect(
-						normalizedMcpConfigPath.startsWith(normalizedProfileDir + '/')
-					).toBe(true);
-
-					// The mcpConfigPath should end with the mcpConfigName
-					expect(
-						normalizedMcpConfigPath.endsWith('/' + normalizedMcpConfigName)
-					).toBe(true);
-=======
 					// Handle root directory profiles differently
 					if (profileConfig.profileDir === '.') {
 						if (profile === 'claude') {
@@ -346,7 +284,6 @@
 							)
 						);
 					}
->>>>>>> 6d0654cb
 				}
 			});
 		});
