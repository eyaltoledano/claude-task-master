import { RULE_PROFILES } from '../../../src/constants/profiles.js';
import { getRulesProfile } from '../../../src/utils/rule-transformer.js';
import path from 'path';

// Helper function to normalize path separators to forward slashes for comparison
const normalizePath = (p) => (p ? p.replace(/\\/g, '/') : p);

describe('MCP Configuration Validation', () => {
	describe('Profile MCP Configuration Properties', () => {
<<<<<<< HEAD
		// Define base configurations
		const baseMcpConfigurations = {
=======
		const expectedMcpConfigurations = {
			amp: {
				shouldHaveMcp: true,
				expectedDir: '.vscode',
				expectedConfigName: 'settings.json',
				expectedPath: '.vscode/settings.json'
			},
			claude: {
				shouldHaveMcp: true,
				expectedDir: '.',
				expectedConfigName: '.mcp.json',
				expectedPath: '.mcp.json'
			},
>>>>>>> 6d0654cb
			cline: {
				shouldHaveMcp: false,
				expectedDir: '.clinerules',
				expectedConfigName: null,
				expectedPath: null
			},
			codex: {
				shouldHaveMcp: false,
				expectedDir: '.',
				expectedConfigName: null,
				expectedPath: null
			},
			cursor: {
				shouldHaveMcp: true,
				expectedDir: '.cursor',
				expectedConfigName: 'mcp.json'
			},
			gemini: {
				shouldHaveMcp: true,
				expectedDir: '.gemini',
				expectedConfigName: 'settings.json',
				expectedPath: '.gemini/settings.json'
			},
			gemini: {
				shouldHaveMcp: true,
				expectedDir: '.gemini',
				expectedConfigName: 'settings.json',
				expectedPath: '.gemini/settings.json'
			},
			kiro: {
				shouldHaveMcp: true,
				expectedDir: '.kiro',
				expectedConfigName: 'settings/mcp.json',
				expectedPath: '.kiro/settings/mcp.json'
			},
			opencode: {
				shouldHaveMcp: true,
				expectedDir: '.',
				expectedConfigName: 'opencode.json',
				expectedPath: 'opencode.json'
			},
			roo: {
				shouldHaveMcp: true,
				expectedDir: '.roo',
				expectedConfigName: 'mcp.json'
			},
			trae: {
				shouldHaveMcp: false,
				expectedDir: '.trae',
				expectedConfigName: null,
				expectedPath: null
			},
			vscode: {
				shouldHaveMcp: true,
				expectedDir: '.vscode',
				expectedConfigName: 'mcp.json'
			},
			windsurf: {
				shouldHaveMcp: true,
				expectedDir: '.windsurf',
<<<<<<< HEAD
				expectedConfigName: 'mcp.json'
=======
				expectedConfigName: 'mcp.json',
				expectedPath: '.windsurf/mcp.json'
			},
			zed: {
				shouldHaveMcp: true,
				expectedDir: '.zed',
				expectedConfigName: 'settings.json',
				expectedPath: '.zed/settings.json'
>>>>>>> 6d0654cb
			}
		};

		// Generate expectedPath for each configuration using path.join
		const expectedMcpConfigurations = Object.entries(
			baseMcpConfigurations
		).reduce((acc, [profileName, config]) => {
			acc[profileName] = {
				...config,
				expectedPath: config.expectedConfigName
					? path.join(config.expectedDir, config.expectedConfigName)
					: null
			};
			return acc;
		}, {});

		Object.entries(expectedMcpConfigurations).forEach(
			([profileName, expected]) => {
				test(`should have correct MCP configuration for ${profileName} profile`, () => {
					const profile = getRulesProfile(profileName);
					expect(profile).toBeDefined();
					expect(profile.mcpConfig).toBe(expected.shouldHaveMcp);
					expect(profile.profileDir).toBe(expected.expectedDir);
					expect(profile.mcpConfigName).toBe(expected.expectedConfigName);
					expect(normalizePath(profile.mcpConfigPath)).toBe(
						normalizePath(expected.expectedPath)
					);
				});
			}
		);
	});

	describe('MCP Configuration Path Consistency', () => {
		test('should ensure all profiles have consistent mcpConfigPath construction', () => {
			RULE_PROFILES.forEach((profileName) => {
				const profile = getRulesProfile(profileName);
				if (profile.mcpConfig !== false) {
<<<<<<< HEAD
					const expectedPath = path.join(
						profile.profileDir,
						profile.mcpConfigName
					);
					expect(normalizePath(profile.mcpConfigPath)).toBe(
						normalizePath(expectedPath)
					);
=======
					// For root directory profiles, path.join('.', filename) normalizes to just 'filename'
					// except for Claude which uses '.mcp.json' explicitly
					let expectedPath;
					if (profile.profileDir === '.') {
						if (profileName === 'claude') {
							expectedPath = '.mcp.json'; // Claude explicitly uses '.mcp.json'
						} else {
							expectedPath = profile.mcpConfigName; // Other root profiles normalize to just the filename
						}
					} else {
						expectedPath = `${profile.profileDir}/${profile.mcpConfigName}`;
					}
					expect(profile.mcpConfigPath).toBe(expectedPath);
>>>>>>> 6d0654cb
				}
			});
		});

		test('should ensure no two profiles have the same MCP config path', () => {
			const mcpPaths = new Set();
			RULE_PROFILES.forEach((profileName) => {
				const profile = getRulesProfile(profileName);
				// Only consider profiles that actually have an MCP config path
				if (profile.mcpConfigPath) {
					expect(mcpPaths.has(profile.mcpConfigPath)).toBe(false);
					mcpPaths.add(profile.mcpConfigPath);
				}
			});
		});

		test('should ensure all MCP-enabled profiles use proper directory structure', () => {
			const rootProfiles = ['opencode', 'claude', 'codex']; // Profiles that use root directory for config
			const nestedConfigProfiles = ['kiro']; // Profiles that use nested directories for config

			RULE_PROFILES.forEach((profileName) => {
				const profile = getRulesProfile(profileName);
				if (profile.mcpConfig !== false) {
<<<<<<< HEAD
					// Check 1: profileDir starts with a dot (unless it's the root dir for simple profiles)
					if (profile.profileDir !== '.') {
						expect(profile.profileDir.startsWith('.')).toBe(true);
					}
					// Check 2: mcpConfigName is a non-empty string and looks like a filename
					expect(typeof profile.mcpConfigName).toBe('string');
					expect(profile.mcpConfigName.length).toBeGreaterThan(0);
					expect(profile.mcpConfigName).toMatch(/^[\w_.-]+$/); // Basic filename check

					// Check 3: mcpConfigPath is correctly formed from profileDir and mcpConfigName
					const expectedConfigPath = path.join(
						profile.profileDir,
						profile.mcpConfigName
					);
					expect(normalizePath(profile.mcpConfigPath)).toBe(
						normalizePath(expectedConfigPath)
					);
=======
					if (rootProfiles.includes(profileName)) {
						// Root profiles have different patterns
						if (profileName === 'claude') {
							expect(profile.mcpConfigPath).toBe('.mcp.json');
						} else {
							// Other root profiles normalize to just the filename (no ./ prefix)
							expect(profile.mcpConfigPath).toMatch(/^[\w_.]+$/);
						}
					} else if (nestedConfigProfiles.includes(profileName)) {
						// Profiles with nested config directories
						expect(profile.mcpConfigPath).toMatch(
							/^\.[\w-]+\/[\w-]+\/[\w_.]+$/
						);
					} else {
						// Other profiles should have config files in their specific directories
						expect(profile.mcpConfigPath).toMatch(/^\.[\w-]+\/[\w_.]+$/);
					}
>>>>>>> 6d0654cb
				}
			});
		});

		test('should ensure all profiles have required MCP properties', () => {
			RULE_PROFILES.forEach((profileName) => {
				const profile = getRulesProfile(profileName);
				expect(profile).toHaveProperty('mcpConfig');
				expect(profile).toHaveProperty('profileDir');
				expect(profile).toHaveProperty('mcpConfigName');
				expect(profile).toHaveProperty('mcpConfigPath');
			});
		});
	});

	describe('MCP Configuration File Names', () => {
		test('should use standard mcp.json for MCP-enabled profiles', () => {
			const standardMcpProfiles = ['cursor', 'roo', 'vscode', 'windsurf'];
			standardMcpProfiles.forEach((profileName) => {
				const profile = getRulesProfile(profileName);
				expect(profile.mcpConfigName).toBe('mcp.json');
			});
		});

		test('should use custom settings.json for Gemini profile', () => {
			const profile = getRulesProfile('gemini');
			expect(profile.mcpConfigName).toBe('settings.json');
		});

		test('should have null config name for non-MCP profiles', () => {
			// Only codex, cline, and trae profiles should have null config names
			const nonMcpProfiles = ['codex', 'cline', 'trae'];

			for (const profileName of nonMcpProfiles) {
				const profile = getRulesProfile(profileName);
				expect(profile.mcpConfigName).toBe(null);
			}
		});
	});

	describe('Profile Directory Structure', () => {
		test('should ensure each profile has a unique directory', () => {
			const profileDirs = new Set();
			// Profiles that use root directory (can share the same directory)
			const rootProfiles = ['claude', 'codex', 'gemini', 'opencode'];
			// Profiles that intentionally share the same directory
			const sharedDirectoryProfiles = ['amp', 'vscode']; // Both use .vscode

			RULE_PROFILES.forEach((profileName) => {
				const profile = getRulesProfile(profileName);

				// Root profiles can share the root directory for rules
				if (rootProfiles.includes(profileName) && profile.rulesDir === '.') {
					expect(profile.rulesDir).toBe('.');
				}

				// Profile directories should be unique (except for root profiles and shared directory profiles)
				if (
					!rootProfiles.includes(profileName) &&
					!sharedDirectoryProfiles.includes(profileName)
				) {
					if (profile.profileDir !== '.') {
						expect(profileDirs.has(profile.profileDir)).toBe(false);
						profileDirs.add(profile.profileDir);
					}
				} else if (sharedDirectoryProfiles.includes(profileName)) {
					// Shared directory profiles should use .vscode
					expect(profile.profileDir).toBe('.vscode');
				}
			});
		});

		test('should ensure profile directories follow expected naming convention', () => {
			// Profiles that use root directory for rules
			const rootRulesProfiles = ['claude', 'codex', 'gemini', 'opencode'];

			RULE_PROFILES.forEach((profileName) => {
				const profile = getRulesProfile(profileName);

				// Some profiles use root directory for rules
				if (
					rootRulesProfiles.includes(profileName) &&
					profile.rulesDir === '.'
				) {
					expect(profile.rulesDir).toBe('.');
				}

				// Profile directories (not rules directories) should follow the .name pattern
				// unless they are root profiles with profileDir = '.'
				if (profile.profileDir !== '.') {
					expect(profile.profileDir).toMatch(/^\.[\w-]+$/);
				}
			});
		});
	});

	describe('MCP Configuration Creation Logic', () => {
		test('should indicate which profiles require MCP configuration creation', () => {
			// Get all profiles that have MCP configuration enabled
			const mcpEnabledProfiles = RULE_PROFILES.filter((profileName) => {
				const profile = getRulesProfile(profileName);
				return profile.mcpConfig !== false;
			});

			// Verify expected MCP-enabled profiles
			expect(mcpEnabledProfiles).toContain('amp');
			expect(mcpEnabledProfiles).toContain('claude');
			expect(mcpEnabledProfiles).toContain('cursor');
			expect(mcpEnabledProfiles).toContain('gemini');
			expect(mcpEnabledProfiles).toContain('opencode');
			expect(mcpEnabledProfiles).toContain('roo');
			expect(mcpEnabledProfiles).toContain('vscode');
			expect(mcpEnabledProfiles).toContain('windsurf');
			expect(mcpEnabledProfiles).toContain('zed');
			expect(mcpEnabledProfiles).not.toContain('cline');
			expect(mcpEnabledProfiles).not.toContain('codex');
			expect(mcpEnabledProfiles).not.toContain('trae');
		});

		test('should provide all necessary information for MCP config creation', () => {
			RULE_PROFILES.forEach((profileName) => {
				const profile = getRulesProfile(profileName);
				if (profile.mcpConfig !== false) {
					expect(profile.mcpConfigPath).toBeDefined();
					expect(typeof profile.mcpConfigPath).toBe('string');
					expect(profile.mcpConfigPath.length).toBeGreaterThan(0);
				}
			});
		});
	});

	describe('MCP Configuration Path Usage Verification', () => {
		test('should verify that rule transformer functions use mcpConfigPath correctly', () => {
			RULE_PROFILES.forEach((profileName) => {
				const profile = getRulesProfile(profileName);
				if (profile.mcpConfig !== false) {
					// Verify the path is properly formatted for path.join usage
<<<<<<< HEAD
					expect(normalizePath(profile.mcpConfigPath).startsWith('/')).toBe(
						false
					); // It's a relative path (after normalization)
					// Check if it contains a forward slash, as paths are normalized
					expect(normalizePath(profile.mcpConfigPath)).toMatch(/\//);

					// Verify it matches the expected pattern: profileDir/configName
					const expectedPath = path.join(
						profile.profileDir,
						profile.mcpConfigName
					);
					expect(normalizePath(profile.mcpConfigPath)).toBe(
						normalizePath(expectedPath)
					);
=======
					expect(profile.mcpConfigPath.startsWith('/')).toBe(false);

					// Root directory profiles have different patterns
					if (profile.profileDir === '.') {
						if (profileName === 'claude') {
							expect(profile.mcpConfigPath).toBe('.mcp.json');
						} else {
							// Other root profiles (opencode) normalize to just the filename
							expect(profile.mcpConfigPath).toBe(profile.mcpConfigName);
						}
					} else {
						// Non-root profiles should contain a directory separator
						expect(profile.mcpConfigPath).toContain('/');
					}

					// Verify it matches the expected pattern based on how path.join works
					let expectedPath;
					if (profile.profileDir === '.') {
						if (profileName === 'claude') {
							expectedPath = '.mcp.json'; // Claude explicitly uses '.mcp.json'
						} else {
							expectedPath = profile.mcpConfigName; // path.join('.', 'filename') normalizes to 'filename'
						}
					} else {
						expectedPath = `${profile.profileDir}/${profile.mcpConfigName}`;
					}
					expect(profile.mcpConfigPath).toBe(expectedPath);
>>>>>>> 6d0654cb
				}
			});
		});

		test('should verify that mcpConfigPath is properly constructed for path.join usage', () => {
			RULE_PROFILES.forEach((profileName) => {
				const profile = getRulesProfile(profileName);
				if (profile.mcpConfig !== false) {
					// Test that path.join works correctly with the mcpConfigPath
					// Use an OS-neutral root for testing purposes if possible, or accept that results vary.
					// For this test, we're verifying that path.join(root, relativePath) works as expected.
					const testProjectRoot = 'test_project_root_dir'; // A simple relative root
					// Since profile.mcpConfigPath is always using '/', path.join will handle it correctly.
					const fullPath = path.join(testProjectRoot, profile.mcpConfigPath);
					const expectedFullPath = path.join(
						testProjectRoot,
						profile.profileDir,
						profile.mcpConfigName
					);

<<<<<<< HEAD
					// Should result in a proper path
					expect(normalizePath(fullPath)).toBe(normalizePath(expectedFullPath));
					// These assertions are implicitly covered by the above if profile.mcpConfigPath is correct
					// expect(fullPath).toContain(profile.profileDir);
					// expect(fullPath).toContain(profile.mcpConfigName);
=======
					// Should result in a proper absolute path
					// Note: path.join normalizes paths, so './opencode.json' becomes 'opencode.json'
					const normalizedExpectedPath = path.join(
						testProjectRoot,
						profile.mcpConfigPath
					);
					expect(fullPath).toBe(normalizedExpectedPath);
					expect(fullPath).toContain(profile.mcpConfigName);
>>>>>>> 6d0654cb
				}
			});
		});
	});

	describe('MCP Configuration Function Integration', () => {
		test('should verify that setupMCPConfiguration receives the correct mcpConfigPath parameter', () => {
			RULE_PROFILES.forEach((profileName) => {
				const profile = getRulesProfile(profileName);
				if (profile.mcpConfig !== false) {
					// Verify the path structure is correct for the new function signature
<<<<<<< HEAD
					// It should be equivalent to path.join(profileDir, mcpConfigName)
					const expectedStructure = path.join(
						profile.profileDir,
						profile.mcpConfigName
					);
					expect(normalizePath(profile.mcpConfigPath)).toBe(
						normalizePath(expectedStructure)
					);
=======
					if (profile.profileDir === '.') {
						// Root directory profiles have special handling
						if (profileName === 'claude') {
							expect(profile.mcpConfigPath).toBe('.mcp.json');
						} else {
							// Other root profiles normalize to just the filename
							expect(profile.mcpConfigPath).toBe(profile.mcpConfigName);
						}
					} else if (profileName === 'kiro') {
						// Kiro has a nested config structure
						const parts = profile.mcpConfigPath.split('/');
						expect(parts).toHaveLength(3); // Should be profileDir/settings/mcp.json
						expect(parts[0]).toBe(profile.profileDir);
						expect(parts[1]).toBe('settings');
						expect(parts[2]).toBe('mcp.json');
					} else {
						// Non-root profiles should have profileDir/configName structure
						const parts = profile.mcpConfigPath.split('/');
						expect(parts).toHaveLength(2); // Should be profileDir/configName
						expect(parts[0]).toBe(profile.profileDir);
						expect(parts[1]).toBe(profile.mcpConfigName);
					}
>>>>>>> 6d0654cb
				}
			});
		});
	});

	describe('MCP configuration validation', () => {
		const mcpProfiles = [
			'amp',
			'claude',
			'cursor',
			'gemini',
			'opencode',
			'roo',
			'windsurf',
			'vscode',
			'zed'
		];
		const nonMcpProfiles = ['codex', 'cline', 'trae'];
		const profilesWithLifecycle = ['claude'];
		const profilesWithoutLifecycle = ['codex'];

		test.each(mcpProfiles)(
			'should have valid MCP config for %s profile',
			(profileName) => {
				const profile = getRulesProfile(profileName);
				expect(profile).toBeDefined();
				expect(profile.mcpConfig).toBe(true);
				expect(profile.mcpConfigPath).toBeDefined();
				expect(typeof profile.mcpConfigPath).toBe('string');
			}
		);

		test.each(nonMcpProfiles)(
			'should not require MCP config for %s profile',
			(profileName) => {
				const profile = getRulesProfile(profileName);
				expect(profile).toBeDefined();
				expect(profile.mcpConfig).toBe(false);
			}
		);
	});

	describe('Profile structure validation', () => {
		const allProfiles = [
			'amp',
			'claude',
			'cline',
			'codex',
			'cursor',
			'gemini',
			'opencode',
			'roo',
			'trae',
			'vscode',
			'windsurf',
			'zed'
		];
		const profilesWithLifecycle = ['amp', 'claude'];
		const profilesWithPostConvertLifecycle = ['opencode'];
		const profilesWithoutLifecycle = ['codex'];

		test.each(allProfiles)(
			'should have file mappings for %s profile',
			(profileName) => {
				const profile = getRulesProfile(profileName);
				expect(profile).toBeDefined();
				expect(profile.fileMap).toBeDefined();
				expect(typeof profile.fileMap).toBe('object');
				expect(Object.keys(profile.fileMap).length).toBeGreaterThan(0);
			}
		);

		test.each(profilesWithLifecycle)(
			'should have file mappings and lifecycle functions for %s profile',
			(profileName) => {
				const profile = getRulesProfile(profileName);
				expect(profile).toBeDefined();
				// Claude profile has both fileMap and lifecycle functions
				expect(profile.fileMap).toBeDefined();
				expect(typeof profile.fileMap).toBe('object');
				expect(Object.keys(profile.fileMap).length).toBeGreaterThan(0);
				expect(typeof profile.onAddRulesProfile).toBe('function');
				expect(typeof profile.onRemoveRulesProfile).toBe('function');
				expect(typeof profile.onPostConvertRulesProfile).toBe('function');
			}
		);

		test.each(profilesWithPostConvertLifecycle)(
			'should have file mappings and post-convert lifecycle functions for %s profile',
			(profileName) => {
				const profile = getRulesProfile(profileName);
				expect(profile).toBeDefined();
				// OpenCode profile has fileMap and post-convert lifecycle functions
				expect(profile.fileMap).toBeDefined();
				expect(typeof profile.fileMap).toBe('object');
				expect(Object.keys(profile.fileMap).length).toBeGreaterThan(0);
				expect(profile.onAddRulesProfile).toBeUndefined(); // OpenCode doesn't have onAdd
				expect(typeof profile.onRemoveRulesProfile).toBe('function');
				expect(typeof profile.onPostConvertRulesProfile).toBe('function');
			}
		);

		test.each(profilesWithoutLifecycle)(
			'should have file mappings without lifecycle functions for %s profile',
			(profileName) => {
				const profile = getRulesProfile(profileName);
				expect(profile).toBeDefined();
				// Codex profile has fileMap but no lifecycle functions (simplified)
				expect(profile.fileMap).toBeDefined();
				expect(typeof profile.fileMap).toBe('object');
				expect(Object.keys(profile.fileMap).length).toBeGreaterThan(0);
				expect(profile.onAddRulesProfile).toBeUndefined();
				expect(profile.onRemoveRulesProfile).toBeUndefined();
				expect(profile.onPostConvertRulesProfile).toBeUndefined();
			}
		);
	});
});<|MERGE_RESOLUTION|>--- conflicted
+++ resolved
@@ -2,15 +2,8 @@
 import { getRulesProfile } from '../../../src/utils/rule-transformer.js';
 import path from 'path';
 
-// Helper function to normalize path separators to forward slashes for comparison
-const normalizePath = (p) => (p ? p.replace(/\\/g, '/') : p);
-
 describe('MCP Configuration Validation', () => {
 	describe('Profile MCP Configuration Properties', () => {
-<<<<<<< HEAD
-		// Define base configurations
-		const baseMcpConfigurations = {
-=======
 		const expectedMcpConfigurations = {
 			amp: {
 				shouldHaveMcp: true,
@@ -24,7 +17,6 @@
 				expectedConfigName: '.mcp.json',
 				expectedPath: '.mcp.json'
 			},
->>>>>>> 6d0654cb
 			cline: {
 				shouldHaveMcp: false,
 				expectedDir: '.clinerules',
@@ -40,7 +32,8 @@
 			cursor: {
 				shouldHaveMcp: true,
 				expectedDir: '.cursor',
-				expectedConfigName: 'mcp.json'
+				expectedConfigName: 'mcp.json',
+				expectedPath: '.cursor/mcp.json'
 			},
 			gemini: {
 				shouldHaveMcp: true,
@@ -48,12 +41,6 @@
 				expectedConfigName: 'settings.json',
 				expectedPath: '.gemini/settings.json'
 			},
-			gemini: {
-				shouldHaveMcp: true,
-				expectedDir: '.gemini',
-				expectedConfigName: 'settings.json',
-				expectedPath: '.gemini/settings.json'
-			},
 			kiro: {
 				shouldHaveMcp: true,
 				expectedDir: '.kiro',
@@ -69,7 +56,8 @@
 			roo: {
 				shouldHaveMcp: true,
 				expectedDir: '.roo',
-				expectedConfigName: 'mcp.json'
+				expectedConfigName: 'mcp.json',
+				expectedPath: '.roo/mcp.json'
 			},
 			trae: {
 				shouldHaveMcp: false,
@@ -80,14 +68,12 @@
 			vscode: {
 				shouldHaveMcp: true,
 				expectedDir: '.vscode',
-				expectedConfigName: 'mcp.json'
+				expectedConfigName: 'mcp.json',
+				expectedPath: '.vscode/mcp.json'
 			},
 			windsurf: {
 				shouldHaveMcp: true,
 				expectedDir: '.windsurf',
-<<<<<<< HEAD
-				expectedConfigName: 'mcp.json'
-=======
 				expectedConfigName: 'mcp.json',
 				expectedPath: '.windsurf/mcp.json'
 			},
@@ -96,22 +82,8 @@
 				expectedDir: '.zed',
 				expectedConfigName: 'settings.json',
 				expectedPath: '.zed/settings.json'
->>>>>>> 6d0654cb
 			}
 		};
-
-		// Generate expectedPath for each configuration using path.join
-		const expectedMcpConfigurations = Object.entries(
-			baseMcpConfigurations
-		).reduce((acc, [profileName, config]) => {
-			acc[profileName] = {
-				...config,
-				expectedPath: config.expectedConfigName
-					? path.join(config.expectedDir, config.expectedConfigName)
-					: null
-			};
-			return acc;
-		}, {});
 
 		Object.entries(expectedMcpConfigurations).forEach(
 			([profileName, expected]) => {
@@ -121,9 +93,7 @@
 					expect(profile.mcpConfig).toBe(expected.shouldHaveMcp);
 					expect(profile.profileDir).toBe(expected.expectedDir);
 					expect(profile.mcpConfigName).toBe(expected.expectedConfigName);
-					expect(normalizePath(profile.mcpConfigPath)).toBe(
-						normalizePath(expected.expectedPath)
-					);
+					expect(profile.mcpConfigPath).toBe(expected.expectedPath);
 				});
 			}
 		);
@@ -134,15 +104,6 @@
 			RULE_PROFILES.forEach((profileName) => {
 				const profile = getRulesProfile(profileName);
 				if (profile.mcpConfig !== false) {
-<<<<<<< HEAD
-					const expectedPath = path.join(
-						profile.profileDir,
-						profile.mcpConfigName
-					);
-					expect(normalizePath(profile.mcpConfigPath)).toBe(
-						normalizePath(expectedPath)
-					);
-=======
 					// For root directory profiles, path.join('.', filename) normalizes to just 'filename'
 					// except for Claude which uses '.mcp.json' explicitly
 					let expectedPath;
@@ -156,7 +117,6 @@
 						expectedPath = `${profile.profileDir}/${profile.mcpConfigName}`;
 					}
 					expect(profile.mcpConfigPath).toBe(expectedPath);
->>>>>>> 6d0654cb
 				}
 			});
 		});
@@ -165,8 +125,7 @@
 			const mcpPaths = new Set();
 			RULE_PROFILES.forEach((profileName) => {
 				const profile = getRulesProfile(profileName);
-				// Only consider profiles that actually have an MCP config path
-				if (profile.mcpConfigPath) {
+				if (profile.mcpConfig !== false) {
 					expect(mcpPaths.has(profile.mcpConfigPath)).toBe(false);
 					mcpPaths.add(profile.mcpConfigPath);
 				}
@@ -180,25 +139,6 @@
 			RULE_PROFILES.forEach((profileName) => {
 				const profile = getRulesProfile(profileName);
 				if (profile.mcpConfig !== false) {
-<<<<<<< HEAD
-					// Check 1: profileDir starts with a dot (unless it's the root dir for simple profiles)
-					if (profile.profileDir !== '.') {
-						expect(profile.profileDir.startsWith('.')).toBe(true);
-					}
-					// Check 2: mcpConfigName is a non-empty string and looks like a filename
-					expect(typeof profile.mcpConfigName).toBe('string');
-					expect(profile.mcpConfigName.length).toBeGreaterThan(0);
-					expect(profile.mcpConfigName).toMatch(/^[\w_.-]+$/); // Basic filename check
-
-					// Check 3: mcpConfigPath is correctly formed from profileDir and mcpConfigName
-					const expectedConfigPath = path.join(
-						profile.profileDir,
-						profile.mcpConfigName
-					);
-					expect(normalizePath(profile.mcpConfigPath)).toBe(
-						normalizePath(expectedConfigPath)
-					);
-=======
 					if (rootProfiles.includes(profileName)) {
 						// Root profiles have different patterns
 						if (profileName === 'claude') {
@@ -216,7 +156,6 @@
 						// Other profiles should have config files in their specific directories
 						expect(profile.mcpConfigPath).toMatch(/^\.[\w-]+\/[\w_.]+$/);
 					}
->>>>>>> 6d0654cb
 				}
 			});
 		});
@@ -354,22 +293,6 @@
 				const profile = getRulesProfile(profileName);
 				if (profile.mcpConfig !== false) {
 					// Verify the path is properly formatted for path.join usage
-<<<<<<< HEAD
-					expect(normalizePath(profile.mcpConfigPath).startsWith('/')).toBe(
-						false
-					); // It's a relative path (after normalization)
-					// Check if it contains a forward slash, as paths are normalized
-					expect(normalizePath(profile.mcpConfigPath)).toMatch(/\//);
-
-					// Verify it matches the expected pattern: profileDir/configName
-					const expectedPath = path.join(
-						profile.profileDir,
-						profile.mcpConfigName
-					);
-					expect(normalizePath(profile.mcpConfigPath)).toBe(
-						normalizePath(expectedPath)
-					);
-=======
 					expect(profile.mcpConfigPath.startsWith('/')).toBe(false);
 
 					// Root directory profiles have different patterns
@@ -397,7 +320,6 @@
 						expectedPath = `${profile.profileDir}/${profile.mcpConfigName}`;
 					}
 					expect(profile.mcpConfigPath).toBe(expectedPath);
->>>>>>> 6d0654cb
 				}
 			});
 		});
@@ -407,24 +329,9 @@
 				const profile = getRulesProfile(profileName);
 				if (profile.mcpConfig !== false) {
 					// Test that path.join works correctly with the mcpConfigPath
-					// Use an OS-neutral root for testing purposes if possible, or accept that results vary.
-					// For this test, we're verifying that path.join(root, relativePath) works as expected.
-					const testProjectRoot = 'test_project_root_dir'; // A simple relative root
-					// Since profile.mcpConfigPath is always using '/', path.join will handle it correctly.
+					const testProjectRoot = '/test/project';
 					const fullPath = path.join(testProjectRoot, profile.mcpConfigPath);
-					const expectedFullPath = path.join(
-						testProjectRoot,
-						profile.profileDir,
-						profile.mcpConfigName
-					);
-
-<<<<<<< HEAD
-					// Should result in a proper path
-					expect(normalizePath(fullPath)).toBe(normalizePath(expectedFullPath));
-					// These assertions are implicitly covered by the above if profile.mcpConfigPath is correct
-					// expect(fullPath).toContain(profile.profileDir);
-					// expect(fullPath).toContain(profile.mcpConfigName);
-=======
+
 					// Should result in a proper absolute path
 					// Note: path.join normalizes paths, so './opencode.json' becomes 'opencode.json'
 					const normalizedExpectedPath = path.join(
@@ -433,7 +340,6 @@
 					);
 					expect(fullPath).toBe(normalizedExpectedPath);
 					expect(fullPath).toContain(profile.mcpConfigName);
->>>>>>> 6d0654cb
 				}
 			});
 		});
@@ -445,16 +351,6 @@
 				const profile = getRulesProfile(profileName);
 				if (profile.mcpConfig !== false) {
 					// Verify the path structure is correct for the new function signature
-<<<<<<< HEAD
-					// It should be equivalent to path.join(profileDir, mcpConfigName)
-					const expectedStructure = path.join(
-						profile.profileDir,
-						profile.mcpConfigName
-					);
-					expect(normalizePath(profile.mcpConfigPath)).toBe(
-						normalizePath(expectedStructure)
-					);
-=======
 					if (profile.profileDir === '.') {
 						// Root directory profiles have special handling
 						if (profileName === 'claude') {
@@ -477,7 +373,6 @@
 						expect(parts[0]).toBe(profile.profileDir);
 						expect(parts[1]).toBe(profile.mcpConfigName);
 					}
->>>>>>> 6d0654cb
 				}
 			});
 		});
