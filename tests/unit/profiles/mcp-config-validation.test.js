--- conflicted
+++ resolved
@@ -104,18 +104,14 @@
 			RULE_PROFILES.forEach((profileName) => {
 				const profile = getRulesProfile(profileName);
 				if (profile.mcpConfig !== false) {
-<<<<<<< HEAD
 					if (rootProfiles.includes(profileName)) {
 						// Root profiles should have config files in root directory
 						expect(profile.mcpConfigPath).toMatch(/^\.\/[\w_.]+$/);
+						// Claude profile uses root directory (.), so its path is just '.mcp.json'
+					} else if (profileName === 'claude') {
+						expect(profile.mcpConfigPath).toBe('.mcp.json');
 					} else {
 						// Other profiles should have config files in their specific directories
-=======
-					// Claude profile uses root directory (.), so its path is just '.mcp.json'
-					if (profileName === 'claude') {
-						expect(profile.mcpConfigPath).toBe('.mcp.json');
-					} else {
->>>>>>> 1c7badff
 						expect(profile.mcpConfigPath).toMatch(/^\.[\w-]+\/[\w_.]+$/);
 					}
 				}
@@ -162,13 +158,9 @@
 		test('should ensure each profile has a unique directory', () => {
 			const profileDirs = new Set();
 			// Profiles that use root directory (can share the same directory)
-<<<<<<< HEAD
 			const rootProfiles = ['claude', 'codex', 'gemini', 'opencode'];
-=======
-			const rootProfiles = ['claude', 'codex', 'gemini'];
 			// Profiles that intentionally share the same directory
 			const sharedDirectoryProfiles = ['amp', 'vscode']; // Both use .vscode
->>>>>>> 1c7badff
 
 			RULE_PROFILES.forEach((profileName) => {
 				const profile = getRulesProfile(profileName);
@@ -356,12 +348,8 @@
 			'trae',
 			'vscode'
 		];
-<<<<<<< HEAD
-		const profilesWithLifecycle = ['claude'];
+		const profilesWithLifecycle = ['amp', 'claude'];
 		const profilesWithPostConvertLifecycle = ['opencode'];
-=======
-		const profilesWithLifecycle = ['amp', 'claude'];
->>>>>>> 1c7badff
 		const profilesWithoutLifecycle = ['codex'];
 
 		test.each(mcpProfiles)(
