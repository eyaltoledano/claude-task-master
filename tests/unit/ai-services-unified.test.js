--- conflicted
+++ resolved
@@ -240,7 +240,6 @@
 		getRequiredApiKeyName: jest.fn(() => 'GEMINI_API_KEY'),
 		isRequiredApiKey: jest.fn(() => false)
 	})),
-<<<<<<< HEAD
 	AgentLLMProvider: jest.fn(() => ({
 		generateText: jest.fn(),
 		streamText: jest.fn(),
@@ -248,9 +247,7 @@
 		getRequiredApiKeyName: jest.fn(() => 'AGENTLLM_API_KEY'),
 		isRequiredApiKey: jest.fn(() => false)
 	})),
-=======
 	CodexCliProvider: jest.fn(() => mockCodexProvider),
->>>>>>> 68789b1d
 	GrokCliProvider: jest.fn(() => ({
 		generateText: jest.fn(),
 		streamText: jest.fn(),
