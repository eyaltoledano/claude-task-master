--- conflicted
+++ resolved
@@ -197,18 +197,16 @@
 	VertexAIProvider: jest.fn(() => ({
 		generateText: jest.fn(),
 		streamText: jest.fn(),
-<<<<<<< HEAD
 		generateObject: jest.fn(),
 		getRequiredApiKeyName: jest.fn(() => null),
 		isRequiredApiKey: jest.fn(() => false)
-=======
-		generateObject: jest.fn()
 	})),
 	ClaudeCodeProvider: jest.fn(() => ({
 		generateText: jest.fn(),
 		streamText: jest.fn(),
-		generateObject: jest.fn()
->>>>>>> e4456b11
+		generateObject: jest.fn(),
+		getRequiredApiKeyName: jest.fn(() => 'CLAUDE_CODE_API_KEY'),
+		isRequiredApiKey: jest.fn(() => false)
 	}))
 }));
 
