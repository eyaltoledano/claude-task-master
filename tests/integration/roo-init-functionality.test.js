import { jest } from '@jest/globals';
import fs from 'fs';
import path from 'path';

describe('Roo Profile Initialization Functionality', () => {
	let rooProfileContent;

	beforeAll(() => {
		// Read the roo.js profile file content once for all tests
		const rooJsPath = path.join(process.cwd(), 'scripts', 'profiles', 'roo.js');
		rooProfileContent = fs.readFileSync(rooJsPath, 'utf8');
	});

	test('roo.js profile ensures Roo directory structure via onAddRulesProfile', () => {
		// Check if onAddRulesProfile function exists
		expect(rooProfileContent).toContain('onAddRulesProfile(targetDir)');

		// Check for the general copy of assets/roocode which includes .roo base structure
		expect(rooProfileContent).toContain(
			"const sourceDir = path.join(process.cwd(), 'assets', 'roocode');"
		);
<<<<<<< HEAD
		expect(rooProfileContent).toContain(
			'copyRecursiveSync(sourceDir, targetDir);'
=======
		expect(hasRooDir).toBe(true);

		// Check for the line that creates .roo/rules directory
		const hasRooRulesDir = initJsContent.includes(
			"ensureDirectoryExists(path.join(targetDir, '.roo/rules'))"
>>>>>>> d73c8e17
		);

<<<<<<< HEAD
		// Check for the specific .roo modes directory handling
		expect(rooProfileContent).toContain(
			"const rooModesDir = path.join(sourceDir, '.roo');"
		);
		expect(rooProfileContent).toContain(
			"const rooModes = ['architect', 'ask', 'boomerang', 'code', 'debug', 'test'];"
		);
=======
		// Check for the for loop that creates mode-specific directories using local ROO_MODES array
		const hasRooModeLoop = initJsContent.includes(
			'for (const mode of ROO_MODES)'
		);
		expect(hasRooModeLoop).toBe(true);

		// Check for local ROO_MODES definition
		const hasLocalRooModes = initJsContent.includes(
			"const ROO_MODES = ['architect', 'ask', 'boomerang', 'code', 'debug', 'test']"
		);
		expect(hasLocalRooModes).toBe(true);
>>>>>>> d73c8e17
	});

	test('roo.js profile copies .roomodes file via onAddRulesProfile', () => {
		expect(rooProfileContent).toContain('onAddRulesProfile(targetDir)');

		// Check for the specific .roomodes copy logic
		expect(rooProfileContent).toContain(
			"const roomodesSrc = path.join(sourceDir, '.roomodes');"
		);
		expect(rooProfileContent).toContain(
			"const roomodesDest = path.join(targetDir, '.roomodes');"
		);
		expect(rooProfileContent).toContain(
			'fs.copyFileSync(roomodesSrc, roomodesDest);'
		);
	});

	test('roo.js profile copies mode-specific rule files via onAddRulesProfile', () => {
		expect(rooProfileContent).toContain('onAddRulesProfile(targetDir)');
		expect(rooProfileContent).toContain('for (const mode of rooModes)');

		// Check for the specific mode rule file copy logic
		expect(rooProfileContent).toContain(
			'const src = path.join(rooModesDir, `rules-${mode}`, `${mode}-rules`);'
		);
		expect(rooProfileContent).toContain(
			"const dest = path.join(targetDir, '.roo', `rules-${mode}`, `${mode}-rules`);"
		);
	});
});<|MERGE_RESOLUTION|>--- conflicted
+++ resolved
@@ -19,39 +19,19 @@
 		expect(rooProfileContent).toContain(
 			"const sourceDir = path.join(process.cwd(), 'assets', 'roocode');"
 		);
-<<<<<<< HEAD
 		expect(rooProfileContent).toContain(
 			'copyRecursiveSync(sourceDir, targetDir);'
-=======
-		expect(hasRooDir).toBe(true);
-
-		// Check for the line that creates .roo/rules directory
-		const hasRooRulesDir = initJsContent.includes(
-			"ensureDirectoryExists(path.join(targetDir, '.roo/rules'))"
->>>>>>> d73c8e17
 		);
 
-<<<<<<< HEAD
 		// Check for the specific .roo modes directory handling
 		expect(rooProfileContent).toContain(
 			"const rooModesDir = path.join(sourceDir, '.roo');"
 		);
+
+		// Check for import of ROO_MODES from profiles.js instead of local definition
 		expect(rooProfileContent).toContain(
-			"const rooModes = ['architect', 'ask', 'boomerang', 'code', 'debug', 'test'];"
+			"import { ROO_MODES } from '../../src/constants/profiles.js';"
 		);
-=======
-		// Check for the for loop that creates mode-specific directories using local ROO_MODES array
-		const hasRooModeLoop = initJsContent.includes(
-			'for (const mode of ROO_MODES)'
-		);
-		expect(hasRooModeLoop).toBe(true);
-
-		// Check for local ROO_MODES definition
-		const hasLocalRooModes = initJsContent.includes(
-			"const ROO_MODES = ['architect', 'ask', 'boomerang', 'code', 'debug', 'test']"
-		);
-		expect(hasLocalRooModes).toBe(true);
->>>>>>> d73c8e17
 	});
 
 	test('roo.js profile copies .roomodes file via onAddRulesProfile', () => {
@@ -71,7 +51,7 @@
 
 	test('roo.js profile copies mode-specific rule files via onAddRulesProfile', () => {
 		expect(rooProfileContent).toContain('onAddRulesProfile(targetDir)');
-		expect(rooProfileContent).toContain('for (const mode of rooModes)');
+		expect(rooProfileContent).toContain('for (const mode of ROO_MODES)');
 
 		// Check for the specific mode rule file copy logic
 		expect(rooProfileContent).toContain(
