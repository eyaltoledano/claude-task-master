/**
 * tool-counts.js
 * Shared helper for validating tool counts across tests and validation scripts
 */

import {
	getToolCounts,
	getToolCategories
} from '../../mcp-server/src/tools/tool-registry.js';

/**
 * Expected tool counts - update these when tools are added/removed
 * These serve as the canonical source of truth for expected counts
 */
export const EXPECTED_TOOL_COUNTS = {
	core: 7,
	standard: 15,
<<<<<<< HEAD
	total: 37
=======
	total: 44
>>>>>>> 548abd42
};

/**
 * Expected core tools list for validation
 */
export const EXPECTED_CORE_TOOLS = [
	'get_tasks',
	'next_task',
	'get_task',
	'set_task_status',
	'update_subtask',
	'parse_prd',
	'expand_task'
];

/**
 * Validate that actual tool counts match expected counts
 * @returns {Object} Validation result with isValid flag and details
 */
export function validateToolCounts() {
	const actual = getToolCounts();
	const expected = EXPECTED_TOOL_COUNTS;

	const isValid =
		actual.core === expected.core &&
		actual.standard === expected.standard &&
		actual.total === expected.total;

	return {
		isValid,
		actual,
		expected,
		differences: {
			core: actual.core - expected.core,
			standard: actual.standard - expected.standard,
			total: actual.total - expected.total
		}
	};
}

/**
 * Validate that tool categories have correct structure and content
 * @returns {Object} Validation result
 */
export function validateToolStructure() {
	const categories = getToolCategories();
	const counts = getToolCounts();

	// Check that core tools are subset of standard tools
	const coreInStandard = categories.core.every((tool) =>
		categories.standard.includes(tool)
	);

	// Check that standard tools are subset of all tools
	const standardInAll = categories.standard.every((tool) =>
		categories.all.includes(tool)
	);

	// Check that expected core tools match actual
	const expectedCoreMatch =
		EXPECTED_CORE_TOOLS.every((tool) => categories.core.includes(tool)) &&
		categories.core.every((tool) => EXPECTED_CORE_TOOLS.includes(tool));

	// Check array lengths match counts
	const lengthsMatch =
		categories.core.length === counts.core &&
		categories.standard.length === counts.standard &&
		categories.all.length === counts.total;

	return {
		isValid:
			coreInStandard && standardInAll && expectedCoreMatch && lengthsMatch,
		details: {
			coreInStandard,
			standardInAll,
			expectedCoreMatch,
			lengthsMatch
		},
		categories,
		counts
	};
}

/**
 * Get a detailed report of all tool information
 * @returns {Object} Comprehensive tool information
 */
export function getToolReport() {
	const counts = getToolCounts();
	const categories = getToolCategories();
	const validation = validateToolCounts();
	const structure = validateToolStructure();

	return {
		counts,
		categories,
		validation,
		structure,
		summary: {
			totalValid: validation.isValid && structure.isValid,
			countsValid: validation.isValid,
			structureValid: structure.isValid
		}
	};
}<|MERGE_RESOLUTION|>--- conflicted
+++ resolved
@@ -13,13 +13,9 @@
  * These serve as the canonical source of truth for expected counts
  */
 export const EXPECTED_TOOL_COUNTS = {
-	core: 7,
-	standard: 15,
-<<<<<<< HEAD
-	total: 37
-=======
-	total: 44
->>>>>>> 548abd42
+	core: 8,
+	standard: 16,
+	total: 45
 };
 
 /**
@@ -32,7 +28,8 @@
 	'set_task_status',
 	'update_subtask',
 	'parse_prd',
-	'expand_task'
+	'expand_task',
+	'agent_llm'
 ];
 
 /**
