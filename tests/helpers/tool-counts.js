/**
 * tool-counts.js
 * Shared helper for validating tool counts across tests and validation scripts
 */

import {
	getToolCounts,
	getToolCategories
} from '../../mcp-server/src/tools/tool-registry.js';

/**
 * Expected tool counts - update these when tools are added/removed
 * These serve as the canonical source of truth for expected counts
 */
export const EXPECTED_TOOL_COUNTS = {
	core: 8,
	standard: 16,
<<<<<<< HEAD
	total: 37
=======
	total: 45
>>>>>>> 545697b2
};

/**
 * Expected core tools list for validation
 */
export const EXPECTED_CORE_TOOLS = [
	'get_tasks',
	'next_task',
	'get_task',
	'set_task_status',
	'update_subtask',
	'parse_prd',
	'expand_task',
	'agent_llm'
];

/**
 * Validate that actual tool counts match expected counts
 * @returns {Object} Validation result with isValid flag and details
 */
export function validateToolCounts() {
	const actual = getToolCounts();
	const expected = EXPECTED_TOOL_COUNTS;

	const isValid =
		actual.core === expected.core &&
		actual.standard === expected.standard &&
		actual.total === expected.total;

	return {
		isValid,
		actual,
		expected,
		differences: {
			core: actual.core - expected.core,
			standard: actual.standard - expected.standard,
			total: actual.total - expected.total
		}
	};
}

/**
 * Validate that tool categories have correct structure and content
 * @returns {Object} Validation result
 */
export function validateToolStructure() {
	const categories = getToolCategories();
	const counts = getToolCounts();

	// Check that core tools are subset of standard tools
	const coreInStandard = categories.core.every((tool) =>
		categories.standard.includes(tool)
	);

	// Check that standard tools are subset of all tools
	const standardInAll = categories.standard.every((tool) =>
		categories.all.includes(tool)
	);

	// Check that expected core tools match actual
	const expectedCoreMatch =
		EXPECTED_CORE_TOOLS.every((tool) => categories.core.includes(tool)) &&
		categories.core.every((tool) => EXPECTED_CORE_TOOLS.includes(tool));

	// Check array lengths match counts
	const lengthsMatch =
		categories.core.length === counts.core &&
		categories.standard.length === counts.standard &&
		categories.all.length === counts.total;

	return {
		isValid:
			coreInStandard && standardInAll && expectedCoreMatch && lengthsMatch,
		details: {
			coreInStandard,
			standardInAll,
			expectedCoreMatch,
			lengthsMatch
		},
		categories,
		counts
	};
}

/**
 * Get a detailed report of all tool information
 * @returns {Object} Comprehensive tool information
 */
export function getToolReport() {
	const counts = getToolCounts();
	const categories = getToolCategories();
	const validation = validateToolCounts();
	const structure = validateToolStructure();

	return {
		counts,
		categories,
		validation,
		structure,
		summary: {
			totalValid: validation.isValid && structure.isValid,
			countsValid: validation.isValid,
			structureValid: structure.isValid
		}
	};
}<|MERGE_RESOLUTION|>--- conflicted
+++ resolved
@@ -15,11 +15,7 @@
 export const EXPECTED_TOOL_COUNTS = {
 	core: 8,
 	standard: 16,
-<<<<<<< HEAD
-	total: 37
-=======
 	total: 45
->>>>>>> 545697b2
 };
 
 /**
