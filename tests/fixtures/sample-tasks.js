--- conflicted
+++ resolved
@@ -1,5 +1,3 @@
-<<<<<<< HEAD
-=======
 /**
  * Sample task data for testing
  */
@@ -89,5 +87,4 @@
 		updatedAt: '2023-01-01T00:00:00.000Z'
 	},
 	tasks: []
-};
->>>>>>> 48a8d952
+};