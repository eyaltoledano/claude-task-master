--- conflicted
+++ resolved
@@ -1,10 +1,5 @@
-<<<<<<< HEAD
-import { generateText, streamText, generateObject } from 'ai';
-import { log } from '../../scripts/modules/utils.js';
-=======
 import { generateObject, generateText, streamText } from 'ai';
 import { log } from '../../scripts/modules/index.js';
->>>>>>> f7fbdd67
 
 /**
  * Base class for all AI providers
