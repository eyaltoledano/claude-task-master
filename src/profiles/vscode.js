--- conflicted
+++ resolved
@@ -166,15 +166,7 @@
 	rulesDir: '.github/instructions', // VS Code instructions location
 	profileDir: '.vscode', // VS Code configuration directory
 	mcpConfigName: 'mcp.json', // VS Code uses mcp.json in .vscode directory
-<<<<<<< HEAD
-	fileMap: {
-		//As per https://code.visualstudio.com/docs/copilot/copilot-customization
-		//custom rules need to have *.instructions.md extension
-		'rules/agentllm.mdc': 'agentllm.instructions.md'
-	},
-=======
 	targetExtension: '.instructions.md',
->>>>>>> 64302dc1
 	customReplacements: [
 		// Core VS Code directory structure changes
 		{ from: /\.cursor\/rules/g, to: '.github/instructions' },
