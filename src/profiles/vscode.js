// VS Code conversion profile for rule-transformer
import path from 'path';
import fs from 'fs';
import { log } from '../../scripts/modules/utils.js';
import { createProfile, COMMON_TOOL_MAPPINGS } from './base-profile.js';

/**
 * Transform standard MCP config format to VS Code format
 * @param {Object} mcpConfig - Standard MCP configuration object
 * @returns {Object} - Transformed VS Code configuration object
 */
function transformToVSCodeFormat(mcpConfig) {
	const vscodeConfig = {};

	// Transform mcpServers to servers
	if (mcpConfig.mcpServers) {
		vscodeConfig.servers = {};

		for (const [serverName, serverConfig] of Object.entries(
			mcpConfig.mcpServers
		)) {
			// Transform server configuration
			const transformedServer = {
				...serverConfig
			};

			// Add type: "stdio" after the env block
			if (transformedServer.env) {
				// Reorder properties: keep command, args, env, then add type
				const reorderedServer = {};
				if (transformedServer.command)
					reorderedServer.command = transformedServer.command;
				if (transformedServer.args)
					reorderedServer.args = transformedServer.args;
				if (transformedServer.env) reorderedServer.env = transformedServer.env;
				reorderedServer.type = 'stdio';

				// Add any other properties that might exist
				Object.keys(transformedServer).forEach((key) => {
					if (!['command', 'args', 'env', 'type'].includes(key)) {
						reorderedServer[key] = transformedServer[key];
					}
				});

				vscodeConfig.servers[serverName] = reorderedServer;
			} else {
				// If no env block, just add type at the end
				transformedServer.type = 'stdio';
				vscodeConfig.servers[serverName] = transformedServer;
			}
		}
	}

	return vscodeConfig;
}

/**
 * Lifecycle function called after MCP config generation to transform to VS Code format
 * @param {string} targetDir - Target project directory
 * @param {string} assetsDir - Assets directory (unused for VS Code)
 */
function onPostConvertRulesProfile(targetDir, assetsDir) {
	const vscodeConfigPath = path.join(targetDir, '.vscode', 'mcp.json');

	if (!fs.existsSync(vscodeConfigPath)) {
		log('debug', '[VS Code] No .vscode/mcp.json found to transform');
		return;
	}

	try {
		// Read the generated standard MCP config
		const mcpConfigContent = fs.readFileSync(vscodeConfigPath, 'utf8');
		const mcpConfig = JSON.parse(mcpConfigContent);

		// Check if it's already in VS Code format (has servers instead of mcpServers)
		if (mcpConfig.servers) {
			log(
				'info',
				'[VS Code] mcp.json already in VS Code format, skipping transformation'
			);
			return;
		}

		// Transform to VS Code format
		const vscodeConfig = transformToVSCodeFormat(mcpConfig);

		// Write back the transformed config with proper formatting
		fs.writeFileSync(
			vscodeConfigPath,
			JSON.stringify(vscodeConfig, null, 2) + '\n'
		);

		log('info', '[VS Code] Transformed mcp.json to VS Code format');
		log('debug', `[VS Code] Renamed mcpServers->servers, added type: "stdio"`);
	} catch (error) {
		log('error', `[VS Code] Failed to transform mcp.json: ${error.message}`);
	}
}

/**
 * Lifecycle function called when removing VS Code profile
 * @param {string} targetDir - Target project directory
 */
function onRemoveRulesProfile(targetDir) {
	const vscodeConfigPath = path.join(targetDir, '.vscode', 'mcp.json');

	if (!fs.existsSync(vscodeConfigPath)) {
		log('debug', '[VS Code] No .vscode/mcp.json found to clean up');
		return;
	}

	try {
		// Read the current config
		const configContent = fs.readFileSync(vscodeConfigPath, 'utf8');
		const config = JSON.parse(configContent);

		// Check if it has the servers section and task-master-ai server
		if (config.servers && config.servers['task-master-ai']) {
			// Remove task-master-ai server
			delete config.servers['task-master-ai'];

			// Check if there are other MCP servers
			const remainingServers = Object.keys(config.servers);

			if (remainingServers.length === 0) {
				// No other servers, remove entire file
				fs.rmSync(vscodeConfigPath, { force: true });
				log('info', '[VS Code] Removed empty mcp.json file');

				// Also remove .vscode directory if it's empty
				const vscodeDir = path.dirname(vscodeConfigPath);
				try {
					const dirContents = fs.readdirSync(vscodeDir);
					if (dirContents.length === 0) {
						fs.rmSync(vscodeDir, { recursive: true, force: true });
						log('debug', '[VS Code] Removed empty .vscode directory');
					}
				} catch (err) {
					// Directory might not be empty or might not exist, that's fine
				}
			} else {
				// Write back the modified config
				fs.writeFileSync(
					vscodeConfigPath,
					JSON.stringify(config, null, 2) + '\n'
				);
				log(
					'info',
					'[VS Code] Removed TaskMaster from mcp.json, preserved other configurations'
				);
			}
		} else {
			log('debug', '[VS Code] TaskMaster not found in mcp.json');
		}
	} catch (error) {
		log('error', `[VS Code] Failed to clean up mcp.json: ${error.message}`);
	}
}

// Create and export vscode profile using the base factory
export const vscodeProfile = createProfile({
	name: 'vscode',
	displayName: 'VS Code',
	url: 'code.visualstudio.com',
	docsUrl: 'code.visualstudio.com/docs',
	rulesDir: '.github/instructions', // VS Code instructions location
<<<<<<< HEAD
	fileMap: {
		//As per https://code.visualstudio.com/docs/copilot/copilot-customization
		//custom rules need to have *.instructions.md extension
		'rules/agentllm.mdc': 'agentllm.instructions.md'
	},
=======
	profileDir: '.vscode', // VS Code configuration directory
	mcpConfigName: 'mcp.json', // VS Code uses mcp.json in .vscode directory
>>>>>>> 55442226
	customReplacements: [
		// Core VS Code directory structure changes
		{ from: /\.cursor\/rules/g, to: '.github/instructions' },
		{ from: /\.cursor\/mcp\.json/g, to: '.vscode/mcp.json' },

		// Fix any remaining vscode/rules references that might be created during transformation
		{ from: /\.vscode\/rules/g, to: '.github/instructions' },

		// VS Code custom instructions format - use applyTo with quoted patterns instead of globs
		{ from: /^globs:\s*(.+)$/gm, to: 'applyTo: "$1"' },

		// Essential markdown link transformations for VS Code structure
		{
			from: /\[(.+?)\]\(mdc:\.cursor\/rules\/(.+?)\.mdc\)/g,
			to: '[$1](.github/instructions/$2.md)'
		},

		// VS Code specific terminology
		{ from: /rules directory/g, to: 'instructions directory' },
		{ from: /cursor rules/gi, to: 'VS Code instructions' }
	],
	onPostConvert: onPostConvertRulesProfile,
	onRemove: onRemoveRulesProfile
});

// Export lifecycle functions separately to avoid naming conflicts
export { onPostConvertRulesProfile, onRemoveRulesProfile };<|MERGE_RESOLUTION|>--- conflicted
+++ resolved
@@ -164,16 +164,13 @@
 	url: 'code.visualstudio.com',
 	docsUrl: 'code.visualstudio.com/docs',
 	rulesDir: '.github/instructions', // VS Code instructions location
-<<<<<<< HEAD
+	profileDir: '.vscode', // VS Code configuration directory
+	mcpConfigName: 'mcp.json', // VS Code uses mcp.json in .vscode directory
 	fileMap: {
 		//As per https://code.visualstudio.com/docs/copilot/copilot-customization
 		//custom rules need to have *.instructions.md extension
 		'rules/agentllm.mdc': 'agentllm.instructions.md'
 	},
-=======
-	profileDir: '.vscode', // VS Code configuration directory
-	mcpConfigName: 'mcp.json', // VS Code uses mcp.json in .vscode directory
->>>>>>> 55442226
 	customReplacements: [
 		// Core VS Code directory structure changes
 		{ from: /\.cursor\/rules/g, to: '.github/instructions' },
