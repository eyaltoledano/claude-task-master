// Resolved VS Code profile using ProfileBuilder
import { ProfileBuilder } from '../profile/ProfileBuilder.js';

// VS Code schema integration function
async function setupSchemaIntegration(projectRoot) {
	// Schema integration logic for VS Code
	// This function sets up VS Code-specific schema integration
	try {
		console.log(`Setting up VS Code schema integration for ${projectRoot}`);
		// Add any VS Code-specific schema setup here
	} catch (error) {
		console.error(
			`Failed to setup VS Code schema integration: ${error.message}`
		);
		throw error;
	}
}

// Create vscode profile using the new ProfileBuilder
const vscodeProfile = ProfileBuilder.minimal('vscode')
	.display('VS Code')
	.profileDir('.vscode') // VS Code uses .vscode directory as expected by MCP validation
	.rulesDir('.github/instructions') // Instructions still in .github/instructions
	.mcpConfig(true)
	.includeDefaultRules(true)
	.onAdd(setupSchemaIntegration) // Add schema integration lifecycle function
	.conversion({
		// Profile name replacements
		profileTerms: [
			{ from: /cursor\.so/g, to: 'code.visualstudio.com' },
			{ from: /\[cursor\.so\]/g, to: '[code.visualstudio.com]' },
			{
				from: /href="https:\/\/cursor\.so/g,
				to: 'href="https://code.visualstudio.com'
			},
			{ from: /\(https:\/\/cursor\.so/g, to: '(https://code.visualstudio.com' },
			{
				from: /\bcursor\b/gi,
				to: (match) => (match === 'Cursor' ? 'VS Code' : 'vs code')
			},
			{ from: /Cursor/g, to: 'VS Code' }
		],
		// Documentation URL replacements
		docUrls: [{ from: /docs\.cursor\.so/g, to: 'code.visualstudio.com/docs' }],
		// Tool name mappings (standard - no custom tools)
		toolNames: {
			edit_file: 'edit_file',
			search: 'search',
			grep_search: 'grep_search',
			list_dir: 'list_dir',
			read_file: 'read_file',
			run_terminal_cmd: 'run_terminal_cmd'
		},

		// Tool context mappings (vscode uses standard contexts)
		toolContexts: [],

		// Tool group mappings (vscode uses standard groups)
		toolGroups: [],

		// File reference mappings (vscode uses standard file references)
		fileReferences: [],

<<<<<<< HEAD
		// Documentation URL mappings
		docUrls: [{ from: /docs\.cursor\.so/g, to: 'code.visualstudio.com/docs' }]
	})
	.globalReplacements([
		// GitHub instructions directory structure
=======
				// Also remove .vscode directory if it's empty
				const vscodeDir = path.dirname(vscodeConfigPath);
				try {
					const dirContents = fs.readdirSync(vscodeDir);
					if (dirContents.length === 0) {
						fs.rmSync(vscodeDir, { recursive: true, force: true });
						log('debug', '[VS Code] Removed empty .vscode directory');
					}
				} catch (err) {
					// Directory might not be empty or might not exist, that's fine
				}
			} else {
				// Write back the modified config
				fs.writeFileSync(
					vscodeConfigPath,
					JSON.stringify(config, null, 2) + '\n'
				);
				log(
					'info',
					'[VS Code] Removed TaskMaster from mcp.json, preserved other configurations'
				);
			}
		} else {
			log('debug', '[VS Code] TaskMaster not found in mcp.json');
		}
	} catch (error) {
		log('error', `[VS Code] Failed to clean up mcp.json: ${error.message}`);
	}
}

// Create and export vscode profile using the base factory
export const vscodeProfile = createProfile({
	name: 'vscode',
	displayName: 'VS Code',
	url: 'code.visualstudio.com',
	docsUrl: 'code.visualstudio.com/docs',
	rulesDir: '.github/instructions', // VS Code instructions location
	profileDir: '.vscode', // VS Code configuration directory
	mcpConfigName: 'mcp.json', // VS Code uses mcp.json in .vscode directory
	targetExtension: '.instructions.md',
	customReplacements: [
		// Core VS Code directory structure changes
>>>>>>> 9b0630fd
		{ from: /\.cursor\/rules/g, to: '.github/instructions' },
		{ from: /\.cursor\/mcp\.json/g, to: '.vscode/mcp.json' },
		{ from: /\.vs code\/rules/g, to: '.github/instructions' },
		{ from: /\.vs code\/mcp\.json/g, to: '.vscode/mcp.json' },
		{ from: /\.vs code\/instructions/g, to: '.github/instructions' },
		{ from: /\.github\/rules/g, to: '.github/instructions' },

<<<<<<< HEAD
		// Essential markdown link transformations
=======
		// Fix any remaining vscode/rules references that might be created during transformation
		{ from: /\.vscode\/rules/g, to: '.github/instructions' },

		// VS Code custom instructions format - use applyTo with quoted patterns instead of globs
		{ from: /^globs:\s*(.+)$/gm, to: 'applyTo: "$1"' },

		// Remove unsupported property - alwaysApply
		{ from: /^alwaysApply:\s*(true|false)\s*\n?/gm, to: '' },

		// Essential markdown link transformations for VS Code structure
>>>>>>> 9b0630fd
		{
			from: /\[(.+?)\]\(mdc:\.cursor\/rules\/(.+?)\.mdc\)/g,
			to: '[$1](.github/instructions/$2.instructions.md)'
		},
		{
			from: /\[(.+?)\]\(mdc:\.vs code\/rules\/(.+?)\.mdc\)/g,
			to: '[$1](.github/instructions/$2.md)'
		},
		{
			from: /\[(.+?)\]\(mdc:\.github\/instructions\/(.+?)\.mdc\)/g,
			to: '[$1](.github/instructions/$2.md)'
		},

		// File extension transformation
		{ from: /\.mdc/g, to: '.md' },

		// Globs to applyTo transformation for VS Code
		{ from: /globs:\s*(.+)/g, to: 'applyTo: "$1"' },

		// VS Code specific terminology
		{ from: /rules directory/g, to: 'instructions directory' },
		{ from: /cursor rules/gi, to: 'VS Code instructions' }
	])
	.build();

// Export
export { vscodeProfile };
export default vscodeProfile;<|MERGE_RESOLUTION|>--- conflicted
+++ resolved
@@ -1,4 +1,4 @@
-// Resolved VS Code profile using ProfileBuilder
+// VS Code profile using ProfileBuilder system
 import { ProfileBuilder } from '../profile/ProfileBuilder.js';
 
 // VS Code schema integration function
@@ -19,9 +19,9 @@
 // Create vscode profile using the new ProfileBuilder
 const vscodeProfile = ProfileBuilder.minimal('vscode')
 	.display('VS Code')
-	.profileDir('.vscode') // VS Code uses .vscode directory as expected by MCP validation
-	.rulesDir('.github/instructions') // Instructions still in .github/instructions
-	.mcpConfig(true)
+	.profileDir('.vscode') // VS Code uses .vscode directory for configuration
+	.rulesDir('.github/instructions') // VS Code uses .github/instructions for rules
+	.mcpConfig(true) // Enable MCP configuration
 	.includeDefaultRules(true)
 	.onAdd(setupSchemaIntegration) // Add schema integration lifecycle function
 	.conversion({
@@ -42,6 +42,8 @@
 		],
 		// Documentation URL replacements
 		docUrls: [{ from: /docs\.cursor\.so/g, to: 'code.visualstudio.com/docs' }],
+		// File extension mappings (.mdc to .instructions.md for VS Code)
+		fileExtensions: [{ from: /\.mdc/g, to: '.instructions.md' }],
 		// Tool name mappings (standard - no custom tools)
 		toolNames: {
 			edit_file: 'edit_file',
@@ -59,58 +61,10 @@
 		toolGroups: [],
 
 		// File reference mappings (vscode uses standard file references)
-		fileReferences: [],
-
-<<<<<<< HEAD
-		// Documentation URL mappings
-		docUrls: [{ from: /docs\.cursor\.so/g, to: 'code.visualstudio.com/docs' }]
+		fileReferences: []
 	})
 	.globalReplacements([
-		// GitHub instructions directory structure
-=======
-				// Also remove .vscode directory if it's empty
-				const vscodeDir = path.dirname(vscodeConfigPath);
-				try {
-					const dirContents = fs.readdirSync(vscodeDir);
-					if (dirContents.length === 0) {
-						fs.rmSync(vscodeDir, { recursive: true, force: true });
-						log('debug', '[VS Code] Removed empty .vscode directory');
-					}
-				} catch (err) {
-					// Directory might not be empty or might not exist, that's fine
-				}
-			} else {
-				// Write back the modified config
-				fs.writeFileSync(
-					vscodeConfigPath,
-					JSON.stringify(config, null, 2) + '\n'
-				);
-				log(
-					'info',
-					'[VS Code] Removed TaskMaster from mcp.json, preserved other configurations'
-				);
-			}
-		} else {
-			log('debug', '[VS Code] TaskMaster not found in mcp.json');
-		}
-	} catch (error) {
-		log('error', `[VS Code] Failed to clean up mcp.json: ${error.message}`);
-	}
-}
-
-// Create and export vscode profile using the base factory
-export const vscodeProfile = createProfile({
-	name: 'vscode',
-	displayName: 'VS Code',
-	url: 'code.visualstudio.com',
-	docsUrl: 'code.visualstudio.com/docs',
-	rulesDir: '.github/instructions', // VS Code instructions location
-	profileDir: '.vscode', // VS Code configuration directory
-	mcpConfigName: 'mcp.json', // VS Code uses mcp.json in .vscode directory
-	targetExtension: '.instructions.md',
-	customReplacements: [
 		// Core VS Code directory structure changes
->>>>>>> 9b0630fd
 		{ from: /\.cursor\/rules/g, to: '.github/instructions' },
 		{ from: /\.cursor\/mcp\.json/g, to: '.vscode/mcp.json' },
 		{ from: /\.vs code\/rules/g, to: '.github/instructions' },
@@ -118,9 +72,6 @@
 		{ from: /\.vs code\/instructions/g, to: '.github/instructions' },
 		{ from: /\.github\/rules/g, to: '.github/instructions' },
 
-<<<<<<< HEAD
-		// Essential markdown link transformations
-=======
 		// Fix any remaining vscode/rules references that might be created during transformation
 		{ from: /\.vscode\/rules/g, to: '.github/instructions' },
 
@@ -131,22 +82,21 @@
 		{ from: /^alwaysApply:\s*(true|false)\s*\n?/gm, to: '' },
 
 		// Essential markdown link transformations for VS Code structure
->>>>>>> 9b0630fd
 		{
 			from: /\[(.+?)\]\(mdc:\.cursor\/rules\/(.+?)\.mdc\)/g,
 			to: '[$1](.github/instructions/$2.instructions.md)'
 		},
 		{
 			from: /\[(.+?)\]\(mdc:\.vs code\/rules\/(.+?)\.mdc\)/g,
-			to: '[$1](.github/instructions/$2.md)'
+			to: '[$1](.github/instructions/$2.instructions.md)'
 		},
 		{
 			from: /\[(.+?)\]\(mdc:\.github\/instructions\/(.+?)\.mdc\)/g,
-			to: '[$1](.github/instructions/$2.md)'
+			to: '[$1](.github/instructions/$2.instructions.md)'
 		},
 
 		// File extension transformation
-		{ from: /\.mdc/g, to: '.md' },
+		{ from: /\.mdc/g, to: '.instructions.md' },
 
 		// Globs to applyTo transformation for VS Code
 		{ from: /globs:\s*(.+)/g, to: 'applyTo: "$1"' },
@@ -157,6 +107,6 @@
 	])
 	.build();
 
-// Export
+// Export only the new Profile instance
 export { vscodeProfile };
 export default vscodeProfile;