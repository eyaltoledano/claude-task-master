--- conflicted
+++ resolved
@@ -1,5 +1,4 @@
-<<<<<<< HEAD
-// VS Code profile using new ProfileBuilder system
+// Resolved VS Code profile using ProfileBuilder
 import { ProfileBuilder } from '../profile/ProfileBuilder.js';
 
 // VS Code schema integration function
@@ -52,180 +51,6 @@
 			read_file: 'read_file',
 			run_terminal_cmd: 'run_terminal_cmd'
 		},
-=======
-// VS Code conversion profile for rule-transformer
-import path from 'path';
-import fs from 'fs';
-import { log } from '../../scripts/modules/utils.js';
-import { createProfile, COMMON_TOOL_MAPPINGS } from './base-profile.js';
-
-/**
- * Transform standard MCP config format to VS Code format
- * @param {Object} mcpConfig - Standard MCP configuration object
- * @returns {Object} - Transformed VS Code configuration object
- */
-function transformToVSCodeFormat(mcpConfig) {
-	const vscodeConfig = {};
-
-	// Transform mcpServers to servers
-	if (mcpConfig.mcpServers) {
-		vscodeConfig.servers = {};
-
-		for (const [serverName, serverConfig] of Object.entries(
-			mcpConfig.mcpServers
-		)) {
-			// Transform server configuration
-			const transformedServer = {
-				...serverConfig
-			};
-
-			// Add type: "stdio" after the env block
-			if (transformedServer.env) {
-				// Reorder properties: keep command, args, env, then add type
-				const reorderedServer = {};
-				if (transformedServer.command)
-					reorderedServer.command = transformedServer.command;
-				if (transformedServer.args)
-					reorderedServer.args = transformedServer.args;
-				if (transformedServer.env) reorderedServer.env = transformedServer.env;
-				reorderedServer.type = 'stdio';
-
-				// Add any other properties that might exist
-				Object.keys(transformedServer).forEach((key) => {
-					if (!['command', 'args', 'env', 'type'].includes(key)) {
-						reorderedServer[key] = transformedServer[key];
-					}
-				});
-
-				vscodeConfig.servers[serverName] = reorderedServer;
-			} else {
-				// If no env block, just add type at the end
-				transformedServer.type = 'stdio';
-				vscodeConfig.servers[serverName] = transformedServer;
-			}
-		}
-	}
-
-	return vscodeConfig;
-}
-
-/**
- * Lifecycle function called after MCP config generation to transform to VS Code format
- * @param {string} targetDir - Target project directory
- * @param {string} assetsDir - Assets directory (unused for VS Code)
- */
-function onPostConvertRulesProfile(targetDir, assetsDir) {
-	const vscodeConfigPath = path.join(targetDir, '.vscode', 'mcp.json');
-
-	if (!fs.existsSync(vscodeConfigPath)) {
-		log('debug', '[VS Code] No .vscode/mcp.json found to transform');
-		return;
-	}
-
-	try {
-		// Read the generated standard MCP config
-		const mcpConfigContent = fs.readFileSync(vscodeConfigPath, 'utf8');
-		const mcpConfig = JSON.parse(mcpConfigContent);
-
-		// Check if it's already in VS Code format (has servers instead of mcpServers)
-		if (mcpConfig.servers) {
-			log(
-				'info',
-				'[VS Code] mcp.json already in VS Code format, skipping transformation'
-			);
-			return;
-		}
-
-		// Transform to VS Code format
-		const vscodeConfig = transformToVSCodeFormat(mcpConfig);
-
-		// Write back the transformed config with proper formatting
-		fs.writeFileSync(
-			vscodeConfigPath,
-			JSON.stringify(vscodeConfig, null, 2) + '\n'
-		);
-
-		log('info', '[VS Code] Transformed mcp.json to VS Code format');
-		log('debug', `[VS Code] Renamed mcpServers->servers, added type: "stdio"`);
-	} catch (error) {
-		log('error', `[VS Code] Failed to transform mcp.json: ${error.message}`);
-	}
-}
-
-/**
- * Lifecycle function called when removing VS Code profile
- * @param {string} targetDir - Target project directory
- */
-function onRemoveRulesProfile(targetDir) {
-	const vscodeConfigPath = path.join(targetDir, '.vscode', 'mcp.json');
-
-	if (!fs.existsSync(vscodeConfigPath)) {
-		log('debug', '[VS Code] No .vscode/mcp.json found to clean up');
-		return;
-	}
-
-	try {
-		// Read the current config
-		const configContent = fs.readFileSync(vscodeConfigPath, 'utf8');
-		const config = JSON.parse(configContent);
-
-		// Check if it has the servers section and task-master-ai server
-		if (config.servers && config.servers['task-master-ai']) {
-			// Remove task-master-ai server
-			delete config.servers['task-master-ai'];
-
-			// Check if there are other MCP servers
-			const remainingServers = Object.keys(config.servers);
-
-			if (remainingServers.length === 0) {
-				// No other servers, remove entire file
-				fs.rmSync(vscodeConfigPath, { force: true });
-				log('info', '[VS Code] Removed empty mcp.json file');
-
-				// Also remove .vscode directory if it's empty
-				const vscodeDir = path.dirname(vscodeConfigPath);
-				try {
-					const dirContents = fs.readdirSync(vscodeDir);
-					if (dirContents.length === 0) {
-						fs.rmSync(vscodeDir, { recursive: true, force: true });
-						log('debug', '[VS Code] Removed empty .vscode directory');
-					}
-				} catch (err) {
-					// Directory might not be empty or might not exist, that's fine
-				}
-			} else {
-				// Write back the modified config
-				fs.writeFileSync(
-					vscodeConfigPath,
-					JSON.stringify(config, null, 2) + '\n'
-				);
-				log(
-					'info',
-					'[VS Code] Removed TaskMaster from mcp.json, preserved other configurations'
-				);
-			}
-		} else {
-			log('debug', '[VS Code] TaskMaster not found in mcp.json');
-		}
-	} catch (error) {
-		log('error', `[VS Code] Failed to clean up mcp.json: ${error.message}`);
-	}
-}
-
-// Create and export vscode profile using the base factory
-export const vscodeProfile = createProfile({
-	name: 'vscode',
-	displayName: 'VS Code',
-	url: 'code.visualstudio.com',
-	docsUrl: 'code.visualstudio.com/docs',
-	rulesDir: '.github/instructions', // VS Code instructions location
-	profileDir: '.vscode', // VS Code configuration directory
-	mcpConfigName: 'mcp.json', // VS Code uses mcp.json in .vscode directory
-	customReplacements: [
-		// Core VS Code directory structure changes
-		{ from: /\.cursor\/rules/g, to: '.github/instructions' },
-		{ from: /\.cursor\/mcp\.json/g, to: '.vscode/mcp.json' },
->>>>>>> d87a7f10
 
 		// Tool context mappings (vscode uses standard contexts)
 		toolContexts: [],
@@ -270,21 +95,10 @@
 
 		// VS Code specific terminology
 		{ from: /rules directory/g, to: 'instructions directory' },
-<<<<<<< HEAD
-		{ from: /cursor rules/gi, to: 'vscode rules' },
-		{ from: /vs code rules/gi, to: 'vscode rules' }
+		{ from: /cursor rules/gi, to: 'VS Code instructions' }
 	])
 	.build();
 
+// Export
 export { vscodeProfile };
-export default vscodeProfile;
-=======
-		{ from: /cursor rules/gi, to: 'VS Code instructions' }
-	],
-	onPostConvert: onPostConvertRulesProfile,
-	onRemove: onRemoveRulesProfile
-});
-
-// Export lifecycle functions separately to avoid naming conflicts
-export { onPostConvertRulesProfile, onRemoveRulesProfile };
->>>>>>> d87a7f10
+export default vscodeProfile;