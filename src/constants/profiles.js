/**
<<<<<<< HEAD
 * @typedef {'claude' | 'cline' | 'codex' | 'cursor' | 'gemini' | 'opencode' | 'roo' | 'trae' | 'windsurf' | 'vscode'} RulesProfile
=======
 * @typedef {'amp' | 'claude' | 'cline' | 'codex' | 'cursor' | 'gemini' | 'roo' | 'trae' | 'windsurf' | 'vscode' | 'zed'} RulesProfile
>>>>>>> 1c7badff
 */

/**
 * Available rule profiles for project initialization and rules command
 *
 * ⚠️  SINGLE SOURCE OF TRUTH: This is the authoritative list of all supported rule profiles.
 * This constant is used directly throughout the codebase (previously aliased as PROFILE_NAMES).
 *
 * @type {RulesProfile[]}
 * @description Defines possible rule profile sets:
 * - amp: Amp Code integration
 * - claude: Claude Code integration
 * - cline: Cline IDE rules
 * - codex: Codex integration
 * - cursor: Cursor IDE rules
 * - gemini: Gemini integration
 * - opencode: OpenCode integration
 * - roo: Roo Code IDE rules
 * - trae: Trae IDE rules
 * - vscode: VS Code with GitHub Copilot integration
 * - windsurf: Windsurf IDE rules
 * - zed: Zed IDE rules
 *
 * To add a new rule profile:
 * 1. Add the profile name to this array
 * 2. Create a profile file in src/profiles/{profile}.js
 * 3. Export it as {profile}Profile in src/profiles/index.js
 */
export const RULE_PROFILES = [
	'amp',
	'claude',
	'cline',
	'codex',
	'cursor',
	'gemini',
	'opencode',
	'roo',
	'trae',
	'vscode',
	'windsurf',
	'zed'
];

/**
 * Centralized enum for all supported Roo agent modes
 * @type {string[]}
 * @description Available Roo Code IDE modes for rule generation
 */
export const ROO_MODES = [
	'architect',
	'ask',
	'orchestrator',
	'code',
	'debug',
	'test'
];

/**
 * Check if a given rule profile is valid
 * @param {string} rulesProfile - The rule profile to check
 * @returns {boolean} True if the rule profile is valid, false otherwise
 */
export function isValidRulesProfile(rulesProfile) {
	return RULE_PROFILES.includes(rulesProfile);
}<|MERGE_RESOLUTION|>--- conflicted
+++ resolved
@@ -1,9 +1,5 @@
 /**
-<<<<<<< HEAD
- * @typedef {'claude' | 'cline' | 'codex' | 'cursor' | 'gemini' | 'opencode' | 'roo' | 'trae' | 'windsurf' | 'vscode'} RulesProfile
-=======
- * @typedef {'amp' | 'claude' | 'cline' | 'codex' | 'cursor' | 'gemini' | 'roo' | 'trae' | 'windsurf' | 'vscode' | 'zed'} RulesProfile
->>>>>>> 1c7badff
+ * @typedef {'amp' | 'claude' | 'cline' | 'codex' | 'cursor' | 'gemini' | 'opencode' | 'roo' | 'trae' | 'windsurf' | 'vscode' | 'zed'} RulesProfile
  */
 
 /**
