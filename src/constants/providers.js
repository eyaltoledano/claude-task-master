--- conflicted
+++ resolved
@@ -24,11 +24,8 @@
 	CLAUDE_CODE: 'claude-code',
 	MCP: 'mcp',
 	GEMINI_CLI: 'gemini-cli',
-<<<<<<< HEAD
-	AGENTLLM: 'agentllm'
-=======
+	AGENTLLM: 'agentllm',
 	GROK_CLI: 'grok-cli'
->>>>>>> bab0b5a5
 };
 
 // Custom providers array (for backward compatibility and iteration)
