--- conflicted
+++ resolved
@@ -21,11 +21,8 @@
 	OPENROUTER: 'openrouter',
 	OLLAMA: 'ollama',
 	CLAUDE_CODE: 'claude-code',
-<<<<<<< HEAD
-	MCP: 'mcp'
-=======
+	MCP: 'mcp',
 	GEMINI_CLI: 'gemini-cli'
->>>>>>> f7fbdd67
 };
 
 // Custom providers array (for backward compatibility and iteration)
