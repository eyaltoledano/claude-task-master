/**
 * Provider validation constants
 * Defines which providers should be validated against the supported-models.json file
 */

// Providers that have predefined model lists and should be validated
export const VALIDATED_PROVIDERS = [
	'anthropic',
	'openai',
	'google',
	'perplexity',
	'xai',
	'groq',
	'mistral'
];

// Custom providers object for easy named access
export const CUSTOM_PROVIDERS = {
	AZURE: 'azure',
	VERTEX: 'vertex',
	BEDROCK: 'bedrock',
	OPENROUTER: 'openrouter',
	OLLAMA: 'ollama',
	CLAUDE_CODE: 'claude-code',
<<<<<<< HEAD
	AGENTLLM: 'agentllm',
=======
>>>>>>> baf9bd54
	MCP: 'mcp',
	GEMINI_CLI: 'gemini-cli'
};

// Custom providers array (for backward compatibility and iteration)
export const CUSTOM_PROVIDERS_ARRAY = Object.values(CUSTOM_PROVIDERS);

// All known providers (for reference)
export const ALL_PROVIDERS = [
	...VALIDATED_PROVIDERS,
	...CUSTOM_PROVIDERS_ARRAY
];<|MERGE_RESOLUTION|>--- conflicted
+++ resolved
@@ -22,12 +22,9 @@
 	OPENROUTER: 'openrouter',
 	OLLAMA: 'ollama',
 	CLAUDE_CODE: 'claude-code',
-<<<<<<< HEAD
-	AGENTLLM: 'agentllm',
-=======
->>>>>>> baf9bd54
 	MCP: 'mcp',
-	GEMINI_CLI: 'gemini-cli'
+	GEMINI_CLI: 'gemini-cli',
+	AGENTLLM: 'agentllm'
 };
 
 // Custom providers array (for backward compatibility and iteration)
