/**
 * Rule Transformer Module
 * Handles conversion of Cursor rules to profile rules
 *
 * This module procedurally generates .{profile}/rules files from assets/rules files,
 * eliminating the need to maintain both sets of files manually.
 */
import fs from 'fs';
import path from 'path';
import { fileURLToPath } from 'url';
import { log } from '../../scripts/modules/utils.js';

// Import the shared MCP configuration helper
import {
	setupMCPConfiguration,
	removeTaskMasterMCPConfiguration
} from './create-mcp-config.js';

// Import profile constants (single source of truth)
import { RULE_PROFILES } from '../constants/profiles.js';

// --- Profile Imports ---
import * as profilesModule from '../profiles/index.js';

export function isValidProfile(profile) {
	return RULE_PROFILES.includes(profile);
}

/**
 * Get rule profile by name
 * @param {string} name - Profile name
 * @returns {Object|null} Profile object or null if not found
 */
export function getRulesProfile(name) {
	if (!isValidProfile(name)) {
		return null;
	}

	// Get the profile from the imported profiles module
	const profileKey = `${name}Profile`;
	const profile = profilesModule[profileKey];

	if (!profile) {
		throw new Error(
			`Profile not found: static import missing for '${name}'. Valid profiles: ${RULE_PROFILES.join(', ')}`
		);
	}

	return profile;
}

/**
 * Replace basic Cursor terms with profile equivalents
 */
function replaceBasicTerms(content, conversionConfig) {
	let result = content;

	// Apply profile term replacements
	conversionConfig.profileTerms.forEach((pattern) => {
		if (typeof pattern.to === 'function') {
			result = result.replace(pattern.from, pattern.to);
		} else {
			result = result.replace(pattern.from, pattern.to);
		}
	});

	// Apply file extension replacements
	conversionConfig.fileExtensions.forEach((pattern) => {
		result = result.replace(pattern.from, pattern.to);
	});

	return result;
}

/**
 * Replace Cursor tool references with profile tool equivalents
 */
function replaceToolReferences(content, conversionConfig) {
	let result = content;

	// Basic pattern for direct tool name replacements
	const toolNames = conversionConfig.toolNames;
	const toolReferencePattern = new RegExp(
		`\\b(${Object.keys(toolNames).join('|')})\\b`,
		'g'
	);

	// Apply direct tool name replacements
	result = result.replace(toolReferencePattern, (match, toolName) => {
		return toolNames[toolName] || toolName;
	});

	// Apply contextual tool replacements
	conversionConfig.toolContexts.forEach((pattern) => {
		result = result.replace(pattern.from, pattern.to);
	});

	// Apply tool group replacements
	conversionConfig.toolGroups.forEach((pattern) => {
		result = result.replace(pattern.from, pattern.to);
	});

	return result;
}

/**
 * Update documentation URLs to point to profile documentation
 */
function updateDocReferences(content, conversionConfig) {
	let result = content;

	// Apply documentation URL replacements
	conversionConfig.docUrls.forEach((pattern) => {
		if (typeof pattern.to === 'function') {
			result = result.replace(pattern.from, pattern.to);
		} else {
			result = result.replace(pattern.from, pattern.to);
		}
	});

	return result;
}

/**
 * Update file references in markdown links
 */
function updateFileReferences(content, conversionConfig) {
	const { pathPattern, replacement } = conversionConfig.fileReferences;
	return content.replace(pathPattern, replacement);
}

/**
 * Transform rule content to profile-specific rules
 * @param {string} content - The content to transform
 * @param {Object} conversionConfig - The conversion configuration
 * @param {Object} globalReplacements - Global text replacements
 * @returns {string} - The transformed content
 */
function transformRuleContent(content, conversionConfig, globalReplacements) {
	let result = content;

	// Apply all transformations in appropriate order
	result = updateFileReferences(result, conversionConfig);
	result = replaceBasicTerms(result, conversionConfig);
	result = replaceToolReferences(result, conversionConfig);
	result = updateDocReferences(result, conversionConfig);

	// Apply any global/catch-all replacements from the profile
	// Super aggressive failsafe pass to catch any variations we might have missed
	// This ensures critical transformations are applied even in contexts we didn't anticipate
	globalReplacements.forEach((pattern) => {
		if (typeof pattern.to === 'function') {
			result = result.replace(pattern.from, pattern.to);
		} else {
			result = result.replace(pattern.from, pattern.to);
		}
	});

	return result;
}

/**
 * Convert a Cursor rule file to a profile-specific rule file
 * @param {string} sourcePath - Path to the source .mdc file
 * @param {string} targetPath - Path to the target file
 * @param {Object} profile - The profile configuration
 * @returns {boolean} - Success status
 */
export function convertRuleToProfileRule(sourcePath, targetPath, profile) {
	const { conversionConfig, globalReplacements } = profile;
	try {
		// Read source content
		const content = fs.readFileSync(sourcePath, 'utf8');

		// Transform content
		const transformedContent = transformRuleContent(
			content,
			conversionConfig,
			globalReplacements
		);

		// Ensure target directory exists
		const targetDir = path.dirname(targetPath);
		if (!fs.existsSync(targetDir)) {
			fs.mkdirSync(targetDir, { recursive: true });
		}

		// Write transformed content
		fs.writeFileSync(targetPath, transformedContent);

		return true;
	} catch (error) {
		console.error(`Error converting rule file: ${error.message}`);
		return false;
	}
}

/**
 * Convert all Cursor rules to profile rules for a specific profile
 */
<<<<<<< HEAD
export function convertAllRulesToProfileRules(projectDir, profile) {
	const __filename = fileURLToPath(import.meta.url);
	const __dirname = path.dirname(__filename);
	const sourceDir = path.join(__dirname, '..', '..', 'assets', 'rules');
	const targetDir = path.join(projectDir, profile.rulesDir);
	const assetsDir = path.join(__dirname, '..', '..', 'assets');
=======
export function convertAllRulesToProfileRules(projectRoot, profile) {
	// Handle simple profiles (Claude, Codex) that just copy files to root
	const isSimpleProfile = Object.keys(profile.fileMap).length === 0;
	if (isSimpleProfile) {
		// For simple profiles, just call their post-processing hook and return
		const __filename = fileURLToPath(import.meta.url);
		const __dirname = path.dirname(__filename);
		const assetsDir = path.join(__dirname, '..', '..', 'assets');

		if (typeof profile.onPostConvertRulesProfile === 'function') {
			profile.onPostConvertRulesProfile(projectRoot, assetsDir);
		}
		return { success: 1, failed: 0 };
	}

	const __filename = fileURLToPath(import.meta.url);
	const __dirname = path.dirname(__filename);
	const sourceDir = path.join(__dirname, '..', '..', 'assets', 'rules');
	const targetDir = path.join(projectRoot, profile.rulesDir);

	// Ensure target directory exists
	if (!fs.existsSync(targetDir)) {
		fs.mkdirSync(targetDir, { recursive: true });
	}

	// Setup MCP configuration if enabled
	if (profile.mcpConfig !== false) {
		setupMCPConfiguration(projectRoot, profile.mcpConfigPath);
	}
>>>>>>> f7fbdd67

	let success = 0;
	let failed = 0;

	// 1. Call onAddRulesProfile first (for pre-processing like copying assets)
	if (typeof profile.onAddRulesProfile === 'function') {
		try {
			profile.onAddRulesProfile(projectDir, assetsDir);
			log(
				'debug',
				`[Rule Transformer] Called onAddRulesProfile for ${profile.profileName}`
			);
		} catch (error) {
			log(
				'error',
				`[Rule Transformer] onAddRulesProfile failed for ${profile.profileName}: ${error.message}`
			);
			failed++;
		}
	}

	// 2. Handle fileMap-based rule conversion (if any)
	const sourceFiles = Object.keys(profile.fileMap);
	if (sourceFiles.length > 0) {
		// Only create rules directory if we have files to copy
		if (!fs.existsSync(targetDir)) {
			fs.mkdirSync(targetDir, { recursive: true });
		}

		for (const sourceFile of sourceFiles) {
			// Determine if this is an asset file (not a rule file)
			const isAssetFile = !sourceFile.startsWith('rules/');

			try {
				// Use explicit path from fileMap - assets/ is the base directory
				const sourcePath = path.join(assetsDir, sourceFile);

				// Check if source file exists
				if (!fs.existsSync(sourcePath)) {
					log(
						'warn',
						`[Rule Transformer] Source file not found: ${sourcePath}, skipping`
					);
					continue;
				}

				const targetFilename = profile.fileMap[sourceFile];
				const targetPath = path.join(targetDir, targetFilename);

				// Ensure target subdirectory exists (for rules like taskmaster/dev_workflow.md)
				const targetFileDir = path.dirname(targetPath);
				if (!fs.existsSync(targetFileDir)) {
					fs.mkdirSync(targetFileDir, { recursive: true });
				}

				// Read source content
				let content = fs.readFileSync(sourcePath, 'utf8');

				// Apply transformations (only if this is a rule file, not an asset file)
				if (!isAssetFile) {
					content = transformRuleContent(
						content,
						profile.conversionConfig,
						profile.globalReplacements
					);
				}

				// Write to target
				fs.writeFileSync(targetPath, content, 'utf8');
				success++;

				log(
					'debug',
					`[Rule Transformer] ${isAssetFile ? 'Copied' : 'Converted'} ${sourceFile} -> ${targetFilename} for ${profile.profileName}`
				);
			} catch (error) {
				failed++;
				log(
					'error',
					`[Rule Transformer] Failed to ${isAssetFile ? 'copy' : 'convert'} ${sourceFile} for ${profile.profileName}: ${error.message}`
				);
			}
		}
	}

	// 3. Setup MCP configuration (if enabled)
	if (profile.mcpConfig !== false) {
		try {
			setupMCPConfiguration(projectDir, profile.mcpConfigPath);
			log(
				'debug',
				`[Rule Transformer] Setup MCP configuration for ${profile.profileName}`
			);
		} catch (error) {
			log(
				'error',
				`[Rule Transformer] MCP setup failed for ${profile.profileName}: ${error.message}`
			);
		}
	}

	// 4. Call post-conversion hook (for finalization)
	if (typeof profile.onPostConvertRulesProfile === 'function') {
<<<<<<< HEAD
		try {
			profile.onPostConvertRulesProfile(projectDir, assetsDir);
			log(
				'debug',
				`[Rule Transformer] Called onPostConvertRulesProfile for ${profile.profileName}`
			);
		} catch (error) {
			log(
				'error',
				`[Rule Transformer] onPostConvertRulesProfile failed for ${profile.profileName}: ${error.message}`
			);
		}
=======
		const assetsDir = path.join(__dirname, '..', '..', 'assets');
		profile.onPostConvertRulesProfile(projectRoot, assetsDir);
>>>>>>> f7fbdd67
	}

	// Ensure we return at least 1 success for profiles that only use lifecycle functions
	return { success: Math.max(success, 1), failed };
}

/**
 * Remove only Task Master specific files from a profile, leaving other existing rules intact
 * @param {string} projectRoot - Target project directory
 * @param {Object} profile - Profile configuration
 * @returns {Object} Result object
 */
export function removeProfileRules(projectRoot, profile) {
	const targetDir = path.join(projectRoot, profile.rulesDir);
	const profileDir = path.join(projectRoot, profile.profileDir);

	const result = {
		profileName: profile.profileName,
		success: false,
		skipped: false,
		error: null,
		filesRemoved: [],
		mcpResult: null,
		profileDirRemoved: false,
		notice: null
	};

	try {
<<<<<<< HEAD
		// 1. Call onRemoveRulesProfile first (for custom cleanup like removing assets)
		if (typeof profile.onRemoveRulesProfile === 'function') {
			try {
				profile.onRemoveRulesProfile(projectDir);
				log(
					'debug',
					`[Rule Transformer] Called onRemoveRulesProfile for ${profile.profileName}`
				);
			} catch (error) {
				log(
					'error',
					`[Rule Transformer] onRemoveRulesProfile failed for ${profile.profileName}: ${error.message}`
				);
			}
=======
		// Handle simple profiles (Claude, Codex) that just copy files to root
		const isSimpleProfile = Object.keys(profile.fileMap).length === 0;

		if (isSimpleProfile) {
			// For simple profiles, just call their removal hook and return
			if (typeof profile.onRemoveRulesProfile === 'function') {
				profile.onRemoveRulesProfile(projectRoot);
			}
			result.success = true;
			log(
				'debug',
				`[Rule Transformer] Successfully removed ${profile.profileName} files from ${projectRoot}`
			);
			return result;
		}

		// Check if profile directory exists at all (for full profiles)
		if (!fs.existsSync(profileDir)) {
			result.success = true;
			result.skipped = true;
			log(
				'debug',
				`[Rule Transformer] Profile directory does not exist: ${profileDir}`
			);
			return result;
>>>>>>> f7fbdd67
		}

		// 2. Remove fileMap-based files (if any)
		const sourceFiles = Object.keys(profile.fileMap);
		if (sourceFiles.length > 0) {
			// Check if profile directory exists at all (for full profiles)
			if (!fs.existsSync(profileDir)) {
				result.success = true;
				result.skipped = true;
				log(
					'debug',
					`[Rule Transformer] Profile directory does not exist: ${profileDir}`
				);
				return result;
			}

			let hasOtherRulesFiles = false;

			if (fs.existsSync(targetDir)) {
				// Get list of files we're responsible for
				const taskMasterFiles = sourceFiles.map(
					(sourceFile) => profile.fileMap[sourceFile]
				);

				// Get all files in the rules directory
				const allFiles = fs.readdirSync(targetDir, { recursive: true });
				const allFilePaths = allFiles
					.filter((file) => {
						const fullPath = path.join(targetDir, file);
						return fs.statSync(fullPath).isFile();
					})
					.map((file) => file.toString()); // Ensure it's a string

				// Remove only Task Master files
				for (const taskMasterFile of taskMasterFiles) {
					const filePath = path.join(targetDir, taskMasterFile);
					if (fs.existsSync(filePath)) {
						try {
							fs.rmSync(filePath, { force: true });
							result.filesRemoved.push(taskMasterFile);
							log(
								'debug',
								`[Rule Transformer] Removed Task Master file: ${taskMasterFile}`
							);
						} catch (error) {
							log(
								'error',
								`[Rule Transformer] Failed to remove ${taskMasterFile}: ${error.message}`
							);
						}
					}
				}

				// Check for other (non-Task Master) files
				const remainingFiles = allFilePaths.filter(
					(file) => !taskMasterFiles.includes(file)
				);

				hasOtherRulesFiles = remainingFiles.length > 0;

				// Remove empty directories or note preserved files
				if (remainingFiles.length === 0) {
					fs.rmSync(targetDir, { recursive: true, force: true });
					log(
						'debug',
						`[Rule Transformer] Removed empty rules directory: ${targetDir}`
					);
				} else if (hasOtherRulesFiles) {
					result.notice = `Preserved ${remainingFiles.length} existing rule files in ${profile.rulesDir}`;
					log('info', `[Rule Transformer] ${result.notice}`);
				}
			}
		}

		// 3. Handle MCP configuration - only remove Task Master, preserve other servers
		if (profile.mcpConfig !== false) {
<<<<<<< HEAD
			try {
				result.mcpResult = removeTaskMasterMCPConfiguration(
					projectDir,
					profile.mcpConfigPath
				);
				if (result.mcpResult.hasOtherServers) {
					if (!result.notice) {
						result.notice = 'Preserved other MCP server configurations';
					} else {
						result.notice += '; preserved other MCP server configurations';
					}
=======
			result.mcpResult = removeTaskMasterMCPConfiguration(
				projectRoot,
				profile.mcpConfigPath
			);
			if (result.mcpResult.hasOtherServers) {
				if (!result.notice) {
					result.notice = 'Preserved other MCP server configurations';
				} else {
					result.notice += '; preserved other MCP server configurations';
>>>>>>> f7fbdd67
				}
				log(
					'debug',
					`[Rule Transformer] Processed MCP configuration for ${profile.profileName}`
				);
			} catch (error) {
				log(
					'error',
					`[Rule Transformer] MCP cleanup failed for ${profile.profileName}: ${error.message}`
				);
			}
		}

<<<<<<< HEAD
		// 4. Check if we should remove the entire profile directory
=======
		// 3. Call removal hook if defined (e.g., Roo's custom cleanup)
		if (typeof profile.onRemoveRulesProfile === 'function') {
			profile.onRemoveRulesProfile(projectRoot);
		}

		// 4. Only remove profile directory if:
		//    - It's completely empty after all operations, AND
		//    - All rules removed were Task Master rules (no existing rules preserved), AND
		//    - MCP config was completely deleted (not just Task Master removed), AND
		//    - No other files or folders exist in the profile directory
>>>>>>> f7fbdd67
		if (fs.existsSync(profileDir)) {
			const remainingContents = fs.readdirSync(profileDir);
			if (remainingContents.length === 0 && profile.profileDir !== '.') {
				// Only remove profile directory if it's empty and not root directory
				try {
					fs.rmSync(profileDir, { recursive: true, force: true });
					result.profileDirRemoved = true;
					log(
						'debug',
						`[Rule Transformer] Removed empty profile directory: ${profileDir}`
					);
				} catch (error) {
					log(
						'error',
						`[Rule Transformer] Failed to remove profile directory ${profileDir}: ${error.message}`
					);
				}
			} else if (remainingContents.length > 0) {
				// Profile directory has remaining files/folders, add notice
				const preservedNotice = `Preserved ${remainingContents.length} existing files/folders in ${profile.profileDir}`;
				if (!result.notice) {
					result.notice = preservedNotice;
				} else {
					result.notice += `; ${preservedNotice.toLowerCase()}`;
				}
				log('info', `[Rule Transformer] ${preservedNotice}`);
			}
		}

		result.success = true;
		log(
			'debug',
			`[Rule Transformer] Successfully removed ${profile.profileName} Task Master files from ${projectRoot}`
		);
	} catch (error) {
		result.error = error.message;
		log(
			'error',
			`[Rule Transformer] Failed to remove ${profile.profileName} rules: ${error.message}`
		);
	}

	return result;
}<|MERGE_RESOLUTION|>--- conflicted
+++ resolved
@@ -198,44 +198,12 @@
 /**
  * Convert all Cursor rules to profile rules for a specific profile
  */
-<<<<<<< HEAD
-export function convertAllRulesToProfileRules(projectDir, profile) {
-	const __filename = fileURLToPath(import.meta.url);
-	const __dirname = path.dirname(__filename);
-	const sourceDir = path.join(__dirname, '..', '..', 'assets', 'rules');
-	const targetDir = path.join(projectDir, profile.rulesDir);
-	const assetsDir = path.join(__dirname, '..', '..', 'assets');
-=======
 export function convertAllRulesToProfileRules(projectRoot, profile) {
-	// Handle simple profiles (Claude, Codex) that just copy files to root
-	const isSimpleProfile = Object.keys(profile.fileMap).length === 0;
-	if (isSimpleProfile) {
-		// For simple profiles, just call their post-processing hook and return
-		const __filename = fileURLToPath(import.meta.url);
-		const __dirname = path.dirname(__filename);
-		const assetsDir = path.join(__dirname, '..', '..', 'assets');
-
-		if (typeof profile.onPostConvertRulesProfile === 'function') {
-			profile.onPostConvertRulesProfile(projectRoot, assetsDir);
-		}
-		return { success: 1, failed: 0 };
-	}
-
 	const __filename = fileURLToPath(import.meta.url);
 	const __dirname = path.dirname(__filename);
 	const sourceDir = path.join(__dirname, '..', '..', 'assets', 'rules');
 	const targetDir = path.join(projectRoot, profile.rulesDir);
-
-	// Ensure target directory exists
-	if (!fs.existsSync(targetDir)) {
-		fs.mkdirSync(targetDir, { recursive: true });
-	}
-
-	// Setup MCP configuration if enabled
-	if (profile.mcpConfig !== false) {
-		setupMCPConfiguration(projectRoot, profile.mcpConfigPath);
-	}
->>>>>>> f7fbdd67
+	const assetsDir = path.join(__dirname, '..', '..', 'assets');
 
 	let success = 0;
 	let failed = 0;
@@ -243,7 +211,7 @@
 	// 1. Call onAddRulesProfile first (for pre-processing like copying assets)
 	if (typeof profile.onAddRulesProfile === 'function') {
 		try {
-			profile.onAddRulesProfile(projectDir, assetsDir);
+			profile.onAddRulesProfile(projectRoot, assetsDir);
 			log(
 				'debug',
 				`[Rule Transformer] Called onAddRulesProfile for ${profile.profileName}`
@@ -324,7 +292,7 @@
 	// 3. Setup MCP configuration (if enabled)
 	if (profile.mcpConfig !== false) {
 		try {
-			setupMCPConfiguration(projectDir, profile.mcpConfigPath);
+			setupMCPConfiguration(projectRoot, profile.mcpConfigPath);
 			log(
 				'debug',
 				`[Rule Transformer] Setup MCP configuration for ${profile.profileName}`
@@ -339,9 +307,8 @@
 
 	// 4. Call post-conversion hook (for finalization)
 	if (typeof profile.onPostConvertRulesProfile === 'function') {
-<<<<<<< HEAD
 		try {
-			profile.onPostConvertRulesProfile(projectDir, assetsDir);
+			profile.onPostConvertRulesProfile(projectRoot, assetsDir);
 			log(
 				'debug',
 				`[Rule Transformer] Called onPostConvertRulesProfile for ${profile.profileName}`
@@ -352,10 +319,6 @@
 				`[Rule Transformer] onPostConvertRulesProfile failed for ${profile.profileName}: ${error.message}`
 			);
 		}
-=======
-		const assetsDir = path.join(__dirname, '..', '..', 'assets');
-		profile.onPostConvertRulesProfile(projectRoot, assetsDir);
->>>>>>> f7fbdd67
 	}
 
 	// Ensure we return at least 1 success for profiles that only use lifecycle functions
@@ -384,11 +347,10 @@
 	};
 
 	try {
-<<<<<<< HEAD
 		// 1. Call onRemoveRulesProfile first (for custom cleanup like removing assets)
 		if (typeof profile.onRemoveRulesProfile === 'function') {
 			try {
-				profile.onRemoveRulesProfile(projectDir);
+				profile.onRemoveRulesProfile(projectRoot);
 				log(
 					'debug',
 					`[Rule Transformer] Called onRemoveRulesProfile for ${profile.profileName}`
@@ -399,33 +361,6 @@
 					`[Rule Transformer] onRemoveRulesProfile failed for ${profile.profileName}: ${error.message}`
 				);
 			}
-=======
-		// Handle simple profiles (Claude, Codex) that just copy files to root
-		const isSimpleProfile = Object.keys(profile.fileMap).length === 0;
-
-		if (isSimpleProfile) {
-			// For simple profiles, just call their removal hook and return
-			if (typeof profile.onRemoveRulesProfile === 'function') {
-				profile.onRemoveRulesProfile(projectRoot);
-			}
-			result.success = true;
-			log(
-				'debug',
-				`[Rule Transformer] Successfully removed ${profile.profileName} files from ${projectRoot}`
-			);
-			return result;
-		}
-
-		// Check if profile directory exists at all (for full profiles)
-		if (!fs.existsSync(profileDir)) {
-			result.success = true;
-			result.skipped = true;
-			log(
-				'debug',
-				`[Rule Transformer] Profile directory does not exist: ${profileDir}`
-			);
-			return result;
->>>>>>> f7fbdd67
 		}
 
 		// 2. Remove fileMap-based files (if any)
@@ -502,10 +437,9 @@
 
 		// 3. Handle MCP configuration - only remove Task Master, preserve other servers
 		if (profile.mcpConfig !== false) {
-<<<<<<< HEAD
 			try {
 				result.mcpResult = removeTaskMasterMCPConfiguration(
-					projectDir,
+					projectRoot,
 					profile.mcpConfigPath
 				);
 				if (result.mcpResult.hasOtherServers) {
@@ -514,17 +448,6 @@
 					} else {
 						result.notice += '; preserved other MCP server configurations';
 					}
-=======
-			result.mcpResult = removeTaskMasterMCPConfiguration(
-				projectRoot,
-				profile.mcpConfigPath
-			);
-			if (result.mcpResult.hasOtherServers) {
-				if (!result.notice) {
-					result.notice = 'Preserved other MCP server configurations';
-				} else {
-					result.notice += '; preserved other MCP server configurations';
->>>>>>> f7fbdd67
 				}
 				log(
 					'debug',
@@ -538,20 +461,7 @@
 			}
 		}
 
-<<<<<<< HEAD
 		// 4. Check if we should remove the entire profile directory
-=======
-		// 3. Call removal hook if defined (e.g., Roo's custom cleanup)
-		if (typeof profile.onRemoveRulesProfile === 'function') {
-			profile.onRemoveRulesProfile(projectRoot);
-		}
-
-		// 4. Only remove profile directory if:
-		//    - It's completely empty after all operations, AND
-		//    - All rules removed were Task Master rules (no existing rules preserved), AND
-		//    - MCP config was completely deleted (not just Task Master removed), AND
-		//    - No other files or folders exist in the profile directory
->>>>>>> f7fbdd67
 		if (fs.existsSync(profileDir)) {
 			const remainingContents = fs.readdirSync(profileDir);
 			if (remainingContents.length === 0 && profile.profileDir !== '.') {
