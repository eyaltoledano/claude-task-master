<<<<<<< HEAD
# Task Master
### by [@eyaltoledano](https://x.com/eyaltoledano)
=======
# Task Master [![GitHub stars](https://img.shields.io/github/stars/eyaltoledano/claude-task-master?style=social)](https://github.com/eyaltoledano/claude-task-master/stargazers)

[![CI](https://github.com/eyaltoledano/claude-task-master/actions/workflows/ci.yml/badge.svg)](https://github.com/eyaltoledano/claude-task-master/actions/workflows/ci.yml) [![npm version](https://badge.fury.io/js/task-master-ai.svg)](https://badge.fury.io/js/task-master-ai) ![Discord Follow](https://dcbadge.limes.pink/api/server/https://discord.gg/2ms58QJjqp?style=flat) [![License: MIT with Commons Clause](https://img.shields.io/badge/license-MIT%20with%20Commons%20Clause-blue.svg)](LICENSE)

### By [@eyaltoledano](https://x.com/eyaltoledano) & [@RalphEcom](https://x.com/RalphEcom)

[![Twitter Follow](https://img.shields.io/twitter/follow/eyaltoledano?style=flat)](https://x.com/eyaltoledano)
[![Twitter Follow](https://img.shields.io/twitter/follow/RalphEcom?style=flat)](https://x.com/RalphEcom)
>>>>>>> 48a8d952

A task management system for AI-driven development with Claude, designed to work seamlessly with Cursor AI.

## Requirements

- Anthropic API key (Claude API)
- OpenAI SDK (for Perplexity API integration, optional)

## Quick Start

### Option 1 | MCP (Recommended):

MCP (Model Control Protocol) provides the easiest way to get started with Task Master directly in your editor.

1. **Install the package**

```bash
npm i -g task-master-ai
```

2. **Add the MCP config to your editor** (Cursor recommended, but it works with other text editors):

<<<<<<< HEAD
- Anthropic API key (Claude API)
- OpenAI SDK (for Perplexity API integration, optional)
=======
```json
{
	"mcpServers": {
		"taskmaster-ai": {
			"command": "npx",
			"args": ["-y", "task-master-mcp"],
			"env": {
				"ANTHROPIC_API_KEY": "YOUR_ANTHROPIC_API_KEY_HERE",
				"PERPLEXITY_API_KEY": "YOUR_PERPLEXITY_API_KEY_HERE",
				"MODEL": "claude-3-7-sonnet-20250219",
				"PERPLEXITY_MODEL": "sonar-pro",
				"MAX_TOKENS": 64000,
				"TEMPERATURE": 0.2,
				"DEFAULT_SUBTASKS": 5,
				"DEFAULT_PRIORITY": "medium"
			}
		}
	}
}
```
>>>>>>> 48a8d952

2. **Enable the MCP** in your editor

3. **Prompt the AI** to initialize Task Master:

<<<<<<< HEAD
### Required Configuration
- `ANTHROPIC_API_KEY`: Your Anthropic API key for Claude

### Optional Configuration
- `MODEL`: Specify which Claude model to use (default: "claude-3-7-sonnet-20250219")
- `MAX_TOKENS`: Maximum tokens for model responses (default: 4000)
- `TEMPERATURE`: Temperature for model responses (default: 0.7)
- `PERPLEXITY_API_KEY`: Your Perplexity API key for research-backed subtask generation
- `PERPLEXITY_MODEL`: Specify which Perplexity model to use (default: "sonar-medium-online")
- `DEBUG`: Enable debug logging (default: false)
- `LOG_LEVEL`: Log level - debug, info, warn, error (default: info)
- `DEFAULT_SUBTASKS`: Default number of subtasks when expanding (default: 3)
- `DEFAULT_PRIORITY`: Default priority for generated tasks (default: medium)
- `PROJECT_NAME`: Override default project name in tasks.json
- `PROJECT_VERSION`: Override default version in tasks.json
=======
```
Can you please initialize taskmaster-ai into my project?
```

4. **Use common commands** directly through your AI assistant:

```txt
Can you parse my PRD at scripts/prd.txt?
What's the next task I should work on?
Can you help me implement task 3?
Can you help me expand task 4?
```

### Option 2: Using Command Line
>>>>>>> 48a8d952

#### Installation

```bash
# Install globally
npm install -g task-master-ai

# OR install locally within your project
npm install task-master-ai
```

#### Initialize a new project

```bash
# If installed globally
task-master init

# If installed locally
npx task-master-init
```

This will prompt you for project details and set up a new project with the necessary files and structure.

<<<<<<< HEAD
### Important Notes

1. This package uses ES modules. Your package.json should include `"type": "module"`.
2. The Anthropic SDK version should be 0.39.0 or higher.
=======
#### Common Commands

```bash
# Initialize a new project
task-master init

# Parse a PRD and generate tasks
task-master parse-prd your-prd.txt

# List all tasks
task-master list

# Show the next task to work on
task-master next

# Generate task files
task-master generate
```

## Documentation

For more detailed information, check out the documentation in the `docs` directory:

- [Configuration Guide](docs/configuration.md) - Set up environment variables and customize Task Master
- [Tutorial](docs/tutorial.md) - Step-by-step guide to getting started with Task Master
- [Command Reference](docs/command-reference.md) - Complete list of all available commands
- [Task Structure](docs/task-structure.md) - Understanding the task format and features
- [Example Interactions](docs/examples.md) - Common Cursor AI interaction examples
>>>>>>> 48a8d952

## Troubleshooting

### If `task-master init` doesn't respond:

Try running it with Node directly:

```bash
node node_modules/claude-task-master/scripts/init.js
```

Or clone the repository and run:

```bash
git clone https://github.com/eyaltoledano/claude-task-master.git
cd claude-task-master
node scripts/init.js
```

<<<<<<< HEAD
## Task Structure

Tasks in tasks.json have the following structure:

- `id`: Unique identifier for the task (Example: `1`)
- `title`: Brief, descriptive title of the task (Example: `"Initialize Repo"`)
- `description`: Concise description of what the task involves (Example: `"Create a new repository, set up initial structure."`)
- `status`: Current state of the task (Example: `"pending"`, `"done"`, `"deferred"`)
- `dependencies`: IDs of tasks that must be completed before this task (Example: `[1, 2]`)
  - Dependencies are displayed with status indicators (✅ for completed, ⏱️ for pending)
  - This helps quickly identify which prerequisite tasks are blocking work
- `priority`: Importance level of the task (Example: `"high"`, `"medium"`, `"low"`)
- `details`: In-depth implementation instructions (Example: `"Use GitHub client ID/secret, handle callback, set session token."`)
- `testStrategy`: Verification approach (Example: `"Deploy and call endpoint to confirm 'Hello World' response."`)
- `subtasks`: List of smaller, more specific tasks that make up the main task (Example: `[{"id": 1, "title": "Configure OAuth", ...}]`)

## Rich Text Rendering in the Terminal

Task Master now includes built-in support for rendering task files, PRD documents, complexity reports, and JSON data as rich text in your terminal. This feature enhances readability with:

- Formatted headers and sections
- Syntax highlighting for code blocks and JSON data
- Bold and italic text
- Lists and tables with proper formatting
- And more!

The rich text rendering is powered by the [marked](https://www.npmjs.com/package/marked) and [marked-terminal](https://www.npmjs.com/package/marked-terminal) libraries, providing a more visually appealing and organized display for all Task Master output.

See the [markdown-rendering.md](docs/markdown-rendering.md) documentation for more details on how this feature is implemented and how you can customize it.

## Integrating with Cursor AI

Claude Task Master is designed to work seamlessly with [Cursor AI](https://www.cursor.so/), providing a structured workflow for AI-driven development.

### Setup with Cursor

1. After initializing your project, open it in Cursor
2. The `.cursor/rules/dev_workflow.mdc` file is automatically loaded by Cursor, providing the AI with knowledge about the task management system
3. Place your PRD document in the `scripts/` directory (e.g., `scripts/prd.txt`)
4. Open Cursor's AI chat and switch to Agent mode

### Initial Task Generation

In Cursor's AI chat, instruct the agent to generate tasks from your PRD:

```
Please use the dev.js script to parse my PRD and generate tasks. The PRD is located at scripts/prd.txt.
```

The agent will execute:
```bash
node scripts/dev.js parse-prd --input=scripts/prd.txt
```

This will:
- Parse your PRD document
- Generate a structured `tasks.json` file with tasks, dependencies, priorities, and test strategies
- The agent will understand this process due to the Cursor rules

### Generate Individual Task Files

Next, ask the agent to generate individual task files:

```
Please generate individual task files from tasks.json
```

The agent will execute:
```bash
node scripts/dev.js generate
```

This creates individual task files in the `tasks/` directory (e.g., `task_001.txt`, `task_002.txt`), making it easier to reference specific tasks.

## AI-Driven Development Workflow

The Cursor agent is pre-configured (via the rules file) to follow this workflow:

### 1. Task Discovery and Selection

Ask the agent to list available tasks:

```
What tasks are available to work on next?
```

The agent will:
- Run `node scripts/dev.js list` to see all tasks
- Run `node scripts/dev.js next` to determine the next task to work on
- Analyze dependencies to determine which tasks are ready to be worked on
- Prioritize tasks based on priority level and ID order
- Suggest the next task(s) to implement

### 2. Task Implementation

When implementing a task, the agent will:
- Reference the task's details section for implementation specifics
- Consider dependencies on previous tasks
- Follow the project's coding standards
- Create appropriate tests based on the task's testStrategy

You can ask:
```
Let's implement task 3. What does it involve?
```

### 3. Task Verification

Before marking a task as complete, verify it according to:
- The task's specified testStrategy
- Any automated tests in the codebase
- Manual verification if required

### 4. Task Completion

When a task is completed, tell the agent:

```
Task 3 is now complete. Please update its status.
```

The agent will execute:
```bash
node scripts/dev.js set-status --id=3 --status=done
```

### 5. Handling Implementation Drift

If during implementation, you discover that:
- The current approach differs significantly from what was planned
- Future tasks need to be modified due to current implementation choices
- New dependencies or requirements have emerged

Tell the agent:
```
We've changed our approach. We're now using Express instead of Fastify. Please update all future tasks to reflect this change.
```

The agent will execute:
```bash
node scripts/dev.js update --from=4 --prompt="Now we are using Express instead of Fastify."
```

This will rewrite or re-scope subsequent tasks in tasks.json while preserving completed work.

### 6. Breaking Down Complex Tasks

For complex tasks that need more granularity:

```
Task 5 seems complex. Can you break it down into subtasks?
```

The agent will execute:
```bash
node scripts/dev.js expand --id=5 --subtasks=3
```

You can provide additional context:
```
Please break down task 5 with a focus on security considerations.
```

The agent will execute:
```bash
node scripts/dev.js expand --id=5 --prompt="Focus on security aspects"
```

You can also expand all pending tasks:
```
Please break down all pending tasks into subtasks.
```

The agent will execute:
```bash
node scripts/dev.js expand --all
```

For research-backed subtask generation using Perplexity AI:
```
Please break down task 5 using research-backed generation.
```

The agent will execute:
```bash
node scripts/dev.js expand --id=5 --research
```

## Command Reference

Here's a comprehensive reference of all available commands:

### Parse PRD
```bash
# Parse a PRD file and generate tasks
npm run parse-prd -- --input=<prd-file.txt>

# Limit the number of tasks generated
npm run dev -- parse-prd --input=<prd-file.txt> --tasks=10
```

### List Tasks
```bash
# List all tasks
npm run list

# List tasks with a specific status
npm run dev -- list --status=<status>

# List tasks with subtasks
npm run dev -- list --with-subtasks

# List tasks with a specific status and include subtasks
npm run dev -- list --status=<status> --with-subtasks
```

### Show Next Task
```bash
# Show the next task to work on based on dependencies and status
npm run dev -- next
```

### Show Specific Task
```bash
# Show details of a specific task
npm run dev -- show <id>
# or
npm run dev -- show --id=<id>

# View a specific subtask (e.g., subtask 2 of task 1)
npm run dev -- show 1.2
```

### Update Tasks
```bash
# Update tasks from a specific ID and provide context
npm run dev -- update --from=<id> --prompt="<prompt>"
```

### Generate Task Files
```bash
# Generate individual task files from tasks.json
npm run generate
```

### Set Task Status
```bash
# Set status of a single task
npm run dev -- set-status --id=<id> --status=<status>

# Set status for multiple tasks
npm run dev -- set-status --id=1,2,3 --status=<status>

# Set status for subtasks
npm run dev -- set-status --id=1.1,1.2 --status=<status>
```

When marking a task as "done", all of its subtasks will automatically be marked as "done" as well.

### Expand Tasks
```bash
# Expand a specific task with subtasks
npm run dev -- expand --id=<id> --subtasks=<number>

# Expand with additional context
npm run dev -- expand --id=<id> --prompt="<context>"

# Expand all pending tasks
npm run dev -- expand --all

# Force regeneration of subtasks for tasks that already have them
npm run dev -- expand --all --force

# Research-backed subtask generation for a specific task
npm run dev -- expand --id=<id> --research

# Research-backed generation for all tasks
npm run dev -- expand --all --research
```

### Clear Subtasks
```bash
# Clear subtasks from a specific task
npm run dev -- clear-subtasks --id=<id>

# Clear subtasks from multiple tasks
npm run dev -- clear-subtasks --id=1,2,3

# Clear subtasks from all tasks
npm run dev -- clear-subtasks --all
```

### Analyze Task Complexity
```bash
# Analyze complexity of all tasks
npm run dev -- analyze-complexity

# Save report to a custom location
npm run dev -- analyze-complexity --output=my-report.json

# Use a specific LLM model
npm run dev -- analyze-complexity --model=claude-3-opus-20240229

# Set a custom complexity threshold (1-10)
npm run dev -- analyze-complexity --threshold=6

# Use an alternative tasks file
npm run dev -- analyze-complexity --file=custom-tasks.json

# Use Perplexity AI for research-backed complexity analysis
npm run dev -- analyze-complexity --research
```

### View Complexity Report
```bash
# Display the task complexity analysis report
npm run dev -- complexity-report

# View a report at a custom location
npm run dev -- complexity-report --file=my-report.json
```

### Managing Task Dependencies
```bash
# Add a dependency to a task
npm run dev -- add-dependency --id=<id> --depends-on=<id>

# Remove a dependency from a task
npm run dev -- remove-dependency --id=<id> --depends-on=<id>

# Validate dependencies without fixing them
npm run dev -- validate-dependencies

# Find and fix invalid dependencies automatically
npm run dev -- fix-dependencies
```

## Feature Details

### Analyzing Task Complexity

The `analyze-complexity` command:
- Analyzes each task using AI to assess its complexity on a scale of 1-10
- Recommends optimal number of subtasks based on configured DEFAULT_SUBTASKS
- Generates tailored prompts for expanding each task
- Creates a comprehensive JSON report with ready-to-use commands
- Saves the report to scripts/task-complexity-report.json by default

The generated report contains:
- Complexity analysis for each task (scored 1-10)
- Recommended number of subtasks based on complexity
- AI-generated expansion prompts customized for each task
- Ready-to-run expansion commands directly within each task analysis

### Viewing Complexity Report

The `complexity-report` command:
- Displays a formatted, easy-to-read version of the complexity analysis report
- Shows tasks organized by complexity score (highest to lowest)
- Provides complexity distribution statistics (low, medium, high)
- Highlights tasks recommended for expansion based on threshold score
- Includes ready-to-use expansion commands for each complex task
- If no report exists, offers to generate one on the spot

### Smart Task Expansion

The `expand` command automatically checks for and uses the complexity report:

When a complexity report exists:
- Tasks are automatically expanded using the recommended subtask count and prompts
- When expanding all tasks, they're processed in order of complexity (highest first)
- Research-backed generation is preserved from the complexity analysis
- You can still override recommendations with explicit command-line options

Example workflow:
```bash
# Generate the complexity analysis report with research capabilities
npm run dev -- analyze-complexity --research

# Review the report in a readable format
npm run dev -- complexity-report

# Expand tasks using the optimized recommendations
npm run dev -- expand --id=8
# or expand all tasks
npm run dev -- expand --all
```

### Finding the Next Task

The `next` command:
- Identifies tasks that are pending/in-progress and have all dependencies satisfied
- Prioritizes tasks by priority level, dependency count, and task ID
- Displays comprehensive information about the selected task:
  - Basic task details (ID, title, priority, dependencies)
  - Implementation details
  - Subtasks (if they exist)
- Provides contextual suggested actions:
  - Command to mark the task as in-progress
  - Command to mark the task as done
  - Commands for working with subtasks

### Viewing Specific Task Details

The `show` command:
- Displays comprehensive details about a specific task or subtask
- Shows task status, priority, dependencies, and detailed implementation notes
- For parent tasks, displays all subtasks and their status
- For subtasks, shows parent task relationship
- Provides contextual action suggestions based on the task's state
- Works with both regular tasks and subtasks (using the format taskId.subtaskId)

## Best Practices for AI-Driven Development

1. **Start with a detailed PRD**: The more detailed your PRD, the better the generated tasks will be.

2. **Review generated tasks**: After parsing the PRD, review the tasks to ensure they make sense and have appropriate dependencies.

3. **Analyze task complexity**: Use the complexity analysis feature to identify which tasks should be broken down further.

4. **Follow the dependency chain**: Always respect task dependencies - the Cursor agent will help with this.

5. **Update as you go**: If your implementation diverges from the plan, use the update command to keep future tasks aligned with your current approach.
=======
## Contributors
>>>>>>> 48a8d952

<a href="https://github.com/eyaltoledano/claude-task-master/graphs/contributors">
  <img src="https://contrib.rocks/image?repo=eyaltoledano/claude-task-master" alt="Task Master project contributors" />
</a>

## Star History

[![Star History Chart](https://api.star-history.com/svg?repos=eyaltoledano/claude-task-master&type=Timeline)](https://www.star-history.com/#eyaltoledano/claude-task-master&Timeline)

<<<<<<< HEAD
9. **Validate dependencies**: Periodically run the validate-dependencies command to check for invalid or circular dependencies.

## Example Cursor AI Interactions

### Starting a new project
```
I've just initialized a new project with Claude Task Master. I have a PRD at scripts/prd.txt. 
Can you help me parse it and set up the initial tasks?
```

### Working on tasks
```
What's the next task I should work on? Please consider dependencies and priorities.
```

### Implementing a specific task
```
I'd like to implement task 4. Can you help me understand what needs to be done and how to approach it?
```

### Managing subtasks
```
I need to regenerate the subtasks for task 3 with a different approach. Can you help me clear and regenerate them?
```

### Handling changes
```
We've decided to use MongoDB instead of PostgreSQL. Can you update all future tasks to reflect this change?
```

### Completing work
```
I've finished implementing the authentication system described in task 2. All tests are passing. 
Please mark it as complete and tell me what I should work on next.
```

### Analyzing complexity
```
Can you analyze the complexity of our tasks to help me understand which ones need to be broken down further?
```

### Viewing complexity report
```
Can you show me the complexity report in a more readable format?
```
=======
## Licensing

Task Master is licensed under the MIT License with Commons Clause. This means you can:

✅ **Allowed**:

- Use Task Master for any purpose (personal, commercial, academic)
- Modify the code
- Distribute copies
- Create and sell products built using Task Master

❌ **Not Allowed**:

- Sell Task Master itself
- Offer Task Master as a hosted service
- Create competing products based on Task Master

See the [LICENSE](LICENSE) file for the complete license text and [licensing details](docs/licensing.md) for more information.
>>>>>>> 48a8d952
<|MERGE_RESOLUTION|>--- conflicted
+++ resolved
@@ -1,7 +1,3 @@
-<<<<<<< HEAD
-# Task Master
-### by [@eyaltoledano](https://x.com/eyaltoledano)
-=======
 # Task Master [![GitHub stars](https://img.shields.io/github/stars/eyaltoledano/claude-task-master?style=social)](https://github.com/eyaltoledano/claude-task-master/stargazers)
 
 [![CI](https://github.com/eyaltoledano/claude-task-master/actions/workflows/ci.yml/badge.svg)](https://github.com/eyaltoledano/claude-task-master/actions/workflows/ci.yml) [![npm version](https://badge.fury.io/js/task-master-ai.svg)](https://badge.fury.io/js/task-master-ai) ![Discord Follow](https://dcbadge.limes.pink/api/server/https://discord.gg/2ms58QJjqp?style=flat) [![License: MIT with Commons Clause](https://img.shields.io/badge/license-MIT%20with%20Commons%20Clause-blue.svg)](LICENSE)
@@ -10,7 +6,6 @@
 
 [![Twitter Follow](https://img.shields.io/twitter/follow/eyaltoledano?style=flat)](https://x.com/eyaltoledano)
 [![Twitter Follow](https://img.shields.io/twitter/follow/RalphEcom?style=flat)](https://x.com/RalphEcom)
->>>>>>> 48a8d952
 
 A task management system for AI-driven development with Claude, designed to work seamlessly with Cursor AI.
 
@@ -33,10 +28,6 @@
 
 2. **Add the MCP config to your editor** (Cursor recommended, but it works with other text editors):
 
-<<<<<<< HEAD
-- Anthropic API key (Claude API)
-- OpenAI SDK (for Perplexity API integration, optional)
-=======
 ```json
 {
 	"mcpServers": {
@@ -57,29 +48,11 @@
 	}
 }
 ```
->>>>>>> 48a8d952
 
 2. **Enable the MCP** in your editor
 
 3. **Prompt the AI** to initialize Task Master:
 
-<<<<<<< HEAD
-### Required Configuration
-- `ANTHROPIC_API_KEY`: Your Anthropic API key for Claude
-
-### Optional Configuration
-- `MODEL`: Specify which Claude model to use (default: "claude-3-7-sonnet-20250219")
-- `MAX_TOKENS`: Maximum tokens for model responses (default: 4000)
-- `TEMPERATURE`: Temperature for model responses (default: 0.7)
-- `PERPLEXITY_API_KEY`: Your Perplexity API key for research-backed subtask generation
-- `PERPLEXITY_MODEL`: Specify which Perplexity model to use (default: "sonar-medium-online")
-- `DEBUG`: Enable debug logging (default: false)
-- `LOG_LEVEL`: Log level - debug, info, warn, error (default: info)
-- `DEFAULT_SUBTASKS`: Default number of subtasks when expanding (default: 3)
-- `DEFAULT_PRIORITY`: Default priority for generated tasks (default: medium)
-- `PROJECT_NAME`: Override default project name in tasks.json
-- `PROJECT_VERSION`: Override default version in tasks.json
-=======
 ```
 Can you please initialize taskmaster-ai into my project?
 ```
@@ -94,7 +67,6 @@
 ```
 
 ### Option 2: Using Command Line
->>>>>>> 48a8d952
 
 #### Installation
 
@@ -118,12 +90,6 @@
 
 This will prompt you for project details and set up a new project with the necessary files and structure.
 
-<<<<<<< HEAD
-### Important Notes
-
-1. This package uses ES modules. Your package.json should include `"type": "module"`.
-2. The Anthropic SDK version should be 0.39.0 or higher.
-=======
 #### Common Commands
 
 ```bash
@@ -152,7 +118,6 @@
 - [Command Reference](docs/command-reference.md) - Complete list of all available commands
 - [Task Structure](docs/task-structure.md) - Understanding the task format and features
 - [Example Interactions](docs/examples.md) - Common Cursor AI interaction examples
->>>>>>> 48a8d952
 
 ## Troubleshooting
 
@@ -172,433 +137,7 @@
 node scripts/init.js
 ```
 
-<<<<<<< HEAD
-## Task Structure
-
-Tasks in tasks.json have the following structure:
-
-- `id`: Unique identifier for the task (Example: `1`)
-- `title`: Brief, descriptive title of the task (Example: `"Initialize Repo"`)
-- `description`: Concise description of what the task involves (Example: `"Create a new repository, set up initial structure."`)
-- `status`: Current state of the task (Example: `"pending"`, `"done"`, `"deferred"`)
-- `dependencies`: IDs of tasks that must be completed before this task (Example: `[1, 2]`)
-  - Dependencies are displayed with status indicators (✅ for completed, ⏱️ for pending)
-  - This helps quickly identify which prerequisite tasks are blocking work
-- `priority`: Importance level of the task (Example: `"high"`, `"medium"`, `"low"`)
-- `details`: In-depth implementation instructions (Example: `"Use GitHub client ID/secret, handle callback, set session token."`)
-- `testStrategy`: Verification approach (Example: `"Deploy and call endpoint to confirm 'Hello World' response."`)
-- `subtasks`: List of smaller, more specific tasks that make up the main task (Example: `[{"id": 1, "title": "Configure OAuth", ...}]`)
-
-## Rich Text Rendering in the Terminal
-
-Task Master now includes built-in support for rendering task files, PRD documents, complexity reports, and JSON data as rich text in your terminal. This feature enhances readability with:
-
-- Formatted headers and sections
-- Syntax highlighting for code blocks and JSON data
-- Bold and italic text
-- Lists and tables with proper formatting
-- And more!
-
-The rich text rendering is powered by the [marked](https://www.npmjs.com/package/marked) and [marked-terminal](https://www.npmjs.com/package/marked-terminal) libraries, providing a more visually appealing and organized display for all Task Master output.
-
-See the [markdown-rendering.md](docs/markdown-rendering.md) documentation for more details on how this feature is implemented and how you can customize it.
-
-## Integrating with Cursor AI
-
-Claude Task Master is designed to work seamlessly with [Cursor AI](https://www.cursor.so/), providing a structured workflow for AI-driven development.
-
-### Setup with Cursor
-
-1. After initializing your project, open it in Cursor
-2. The `.cursor/rules/dev_workflow.mdc` file is automatically loaded by Cursor, providing the AI with knowledge about the task management system
-3. Place your PRD document in the `scripts/` directory (e.g., `scripts/prd.txt`)
-4. Open Cursor's AI chat and switch to Agent mode
-
-### Initial Task Generation
-
-In Cursor's AI chat, instruct the agent to generate tasks from your PRD:
-
-```
-Please use the dev.js script to parse my PRD and generate tasks. The PRD is located at scripts/prd.txt.
-```
-
-The agent will execute:
-```bash
-node scripts/dev.js parse-prd --input=scripts/prd.txt
-```
-
-This will:
-- Parse your PRD document
-- Generate a structured `tasks.json` file with tasks, dependencies, priorities, and test strategies
-- The agent will understand this process due to the Cursor rules
-
-### Generate Individual Task Files
-
-Next, ask the agent to generate individual task files:
-
-```
-Please generate individual task files from tasks.json
-```
-
-The agent will execute:
-```bash
-node scripts/dev.js generate
-```
-
-This creates individual task files in the `tasks/` directory (e.g., `task_001.txt`, `task_002.txt`), making it easier to reference specific tasks.
-
-## AI-Driven Development Workflow
-
-The Cursor agent is pre-configured (via the rules file) to follow this workflow:
-
-### 1. Task Discovery and Selection
-
-Ask the agent to list available tasks:
-
-```
-What tasks are available to work on next?
-```
-
-The agent will:
-- Run `node scripts/dev.js list` to see all tasks
-- Run `node scripts/dev.js next` to determine the next task to work on
-- Analyze dependencies to determine which tasks are ready to be worked on
-- Prioritize tasks based on priority level and ID order
-- Suggest the next task(s) to implement
-
-### 2. Task Implementation
-
-When implementing a task, the agent will:
-- Reference the task's details section for implementation specifics
-- Consider dependencies on previous tasks
-- Follow the project's coding standards
-- Create appropriate tests based on the task's testStrategy
-
-You can ask:
-```
-Let's implement task 3. What does it involve?
-```
-
-### 3. Task Verification
-
-Before marking a task as complete, verify it according to:
-- The task's specified testStrategy
-- Any automated tests in the codebase
-- Manual verification if required
-
-### 4. Task Completion
-
-When a task is completed, tell the agent:
-
-```
-Task 3 is now complete. Please update its status.
-```
-
-The agent will execute:
-```bash
-node scripts/dev.js set-status --id=3 --status=done
-```
-
-### 5. Handling Implementation Drift
-
-If during implementation, you discover that:
-- The current approach differs significantly from what was planned
-- Future tasks need to be modified due to current implementation choices
-- New dependencies or requirements have emerged
-
-Tell the agent:
-```
-We've changed our approach. We're now using Express instead of Fastify. Please update all future tasks to reflect this change.
-```
-
-The agent will execute:
-```bash
-node scripts/dev.js update --from=4 --prompt="Now we are using Express instead of Fastify."
-```
-
-This will rewrite or re-scope subsequent tasks in tasks.json while preserving completed work.
-
-### 6. Breaking Down Complex Tasks
-
-For complex tasks that need more granularity:
-
-```
-Task 5 seems complex. Can you break it down into subtasks?
-```
-
-The agent will execute:
-```bash
-node scripts/dev.js expand --id=5 --subtasks=3
-```
-
-You can provide additional context:
-```
-Please break down task 5 with a focus on security considerations.
-```
-
-The agent will execute:
-```bash
-node scripts/dev.js expand --id=5 --prompt="Focus on security aspects"
-```
-
-You can also expand all pending tasks:
-```
-Please break down all pending tasks into subtasks.
-```
-
-The agent will execute:
-```bash
-node scripts/dev.js expand --all
-```
-
-For research-backed subtask generation using Perplexity AI:
-```
-Please break down task 5 using research-backed generation.
-```
-
-The agent will execute:
-```bash
-node scripts/dev.js expand --id=5 --research
-```
-
-## Command Reference
-
-Here's a comprehensive reference of all available commands:
-
-### Parse PRD
-```bash
-# Parse a PRD file and generate tasks
-npm run parse-prd -- --input=<prd-file.txt>
-
-# Limit the number of tasks generated
-npm run dev -- parse-prd --input=<prd-file.txt> --tasks=10
-```
-
-### List Tasks
-```bash
-# List all tasks
-npm run list
-
-# List tasks with a specific status
-npm run dev -- list --status=<status>
-
-# List tasks with subtasks
-npm run dev -- list --with-subtasks
-
-# List tasks with a specific status and include subtasks
-npm run dev -- list --status=<status> --with-subtasks
-```
-
-### Show Next Task
-```bash
-# Show the next task to work on based on dependencies and status
-npm run dev -- next
-```
-
-### Show Specific Task
-```bash
-# Show details of a specific task
-npm run dev -- show <id>
-# or
-npm run dev -- show --id=<id>
-
-# View a specific subtask (e.g., subtask 2 of task 1)
-npm run dev -- show 1.2
-```
-
-### Update Tasks
-```bash
-# Update tasks from a specific ID and provide context
-npm run dev -- update --from=<id> --prompt="<prompt>"
-```
-
-### Generate Task Files
-```bash
-# Generate individual task files from tasks.json
-npm run generate
-```
-
-### Set Task Status
-```bash
-# Set status of a single task
-npm run dev -- set-status --id=<id> --status=<status>
-
-# Set status for multiple tasks
-npm run dev -- set-status --id=1,2,3 --status=<status>
-
-# Set status for subtasks
-npm run dev -- set-status --id=1.1,1.2 --status=<status>
-```
-
-When marking a task as "done", all of its subtasks will automatically be marked as "done" as well.
-
-### Expand Tasks
-```bash
-# Expand a specific task with subtasks
-npm run dev -- expand --id=<id> --subtasks=<number>
-
-# Expand with additional context
-npm run dev -- expand --id=<id> --prompt="<context>"
-
-# Expand all pending tasks
-npm run dev -- expand --all
-
-# Force regeneration of subtasks for tasks that already have them
-npm run dev -- expand --all --force
-
-# Research-backed subtask generation for a specific task
-npm run dev -- expand --id=<id> --research
-
-# Research-backed generation for all tasks
-npm run dev -- expand --all --research
-```
-
-### Clear Subtasks
-```bash
-# Clear subtasks from a specific task
-npm run dev -- clear-subtasks --id=<id>
-
-# Clear subtasks from multiple tasks
-npm run dev -- clear-subtasks --id=1,2,3
-
-# Clear subtasks from all tasks
-npm run dev -- clear-subtasks --all
-```
-
-### Analyze Task Complexity
-```bash
-# Analyze complexity of all tasks
-npm run dev -- analyze-complexity
-
-# Save report to a custom location
-npm run dev -- analyze-complexity --output=my-report.json
-
-# Use a specific LLM model
-npm run dev -- analyze-complexity --model=claude-3-opus-20240229
-
-# Set a custom complexity threshold (1-10)
-npm run dev -- analyze-complexity --threshold=6
-
-# Use an alternative tasks file
-npm run dev -- analyze-complexity --file=custom-tasks.json
-
-# Use Perplexity AI for research-backed complexity analysis
-npm run dev -- analyze-complexity --research
-```
-
-### View Complexity Report
-```bash
-# Display the task complexity analysis report
-npm run dev -- complexity-report
-
-# View a report at a custom location
-npm run dev -- complexity-report --file=my-report.json
-```
-
-### Managing Task Dependencies
-```bash
-# Add a dependency to a task
-npm run dev -- add-dependency --id=<id> --depends-on=<id>
-
-# Remove a dependency from a task
-npm run dev -- remove-dependency --id=<id> --depends-on=<id>
-
-# Validate dependencies without fixing them
-npm run dev -- validate-dependencies
-
-# Find and fix invalid dependencies automatically
-npm run dev -- fix-dependencies
-```
-
-## Feature Details
-
-### Analyzing Task Complexity
-
-The `analyze-complexity` command:
-- Analyzes each task using AI to assess its complexity on a scale of 1-10
-- Recommends optimal number of subtasks based on configured DEFAULT_SUBTASKS
-- Generates tailored prompts for expanding each task
-- Creates a comprehensive JSON report with ready-to-use commands
-- Saves the report to scripts/task-complexity-report.json by default
-
-The generated report contains:
-- Complexity analysis for each task (scored 1-10)
-- Recommended number of subtasks based on complexity
-- AI-generated expansion prompts customized for each task
-- Ready-to-run expansion commands directly within each task analysis
-
-### Viewing Complexity Report
-
-The `complexity-report` command:
-- Displays a formatted, easy-to-read version of the complexity analysis report
-- Shows tasks organized by complexity score (highest to lowest)
-- Provides complexity distribution statistics (low, medium, high)
-- Highlights tasks recommended for expansion based on threshold score
-- Includes ready-to-use expansion commands for each complex task
-- If no report exists, offers to generate one on the spot
-
-### Smart Task Expansion
-
-The `expand` command automatically checks for and uses the complexity report:
-
-When a complexity report exists:
-- Tasks are automatically expanded using the recommended subtask count and prompts
-- When expanding all tasks, they're processed in order of complexity (highest first)
-- Research-backed generation is preserved from the complexity analysis
-- You can still override recommendations with explicit command-line options
-
-Example workflow:
-```bash
-# Generate the complexity analysis report with research capabilities
-npm run dev -- analyze-complexity --research
-
-# Review the report in a readable format
-npm run dev -- complexity-report
-
-# Expand tasks using the optimized recommendations
-npm run dev -- expand --id=8
-# or expand all tasks
-npm run dev -- expand --all
-```
-
-### Finding the Next Task
-
-The `next` command:
-- Identifies tasks that are pending/in-progress and have all dependencies satisfied
-- Prioritizes tasks by priority level, dependency count, and task ID
-- Displays comprehensive information about the selected task:
-  - Basic task details (ID, title, priority, dependencies)
-  - Implementation details
-  - Subtasks (if they exist)
-- Provides contextual suggested actions:
-  - Command to mark the task as in-progress
-  - Command to mark the task as done
-  - Commands for working with subtasks
-
-### Viewing Specific Task Details
-
-The `show` command:
-- Displays comprehensive details about a specific task or subtask
-- Shows task status, priority, dependencies, and detailed implementation notes
-- For parent tasks, displays all subtasks and their status
-- For subtasks, shows parent task relationship
-- Provides contextual action suggestions based on the task's state
-- Works with both regular tasks and subtasks (using the format taskId.subtaskId)
-
-## Best Practices for AI-Driven Development
-
-1. **Start with a detailed PRD**: The more detailed your PRD, the better the generated tasks will be.
-
-2. **Review generated tasks**: After parsing the PRD, review the tasks to ensure they make sense and have appropriate dependencies.
-
-3. **Analyze task complexity**: Use the complexity analysis feature to identify which tasks should be broken down further.
-
-4. **Follow the dependency chain**: Always respect task dependencies - the Cursor agent will help with this.
-
-5. **Update as you go**: If your implementation diverges from the plan, use the update command to keep future tasks aligned with your current approach.
-=======
 ## Contributors
->>>>>>> 48a8d952
 
 <a href="https://github.com/eyaltoledano/claude-task-master/graphs/contributors">
   <img src="https://contrib.rocks/image?repo=eyaltoledano/claude-task-master" alt="Task Master project contributors" />
@@ -608,53 +147,6 @@
 
 [![Star History Chart](https://api.star-history.com/svg?repos=eyaltoledano/claude-task-master&type=Timeline)](https://www.star-history.com/#eyaltoledano/claude-task-master&Timeline)
 
-<<<<<<< HEAD
-9. **Validate dependencies**: Periodically run the validate-dependencies command to check for invalid or circular dependencies.
-
-## Example Cursor AI Interactions
-
-### Starting a new project
-```
-I've just initialized a new project with Claude Task Master. I have a PRD at scripts/prd.txt. 
-Can you help me parse it and set up the initial tasks?
-```
-
-### Working on tasks
-```
-What's the next task I should work on? Please consider dependencies and priorities.
-```
-
-### Implementing a specific task
-```
-I'd like to implement task 4. Can you help me understand what needs to be done and how to approach it?
-```
-
-### Managing subtasks
-```
-I need to regenerate the subtasks for task 3 with a different approach. Can you help me clear and regenerate them?
-```
-
-### Handling changes
-```
-We've decided to use MongoDB instead of PostgreSQL. Can you update all future tasks to reflect this change?
-```
-
-### Completing work
-```
-I've finished implementing the authentication system described in task 2. All tests are passing. 
-Please mark it as complete and tell me what I should work on next.
-```
-
-### Analyzing complexity
-```
-Can you analyze the complexity of our tasks to help me understand which ones need to be broken down further?
-```
-
-### Viewing complexity report
-```
-Can you show me the complexity report in a more readable format?
-```
-=======
 ## Licensing
 
 Task Master is licensed under the MIT License with Commons Clause. This means you can:
@@ -672,5 +164,4 @@
 - Offer Task Master as a hosted service
 - Create competing products based on Task Master
 
-See the [LICENSE](LICENSE) file for the complete license text and [licensing details](docs/licensing.md) for more information.
->>>>>>> 48a8d952
+See the [LICENSE](LICENSE) file for the complete license text and [licensing details](docs/licensing.md) for more information.