--- conflicted
+++ resolved
@@ -5,11 +5,6 @@
 GOOGLE_API_KEY="your_google_api_key_here"             # Optional, for Google Gemini models.
 MISTRAL_API_KEY="your_mistral_key_here"               # Optional, for Mistral AI models.
 XAI_API_KEY="YOUR_XAI_KEY_HERE"                       # Optional, for xAI AI models.
-<<<<<<< HEAD
-AZURE_OPENAI_API_KEY="your_azure_key_here"            # Optional, for Azure OpenAI models (requires endpoint in .taskmasterconfig).
-OLLAMA_API_KEY="your_ollama_api_key_here"             # Optional: For remote Ollama servers that require authentication.
-BURNCLOUD_API_KEY="your_burncloud_api_key_here"       # Optional: For Burncloud AI models.
-=======
 AZURE_OPENAI_API_KEY="your_azure_key_here"            # Optional, for Azure OpenAI models (requires endpoint in .taskmaster/config.json).
 OLLAMA_API_KEY="your_ollama_api_key_here"             # Optional: For remote Ollama servers that require authentication.
->>>>>>> ad612763
+BURNCLOUD_API_KEY="your_burncloud_api_key_here"       # Optional: For Burncloud AI models.