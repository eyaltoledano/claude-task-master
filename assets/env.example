--- conflicted
+++ resolved
@@ -3,16 +3,10 @@
 PERPLEXITY_API_KEY=pplx-abcde        # For research -- Format: pplx-abcde (Optional, Highly Recommended)
 
 # Optional - defaults shown
-<<<<<<< HEAD
-MODEL=claude-3-7-sonnet-20250219  # Recommended models: claude-3-7-sonnet-20250219, claude-3-opus-20240229
-MAX_TOKENS=4000                   # Maximum tokens for model responses
-TEMPERATURE=0.7                   # Temperature for model responses (0.0-1.0)
-=======
 MODEL=claude-3-7-sonnet-20250219  # Recommended models: claude-3-7-sonnet-20250219, claude-3-opus-20240229 (Required)
 PERPLEXITY_MODEL=sonar-pro        # Make sure you have access to sonar-pro otherwise you can use sonar regular (Optional)
 MAX_TOKENS=64000                   # Maximum tokens for model responses (Required)
 TEMPERATURE=0.2                   # Temperature for model responses (0.0-1.0) - lower = less creativity and follow your prompt closely (Required)
->>>>>>> 48a8d952
 DEBUG=false                       # Enable debug logging (true/false)
 LOG_LEVEL=info                    # Log level (debug, info, warn, error)
 DEFAULT_SUBTASKS=5                # Default number of subtasks when expanding
