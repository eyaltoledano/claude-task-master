--- conflicted
+++ resolved
@@ -1,9 +1,6 @@
-<<<<<<< HEAD
-=======
 {
 	"key": "value",
 	"nested": {
 		"prop": true
 	}
-}
->>>>>>> 48a8d952
+}