{
  "tasks": [
    {
      "id": 1,
<<<<<<< HEAD
      "title": "Implement consistent error handling",
      "description": "Add standardized error handling throughout the application, focusing on task-master-core.js and context-manager.js",
      "details": "Create custom error classes for different error types, implement try/catch blocks around critical operations, ensure proper error propagation, and add contextual information to error messages. Update error logging to include stack traces and relevant context.",
      "testStrategy": "Create unit tests that trigger various error conditions and verify proper error handling. Use mocks to simulate failures in external dependencies. Verify error messages contain useful information.",
=======
      "title": "Implement Task Data Structure",
      "description": "Design and implement the core tasks.json structure that will serve as the single source of truth for the system.",
      "status": "done",
      "dependencies": [],
>>>>>>> 48a8d952
      "priority": "high",
      "status": "pending",
      "dependencies": []
    },
    {
      "id": 2,
      "title": "Refactor context-manager.js for better separation of concerns",
      "description": "Restructure the context manager to improve code organization and maintainability",
      "details": "Extract business logic into separate modules, create clear interfaces between components, ensure the context manager focuses solely on context management. Apply the single responsibility principle throughout the refactoring.",
      "testStrategy": "Create comprehensive unit tests before refactoring to ensure behavior doesn't change. After refactoring, run the same tests to verify functionality is preserved. Add new tests for any extracted components.",
      "priority": "medium",
      "status": "pending",
      "dependencies": [
        1
      ]
    },
    {
      "id": 3,
      "title": "Implement task prioritization mechanism",
      "description": "Add support for prioritizing tasks with different urgency levels",
      "details": "Implement priority levels (High, Medium, Low), create a priority queue for task execution, develop logic for dynamic reprioritization of pending tasks, and add preemption capabilities for high-priority tasks.",
      "testStrategy": "Create unit tests for priority queue implementation. Develop integration tests that verify tasks are executed in priority order. Test edge cases like reprioritization during execution.",
      "priority": "high",
      "status": "pending",
      "dependencies": [
        1
      ]
    },
    {
      "id": 4,
      "title": "Add task failure recovery strategies",
      "description": "Implement mechanisms to handle and recover from task failures",
      "details": "Add automatic retry logic with configurable attempts, implement exponential backoff, create fallback mechanisms for failed tasks, add dead-letter queue for persistently failing tasks, and implement a notification system for critical failures.",
      "testStrategy": "Create tests that simulate various failure scenarios. Verify retry logic works correctly with the configured number of attempts. Test that dead-letter queue captures failed tasks properly.",
      "priority": "high",
      "status": "pending",
      "dependencies": [
        1,
        3
      ]
    },
    {
      "id": 5,
      "title": "Expand AI service integration beyond Claude",
      "description": "Add support for additional AI services like OpenAI's GPT models",
      "details": "Implement adapter pattern for different AI service providers, create a unified API for interacting with all AI services, develop service selection logic based on task requirements, and add configuration options for each service.",
      "testStrategy": "Create mock implementations of each AI service for testing. Develop integration tests with actual services using test API keys. Verify the adapter pattern correctly handles differences between services.",
      "priority": "medium",
      "status": "pending",
      "dependencies": [
        1,
        4
      ]
    },
    {
      "id": 6,
      "title": "Enhance Claude AI integration capabilities",
      "description": "Improve the existing Claude integration with support for more features",
      "details": "Add support for all Claude API parameters, implement streaming response handling, add support for different Claude models (Claude 3 Opus, Sonnet, Haiku), and create specialized prompts for different task types.",
      "testStrategy": "Create unit tests for parameter handling. Develop integration tests with Claude API to verify correct interaction. Test streaming responses with various payload sizes.",
      "priority": "medium",
      "status": "pending",
      "dependencies": [
        1
      ]
    },
    {
      "id": 7,
      "title": "Implement comprehensive monitoring and observability",
      "description": "Add monitoring capabilities to track system performance and health",
      "details": "Implement structured logging throughout the application, add metrics collection for task execution times and success rates, create hooks for external monitoring tools, and develop health check endpoints.",
      "testStrategy": "Verify logs contain required information. Create tests that check metrics are correctly incremented. Test health check endpoints return appropriate status based on system state.",
      "priority": "high",
      "status": "pending",
      "dependencies": [
        1
      ]
    },
    {
      "id": 8,
      "title": "Enhance architecture for improved scalability",
      "description": "Modify the system architecture to better handle increased load",
      "details": "Implement horizontal scaling capabilities for the MCP server, add load balancing for task distribution, optimize resource utilization, and create a distributed task execution model.",
      "testStrategy": "Perform load testing to verify scalability improvements. Test system behavior under various load conditions. Verify task distribution works correctly across multiple instances.",
      "priority": "medium",
      "status": "pending",
      "dependencies": [
        1,
        3,
        4
      ]
    },
    {
      "id": 9,
      "title": "Improve system resilience",
      "description": "Enhance the application's ability to handle failures and recover gracefully",
      "details": "Implement circuit breakers for external service calls, add rate limiting to prevent overload, create bulkhead patterns to isolate failures, and implement graceful degradation strategies.",
      "testStrategy": "Create tests that simulate service failures and verify circuit breaker behavior. Test rate limiting under high load. Verify system continues to function when parts are unavailable.",
      "priority": "high",
      "status": "pending",
      "dependencies": [
        1,
        4,
        8
      ]
    },
    {
      "id": 10,
      "title": "Strengthen security measures",
      "description": "Improve application security through authentication, authorization, and secure handling of sensitive data",
      "details": "Implement proper authentication and authorization, add input validation for all external inputs, create secure handling for API keys and credentials, and implement audit logging for security-relevant events.",
      "testStrategy": "Perform security testing including penetration testing. Verify input validation prevents common attacks. Test authentication and authorization mechanisms against unauthorized access attempts.",
      "priority": "high",
      "status": "pending",
      "dependencies": [
        1
      ]
    },
    {
      "id": 11,
      "title": "Improve test coverage across the codebase",
      "description": "Expand test suite to cover more code paths and edge cases",
      "details": "Achieve minimum 80% code coverage for all modules, add tests for edge cases and error conditions, implement property-based testing for complex logic, and create integration tests for all critical paths.",
      "testStrategy": "Use code coverage tools to identify untested code. Create a test plan that prioritizes critical components. Implement continuous integration to run tests automatically.",
      "priority": "high",
<<<<<<< HEAD
=======
      "details": "Implement a comprehensive test suite using Jest as the testing framework. The test suite should be organized into three main categories:\n\n1. Unit Tests:\n   - Create tests for all utility functions and core logic components\n   - Test task creation, parsing, and manipulation functions\n   - Test data storage and retrieval functions\n   - Test formatting and display functions\n\n2. Integration Tests:\n   - Test all CLI commands (create, expand, update, list, etc.)\n   - Verify command options and parameters work correctly\n   - Test interactions between different components\n   - Test configuration loading and application settings\n\n3. End-to-End Tests:\n   - Test complete workflows (e.g., creating a task, expanding it, updating status)\n   - Test error scenarios and recovery\n   - Test edge cases like handling large numbers of tasks\n\nImplement proper mocking for:\n- Claude API interactions (using Jest mock functions)\n- File system operations (using mock-fs or similar)\n- User input/output (using mock stdin/stdout)\n\nEnsure tests cover both successful operations and error handling paths. Set up continuous integration to run tests automatically. Create fixtures for common test data and scenarios. Include test coverage reporting to identify untested code paths.",
      "testStrategy": "Verification will involve:\n\n1. Code Review:\n   - Verify test organization follows the unit/integration/end-to-end structure\n   - Check that all major functions have corresponding tests\n   - Verify mocks are properly implemented for external dependencies\n\n2. Test Coverage Analysis:\n   - Run test coverage tools to ensure at least 80% code coverage\n   - Verify critical paths have 100% coverage\n   - Identify any untested code paths\n\n3. Test Quality Verification:\n   - Manually review test cases to ensure they test meaningful behavior\n   - Verify both positive and negative test cases exist\n   - Check that tests are deterministic and don't have false positives/negatives\n\n4. CI Integration:\n   - Verify tests run successfully in the CI environment\n   - Ensure tests run in a reasonable amount of time\n   - Check that test failures provide clear, actionable information\n\nThe task will be considered complete when all tests pass consistently, coverage meets targets, and the test suite can detect intentionally introduced bugs.",
      "subtasks": [
        {
          "id": 1,
          "title": "Set Up Jest Testing Environment",
          "description": "Configure Jest for the project, including setting up the jest.config.js file, adding necessary dependencies, and creating the initial test directory structure. Implement proper mocking for Claude API interactions, file system operations, and user input/output. Set up test coverage reporting and configure it to run in the CI pipeline.",
          "status": "done",
          "dependencies": [],
          "acceptanceCriteria": "- jest.config.js is properly configured for the project"
        },
        {
          "id": 2,
          "title": "Implement Unit Tests for Core Components",
          "description": "Create a comprehensive set of unit tests for all utility functions, core logic components, and individual modules of the Task Master CLI. This includes tests for task creation, parsing, manipulation, data storage, retrieval, and formatting functions. Ensure all edge cases and error scenarios are covered.",
          "status": "done",
          "dependencies": [
            1
          ],
          "acceptanceCriteria": "- Unit tests are implemented for all utility functions in the project"
        },
        {
          "id": 3,
          "title": "Develop Integration and End-to-End Tests",
          "description": "Create integration tests that verify the correct interaction between different components of the CLI, including command execution, option parsing, and data flow. Implement end-to-end tests that simulate complete user workflows, such as creating a task, expanding it, and updating its status. Include tests for error scenarios, recovery processes, and handling large numbers of tasks.",
          "status": "deferred",
          "dependencies": [
            1,
            2
          ],
          "acceptanceCriteria": "- Integration tests cover all CLI commands (create, expand, update, list, etc.)"
        }
      ]
    },
    {
      "id": 23,
      "title": "Complete MCP Server Implementation for Task Master using FastMCP",
      "description": "Finalize the MCP server functionality for Task Master by leveraging FastMCP's capabilities, transitioning from CLI-based execution to direct function imports, and optimizing performance, authentication, and context management. Ensure the server integrates seamlessly with Cursor via `mcp.json` and supports proper tool registration, efficient context handling, and transport type handling (focusing on stdio). Additionally, ensure the server can be instantiated properly when installed via `npx` or `npm i -g`. Evaluate and address gaps in the current implementation, including function imports, context management, caching, tool registration, and adherence to FastMCP best practices.",
      "status": "in-progress",
      "dependencies": [
        22
      ],
      "priority": "medium",
      "details": "This task involves completing the Model Context Protocol (MCP) server implementation for Task Master using FastMCP. Key updates include:\n\n1. Transition from CLI-based execution (currently using `child_process.spawnSync`) to direct Task Master function imports for improved performance and reliability.\n2. Implement caching mechanisms for frequently accessed contexts to enhance performance, leveraging FastMCP's efficient transport mechanisms (e.g., stdio).\n3. Refactor context management to align with best practices for handling large context windows, metadata, and tagging.\n4. Refactor tool registration in `tools/index.js` to include clear descriptions and parameter definitions, leveraging FastMCP's decorator-based patterns for better integration.\n5. Enhance transport type handling to ensure proper stdio communication and compatibility with FastMCP.\n6. Ensure the MCP server can be instantiated and run correctly when installed globally via `npx` or `npm i -g`.\n7. Integrate the ModelContextProtocol SDK directly to streamline resource and tool registration, ensuring compatibility with FastMCP's transport mechanisms.\n8. Identify and address missing components or functionalities to meet FastMCP best practices, such as robust error handling, monitoring endpoints, and concurrency support.\n9. Update documentation to include examples of using the MCP server with FastMCP, detailed setup instructions, and client integration guides.\n10. Organize direct function implementations in a modular structure within the mcp-server/src/core/direct-functions/ directory for improved maintainability and organization.\n11. Follow consistent naming conventions: file names use kebab-case (like-this.js), direct functions use camelCase with Direct suffix (functionNameDirect), tool registration functions use camelCase with Tool suffix (registerToolNameTool), and MCP tool names exposed to clients use snake_case (tool_name).\n\nThe implementation must ensure compatibility with existing MCP clients and follow RESTful API design principles, while supporting concurrent requests and maintaining robust error handling.",
      "testStrategy": "Testing for the MCP server implementation will follow a comprehensive approach based on our established testing guidelines:\n\n## Test Organization\n\n1. **Unit Tests** (`tests/unit/mcp-server/`):\n   - Test individual MCP server components in isolation\n   - Mock all external dependencies including FastMCP SDK\n   - Test each tool implementation separately\n   - Test each direct function implementation in the direct-functions directory\n   - Verify direct function imports work correctly\n   - Test context management and caching mechanisms\n   - Example files: `context-manager.test.js`, `tool-registration.test.js`, `direct-functions/list-tasks.test.js`\n\n2. **Integration Tests** (`tests/integration/mcp-server/`):\n   - Test interactions between MCP server components\n   - Verify proper tool registration with FastMCP\n   - Test context flow between components\n   - Validate error handling across module boundaries\n   - Test the integration between direct functions and their corresponding MCP tools\n   - Example files: `server-tool-integration.test.js`, `context-flow.test.js`\n\n3. **End-to-End Tests** (`tests/e2e/mcp-server/`):\n   - Test complete MCP server workflows\n   - Verify server instantiation via different methods (direct, npx, global install)\n   - Test actual stdio communication with mock clients\n   - Example files: `server-startup.e2e.test.js`, `client-communication.e2e.test.js`\n\n4. **Test Fixtures** (`tests/fixtures/mcp-server/`):\n   - Sample context data\n   - Mock tool definitions\n   - Sample MCP requests and responses\n\n## Testing Approach\n\n### Module Mocking Strategy\n```javascript\n// Mock the FastMCP SDK\njest.mock('@model-context-protocol/sdk', () => ({\n  MCPServer: jest.fn().mockImplementation(() => ({\n    registerTool: jest.fn(),\n    registerResource: jest.fn(),\n    start: jest.fn().mockResolvedValue(undefined),\n    stop: jest.fn().mockResolvedValue(undefined)\n  })),\n  MCPError: jest.fn().mockImplementation(function(message, code) {\n    this.message = message;\n    this.code = code;\n  })\n}));\n\n// Import modules after mocks\nimport { MCPServer, MCPError } from '@model-context-protocol/sdk';\nimport { initMCPServer } from '../../scripts/mcp-server.js';\n```\n\n### Direct Function Testing\n- Test each direct function in isolation\n- Verify proper error handling and return formats\n- Test with various input parameters and edge cases\n- Verify integration with the task-master-core.js export hub\n\n### Context Management Testing\n- Test context creation, retrieval, and manipulation\n- Verify caching mechanisms work correctly\n- Test context windowing and metadata handling\n- Validate context persistence across server restarts\n\n### Direct Function Import Testing\n- Verify Task Master functions are imported correctly\n- Test performance improvements compared to CLI execution\n- Validate error handling with direct imports\n\n### Tool Registration Testing\n- Verify tools are registered with proper descriptions and parameters\n- Test decorator-based registration patterns\n- Validate tool execution with different input types\n\n### Error Handling Testing\n- Test all error paths with appropriate MCPError types\n- Verify error propagation to clients\n- Test recovery from various error conditions\n\n### Performance Testing\n- Benchmark response times with and without caching\n- Test memory usage under load\n- Verify concurrent request handling\n\n## Test Quality Guidelines\n\n- Follow TDD approach when possible\n- Maintain test independence and isolation\n- Use descriptive test names explaining expected behavior\n- Aim for 80%+ code coverage, with critical paths at 100%\n- Follow the mock-first-then-import pattern for all Jest mocks\n- Avoid testing implementation details that might change\n- Ensure tests don't depend on execution order\n\n## Specific Test Cases\n\n1. **Server Initialization**\n   - Test server creation with various configuration options\n   - Verify proper tool and resource registration\n   - Test server startup and shutdown procedures\n\n2. **Context Operations**\n   - Test context creation, retrieval, update, and deletion\n   - Verify context windowing and truncation\n   - Test context metadata and tagging\n\n3. **Tool Execution**\n   - Test each tool with various input parameters\n   - Verify proper error handling for invalid inputs\n   - Test tool execution performance\n\n4. **MCP.json Integration**\n   - Test creation and updating of .cursor/mcp.json\n   - Verify proper server registration in mcp.json\n   - Test handling of existing mcp.json files\n\n5. **Transport Handling**\n   - Test stdio communication\n   - Verify proper message formatting\n   - Test error handling in transport layer\n\n6. **Direct Function Structure**\n   - Test the modular organization of direct functions\n   - Verify proper import/export through task-master-core.js\n   - Test utility functions in the utils directory\n\nAll tests will be automated and integrated into the CI/CD pipeline to ensure consistent quality.",
      "subtasks": [
        {
          "id": 1,
          "title": "Create Core MCP Server Module and Basic Structure",
          "description": "Create the foundation for the MCP server implementation by setting up the core module structure, configuration, and server initialization.",
          "dependencies": [],
          "details": "Implementation steps:\n1. Create a new module `mcp-server.js` with the basic server structure\n2. Implement configuration options to enable/disable the MCP server\n3. Set up Express.js routes for the required MCP endpoints (/context, /models, /execute)\n4. Create middleware for request validation and response formatting\n5. Implement basic error handling according to MCP specifications\n6. Add logging infrastructure for MCP operations\n7. Create initialization and shutdown procedures for the MCP server\n8. Set up integration with the main Task Master application\n\nTesting approach:\n- Unit tests for configuration loading and validation\n- Test server initialization and shutdown procedures\n- Verify that routes are properly registered\n- Test basic error handling with invalid requests",
          "status": "done",
          "parentTaskId": 23
        },
        {
          "id": 2,
          "title": "Implement Context Management System",
          "description": "Develop a robust context management system that can efficiently store, retrieve, and manipulate context data according to the MCP specification.",
          "dependencies": [
            1
          ],
          "details": "Implementation steps:\n1. Design and implement data structures for context storage\n2. Create methods for context creation, retrieval, updating, and deletion\n3. Implement context windowing and truncation algorithms for handling size limits\n4. Add support for context metadata and tagging\n5. Create utilities for context serialization and deserialization\n6. Implement efficient indexing for quick context lookups\n7. Add support for context versioning and history\n8. Develop mechanisms for context persistence (in-memory, disk-based, or database)\n\nTesting approach:\n- Unit tests for all context operations (CRUD)\n- Performance tests for context retrieval with various sizes\n- Test context windowing and truncation with edge cases\n- Verify metadata handling and tagging functionality\n- Test persistence mechanisms with simulated failures",
          "status": "done",
          "parentTaskId": 23
        },
        {
          "id": 3,
          "title": "Implement MCP Endpoints and API Handlers",
          "description": "Develop the complete API handlers for all required MCP endpoints, ensuring they follow the protocol specification and integrate with the context management system.",
          "dependencies": [
            1,
            2
          ],
          "details": "Implementation steps:\n1. Implement the `/context` endpoint for:\n   - GET: retrieving existing context\n   - POST: creating new context\n   - PUT: updating existing context\n   - DELETE: removing context\n2. Implement the `/models` endpoint to list available models\n3. Develop the `/execute` endpoint for performing operations with context\n4. Create request validators for each endpoint\n5. Implement response formatters according to MCP specifications\n6. Add detailed error handling for each endpoint\n7. Set up proper HTTP status codes for different scenarios\n8. Implement pagination for endpoints that return lists\n\nTesting approach:\n- Unit tests for each endpoint handler\n- Integration tests with mock context data\n- Test various request formats and edge cases\n- Verify response formats match MCP specifications\n- Test error handling with invalid inputs\n- Benchmark endpoint performance",
          "status": "done",
          "parentTaskId": 23
        },
        {
          "id": 6,
          "title": "Refactor MCP Server to Leverage ModelContextProtocol SDK",
          "description": "Integrate the ModelContextProtocol SDK directly into the MCP server implementation to streamline tool registration and resource handling.",
          "dependencies": [
            1,
            2,
            3
          ],
          "details": "Implementation steps:\n1. Replace manual tool registration with ModelContextProtocol SDK methods.\n2. Use SDK utilities to simplify resource and template management.\n3. Ensure compatibility with FastMCP's transport mechanisms.\n4. Update server initialization to include SDK-based configurations.\n\nTesting approach:\n- Verify SDK integration with all MCP endpoints.\n- Test resource and template registration using SDK methods.\n- Validate compatibility with existing MCP clients.\n- Benchmark performance improvements from SDK integration.\n\n<info added on 2025-03-31T18:49:14.439Z>\nThe subtask is being cancelled because FastMCP already serves as a higher-level abstraction over the Model Context Protocol SDK. Direct integration with the MCP SDK would be redundant and potentially counterproductive since:\n\n1. FastMCP already encapsulates the necessary SDK functionality for tool registration and resource handling\n2. The existing FastMCP abstractions provide a more streamlined developer experience\n3. Adding another layer of SDK integration would increase complexity without clear benefits\n4. The transport mechanisms in FastMCP are already optimized for the current architecture\n\nInstead, we should focus on extending and enhancing the existing FastMCP abstractions where needed, rather than attempting to bypass them with direct SDK integration.\n</info added on 2025-03-31T18:49:14.439Z>",
          "status": "cancelled",
          "parentTaskId": 23
        },
        {
          "id": 8,
          "title": "Implement Direct Function Imports and Replace CLI-based Execution",
          "description": "Refactor the MCP server implementation to use direct Task Master function imports instead of the current CLI-based execution using child_process.spawnSync. This will improve performance, reliability, and enable better error handling.",
          "dependencies": [
            "23.13"
          ],
          "details": "\n\n<info added on 2025-03-30T00:14:10.040Z>\n```\n# Refactoring Strategy for Direct Function Imports\n\n## Core Approach\n1. Create a clear separation between data retrieval/processing and presentation logic\n2. Modify function signatures to accept `outputFormat` parameter ('cli'|'json', default: 'cli')\n3. Implement early returns for JSON format to bypass CLI-specific code\n\n## Implementation Details for `listTasks`\n```javascript\nfunction listTasks(tasksPath, statusFilter, withSubtasks = false, outputFormat = 'cli') {\n  try {\n    // Existing data retrieval logic\n    const filteredTasks = /* ... */;\n    \n    // Early return for JSON format\n    if (outputFormat === 'json') return filteredTasks;\n    \n    // Existing CLI output logic\n  } catch (error) {\n    if (outputFormat === 'json') {\n      throw {\n        code: 'TASK_LIST_ERROR',\n        message: error.message,\n        details: error.stack\n      };\n    } else {\n      console.error(error);\n      process.exit(1);\n    }\n  }\n}\n```\n\n## Testing Strategy\n- Create integration tests in `tests/integration/mcp-server/`\n- Use FastMCP InMemoryTransport for direct client-server testing\n- Test both JSON and CLI output formats\n- Verify structure consistency with schema validation\n\n## Additional Considerations\n- Update JSDoc comments to document new parameters and return types\n- Ensure backward compatibility with default CLI behavior\n- Add JSON schema validation for consistent output structure\n- Apply similar pattern to other core functions (expandTask, updateTaskById, etc.)\n\n## Error Handling Improvements\n- Standardize error format for JSON returns:\n```javascript\n{\n  code: 'ERROR_CODE',\n  message: 'Human-readable message',\n  details: {}, // Additional context when available\n  stack: process.env.NODE_ENV === 'development' ? error.stack : undefined\n}\n```\n- Enrich JSON errors with error codes and debug info\n- Ensure validation failures return proper objects in JSON mode\n```\n</info added on 2025-03-30T00:14:10.040Z>",
          "status": "done",
          "parentTaskId": 23
        },
        {
          "id": 9,
          "title": "Implement Context Management and Caching Mechanisms",
          "description": "Enhance the MCP server with proper context management and caching to improve performance and user experience, especially for frequently accessed data and contexts.",
          "dependencies": [
            1
          ],
          "details": "1. Implement a context manager class that leverages FastMCP's Context object\n2. Add caching for frequently accessed task data with configurable TTL settings\n3. Implement context tagging for better organization of context data\n4. Add methods to efficiently handle large context windows\n5. Create helper functions for storing and retrieving context data\n6. Implement cache invalidation strategies for task updates\n7. Add cache statistics for monitoring performance\n8. Create unit tests for context management and caching functionality",
          "status": "done",
          "parentTaskId": 23
        },
        {
          "id": 10,
          "title": "Enhance Tool Registration and Resource Management",
          "description": "Refactor tool registration to follow FastMCP best practices, using decorators and improving the overall structure. Implement proper resource management for task templates and other shared resources.",
          "dependencies": [
            1,
            "23.8"
          ],
          "details": "1. Update registerTaskMasterTools function to use FastMCP's decorator pattern\n2. Implement @mcp.tool() decorators for all existing tools\n3. Add proper type annotations and documentation for all tools\n4. Create resource handlers for task templates using @mcp.resource()\n5. Implement resource templates for common task patterns\n6. Update the server initialization to properly register all tools and resources\n7. Add validation for tool inputs using FastMCP's built-in validation\n8. Create comprehensive tests for tool registration and resource access\n\n<info added on 2025-03-31T18:35:21.513Z>\nHere is additional information to enhance the subtask regarding resources and resource templates in FastMCP:\n\nResources in FastMCP are used to expose static or dynamic data to LLM clients. For the Task Master MCP server, we should implement resources to provide:\n\n1. Task templates: Predefined task structures that can be used as starting points\n2. Workflow definitions: Reusable workflow patterns for common task sequences\n3. User preferences: Stored user settings for task management\n4. Project metadata: Information about active projects and their attributes\n\nResource implementation should follow this structure:\n\n```python\n@mcp.resource(\"tasks://templates/{template_id}\")\ndef get_task_template(template_id: str) -> dict:\n    # Fetch and return the specified task template\n    ...\n\n@mcp.resource(\"workflows://definitions/{workflow_id}\")\ndef get_workflow_definition(workflow_id: str) -> dict:\n    # Fetch and return the specified workflow definition\n    ...\n\n@mcp.resource(\"users://{user_id}/preferences\")\ndef get_user_preferences(user_id: str) -> dict:\n    # Fetch and return user preferences\n    ...\n\n@mcp.resource(\"projects://metadata\")\ndef get_project_metadata() -> List[dict]:\n    # Fetch and return metadata for all active projects\n    ...\n```\n\nResource templates in FastMCP allow for dynamic generation of resources based on patterns. For Task Master, we can implement:\n\n1. Dynamic task creation templates\n2. Customizable workflow templates\n3. User-specific resource views\n\nExample implementation:\n\n```python\n@mcp.resource(\"tasks://create/{task_type}\")\ndef get_task_creation_template(task_type: str) -> dict:\n    # Generate and return a task creation template based on task_type\n    ...\n\n@mcp.resource(\"workflows://custom/{user_id}/{workflow_name}\")\ndef get_custom_workflow_template(user_id: str, workflow_name: str) -> dict:\n    # Generate and return a custom workflow template for the user\n    ...\n\n@mcp.resource(\"users://{user_id}/dashboard\")\ndef get_user_dashboard(user_id: str) -> dict:\n    # Generate and return a personalized dashboard view for the user\n    ...\n```\n\nBest practices for integrating resources with Task Master functionality:\n\n1. Use resources to provide context and data for tools\n2. Implement caching for frequently accessed resources\n3. Ensure proper error handling and not-found cases for all resources\n4. Use resource templates to generate dynamic, personalized views of data\n5. Implement access control to ensure users only access authorized resources\n\nBy properly implementing these resources and resource templates, we can provide rich, contextual data to LLM clients, enhancing the Task Master's capabilities and user experience.\n</info added on 2025-03-31T18:35:21.513Z>",
          "status": "deferred",
          "parentTaskId": 23
        },
        {
          "id": 11,
          "title": "Implement Comprehensive Error Handling",
          "description": "Implement robust error handling using FastMCP's MCPError, including custom error types for different categories and standardized error responses.",
          "details": "1. Create custom error types extending MCPError for different categories (validation, auth, etc.)\\n2. Implement standardized error responses following MCP protocol\\n3. Add error handling middleware for all MCP endpoints\\n4. Ensure proper error propagation from tools to client\\n5. Add debug mode with detailed error information\\n6. Document error types and handling patterns",
          "status": "deferred",
          "dependencies": [
            "23.1",
            "23.3"
          ],
          "parentTaskId": 23
        },
        {
          "id": 12,
          "title": "Implement Structured Logging System",
          "description": "Implement a comprehensive logging system for the MCP server with different log levels, structured logging format, and request/response tracking.",
          "details": "1. Design structured log format for consistent parsing\\n2. Implement different log levels (debug, info, warn, error)\\n3. Add request/response logging middleware\\n4. Implement correlation IDs for request tracking\\n5. Add performance metrics logging\\n6. Configure log output destinations (console, file)\\n7. Document logging patterns and usage",
          "status": "done",
          "dependencies": [
            "23.1",
            "23.3"
          ],
          "parentTaskId": 23
        },
        {
          "id": 13,
          "title": "Create Testing Framework and Test Suite",
          "description": "Implement a comprehensive testing framework for the MCP server, including unit tests, integration tests, and end-to-end tests.",
          "details": "1. Set up Jest testing framework with proper configuration\\n2. Create MCPTestClient for testing FastMCP server interaction\\n3. Implement unit tests for individual tool functions\\n4. Create integration tests for end-to-end request/response cycles\\n5. Set up test fixtures and mock data\\n6. Implement test coverage reporting\\n7. Document testing guidelines and examples",
          "status": "deferred",
          "dependencies": [
            "23.1",
            "23.3"
          ],
          "parentTaskId": 23
        },
        {
          "id": 14,
          "title": "Add MCP.json to the Init Workflow",
          "description": "Implement functionality to create or update .cursor/mcp.json during project initialization, handling cases where: 1) If there's no mcp.json, create it with the appropriate configuration; 2) If there is an mcp.json, intelligently append to it without syntax errors like trailing commas",
          "details": "1. Create functionality to detect if .cursor/mcp.json exists in the project\\n2. Implement logic to create a new mcp.json file with proper structure if it doesn't exist\\n3. Add functionality to read and parse existing mcp.json if it exists\\n4. Create method to add a new taskmaster-ai server entry to the mcpServers object\\n5. Implement intelligent JSON merging that avoids trailing commas and syntax errors\\n6. Ensure proper formatting and indentation in the generated/updated JSON\\n7. Add validation to verify the updated configuration is valid JSON\\n8. Include this functionality in the init workflow\\n9. Add error handling for file system operations and JSON parsing\\n10. Document the mcp.json structure and integration process",
          "status": "done",
          "dependencies": [
            "23.1",
            "23.3"
          ],
          "parentTaskId": 23
        },
        {
          "id": 15,
          "title": "Implement SSE Support for Real-time Updates",
          "description": "Add Server-Sent Events (SSE) capabilities to the MCP server to enable real-time updates and streaming of task execution progress, logs, and status changes to clients",
          "details": "1. Research and implement SSE protocol for the MCP server\\n2. Create dedicated SSE endpoints for event streaming\\n3. Implement event emitter pattern for internal event management\\n4. Add support for different event types (task status, logs, errors)\\n5. Implement client connection management with proper keep-alive handling\\n6. Add filtering capabilities to allow subscribing to specific event types\\n7. Create in-memory event buffer for clients reconnecting\\n8. Document SSE endpoint usage and client implementation examples\\n9. Add robust error handling for dropped connections\\n10. Implement rate limiting and backpressure mechanisms\\n11. Add authentication for SSE connections",
          "status": "deferred",
          "dependencies": [
            "23.1",
            "23.3",
            "23.11"
          ],
          "parentTaskId": 23
        },
        {
          "id": 16,
          "title": "Implement parse-prd MCP command",
          "description": "Create direct function wrapper and MCP tool for parsing PRD documents to generate tasks.",
          "details": "Following MCP implementation standards:\\n\\n1. Create parsePRDDirect function in task-master-core.js:\\n   - Import parsePRD from task-manager.js\\n   - Handle file paths using findTasksJsonPath utility\\n   - Process arguments: input file, output path, numTasks\\n   - Validate inputs and handle errors with try/catch\\n   - Return standardized { success, data/error } object\\n   - Add to directFunctions map\\n\\n2. Create parse-prd.js MCP tool in mcp-server/src/tools/:\\n   - Import z from zod for parameter schema\\n   - Import executeMCPToolAction from ./utils.js\\n   - Import parsePRDDirect from task-master-core.js\\n   - Define parameters matching CLI options using zod schema\\n   - Implement registerParsePRDTool(server) with server.addTool\\n   - Use executeMCPToolAction in execute method\\n\\n3. Register in tools/index.js\\n\\n4. Add to .cursor/mcp.json with appropriate schema\\n\\n5. Write tests following testing guidelines:\\n   - Unit test for parsePRDDirect\\n   - Integration test for MCP tool",
          "status": "done",
          "dependencies": [],
          "parentTaskId": 23
        },
        {
          "id": 17,
          "title": "Implement update MCP command",
          "description": "Create direct function wrapper and MCP tool for updating multiple tasks based on prompt.",
          "details": "Following MCP implementation standards:\\n\\n1. Create updateTasksDirect function in task-master-core.js:\\n   - Import updateTasks from task-manager.js\\n   - Handle file paths using findTasksJsonPath utility\\n   - Process arguments: fromId, prompt, useResearch\\n   - Validate inputs and handle errors with try/catch\\n   - Return standardized { success, data/error } object\\n   - Add to directFunctions map\\n\\n2. Create update.js MCP tool in mcp-server/src/tools/:\\n   - Import z from zod for parameter schema\\n   - Import executeMCPToolAction from ./utils.js\\n   - Import updateTasksDirect from task-master-core.js\\n   - Define parameters matching CLI options using zod schema\\n   - Implement registerUpdateTool(server) with server.addTool\\n   - Use executeMCPToolAction in execute method\\n\\n3. Register in tools/index.js\\n\\n4. Add to .cursor/mcp.json with appropriate schema\\n\\n5. Write tests following testing guidelines:\\n   - Unit test for updateTasksDirect\\n   - Integration test for MCP tool",
          "status": "done",
          "dependencies": [],
          "parentTaskId": 23
        },
        {
          "id": 18,
          "title": "Implement update-task MCP command",
          "description": "Create direct function wrapper and MCP tool for updating a single task by ID with new information.",
          "details": "Following MCP implementation standards:\n\n1. Create updateTaskByIdDirect.js in mcp-server/src/core/direct-functions/:\n   - Import updateTaskById from task-manager.js\n   - Handle file paths using findTasksJsonPath utility\n   - Process arguments: taskId, prompt, useResearch\n   - Validate inputs and handle errors with try/catch\n   - Return standardized { success, data/error } object\n\n2. Export from task-master-core.js:\n   - Import the function from its file\n   - Add to directFunctions map\n\n3. Create update-task.js MCP tool in mcp-server/src/tools/:\n   - Import z from zod for parameter schema\n   - Import executeMCPToolAction from ./utils.js\n   - Import updateTaskByIdDirect from task-master-core.js\n   - Define parameters matching CLI options using zod schema\n   - Implement registerUpdateTaskTool(server) with server.addTool\n   - Use executeMCPToolAction in execute method\n\n4. Register in tools/index.js\n\n5. Add to .cursor/mcp.json with appropriate schema\n\n6. Write tests following testing guidelines:\n   - Unit test for updateTaskByIdDirect.js\n   - Integration test for MCP tool",
          "status": "done",
          "dependencies": [],
          "parentTaskId": 23
        },
        {
          "id": 19,
          "title": "Implement update-subtask MCP command",
          "description": "Create direct function wrapper and MCP tool for appending information to a specific subtask.",
          "details": "Following MCP implementation standards:\n\n1. Create updateSubtaskByIdDirect.js in mcp-server/src/core/direct-functions/:\n   - Import updateSubtaskById from task-manager.js\n   - Handle file paths using findTasksJsonPath utility\n   - Process arguments: subtaskId, prompt, useResearch\n   - Validate inputs and handle errors with try/catch\n   - Return standardized { success, data/error } object\n\n2. Export from task-master-core.js:\n   - Import the function from its file\n   - Add to directFunctions map\n\n3. Create update-subtask.js MCP tool in mcp-server/src/tools/:\n   - Import z from zod for parameter schema\n   - Import executeMCPToolAction from ./utils.js\n   - Import updateSubtaskByIdDirect from task-master-core.js\n   - Define parameters matching CLI options using zod schema\n   - Implement registerUpdateSubtaskTool(server) with server.addTool\n   - Use executeMCPToolAction in execute method\n\n4. Register in tools/index.js\n\n5. Add to .cursor/mcp.json with appropriate schema\n\n6. Write tests following testing guidelines:\n   - Unit test for updateSubtaskByIdDirect.js\n   - Integration test for MCP tool",
          "status": "done",
          "dependencies": [],
          "parentTaskId": 23
        },
        {
          "id": 20,
          "title": "Implement generate MCP command",
          "description": "Create direct function wrapper and MCP tool for generating task files from tasks.json.",
          "details": "Following MCP implementation standards:\n\n1. Create generateTaskFilesDirect.js in mcp-server/src/core/direct-functions/:\n   - Import generateTaskFiles from task-manager.js\n   - Handle file paths using findTasksJsonPath utility\n   - Process arguments: tasksPath, outputDir\n   - Validate inputs and handle errors with try/catch\n   - Return standardized { success, data/error } object\n\n2. Export from task-master-core.js:\n   - Import the function from its file\n   - Add to directFunctions map\n\n3. Create generate.js MCP tool in mcp-server/src/tools/:\n   - Import z from zod for parameter schema\n   - Import executeMCPToolAction from ./utils.js\n   - Import generateTaskFilesDirect from task-master-core.js\n   - Define parameters matching CLI options using zod schema\n   - Implement registerGenerateTool(server) with server.addTool\n   - Use executeMCPToolAction in execute method\n\n4. Register in tools/index.js\n\n5. Add to .cursor/mcp.json with appropriate schema\n\n6. Write tests following testing guidelines:\n   - Unit test for generateTaskFilesDirect.js\n   - Integration test for MCP tool",
          "status": "done",
          "dependencies": [],
          "parentTaskId": 23
        },
        {
          "id": 21,
          "title": "Implement set-status MCP command",
          "description": "Create direct function wrapper and MCP tool for setting task status.",
          "details": "Following MCP implementation standards:\n\n1. Create setTaskStatusDirect.js in mcp-server/src/core/direct-functions/:\n   - Import setTaskStatus from task-manager.js\n   - Handle file paths using findTasksJsonPath utility\n   - Process arguments: taskId, status\n   - Validate inputs and handle errors with try/catch\n   - Return standardized { success, data/error } object\n\n2. Export from task-master-core.js:\n   - Import the function from its file\n   - Add to directFunctions map\n\n3. Create set-status.js MCP tool in mcp-server/src/tools/:\n   - Import z from zod for parameter schema\n   - Import executeMCPToolAction from ./utils.js\n   - Import setTaskStatusDirect from task-master-core.js\n   - Define parameters matching CLI options using zod schema\n   - Implement registerSetStatusTool(server) with server.addTool\n   - Use executeMCPToolAction in execute method\n\n4. Register in tools/index.js\n\n5. Add to .cursor/mcp.json with appropriate schema\n\n6. Write tests following testing guidelines:\n   - Unit test for setTaskStatusDirect.js\n   - Integration test for MCP tool",
          "status": "done",
          "dependencies": [],
          "parentTaskId": 23
        },
        {
          "id": 22,
          "title": "Implement show-task MCP command",
          "description": "Create direct function wrapper and MCP tool for showing task details.",
          "details": "Following MCP implementation standards:\n\n1. Create showTaskDirect.js in mcp-server/src/core/direct-functions/:\n   - Import showTask from task-manager.js\n   - Handle file paths using findTasksJsonPath utility\n   - Process arguments: taskId\n   - Validate inputs and handle errors with try/catch\n   - Return standardized { success, data/error } object\n\n2. Export from task-master-core.js:\n   - Import the function from its file\n   - Add to directFunctions map\n\n3. Create show-task.js MCP tool in mcp-server/src/tools/:\n   - Import z from zod for parameter schema\n   - Import executeMCPToolAction from ./utils.js\n   - Import showTaskDirect from task-master-core.js\n   - Define parameters matching CLI options using zod schema\n   - Implement registerShowTaskTool(server) with server.addTool\n   - Use executeMCPToolAction in execute method\n\n4. Register in tools/index.js with tool name 'show_task'\n\n5. Add to .cursor/mcp.json with appropriate schema\n\n6. Write tests following testing guidelines:\n   - Unit test for showTaskDirect.js\n   - Integration test for MCP tool",
          "status": "done",
          "dependencies": [],
          "parentTaskId": 23
        },
        {
          "id": 23,
          "title": "Implement next-task MCP command",
          "description": "Create direct function wrapper and MCP tool for finding the next task to work on.",
          "details": "Following MCP implementation standards:\n\n1. Create nextTaskDirect.js in mcp-server/src/core/direct-functions/:\n   - Import nextTask from task-manager.js\n   - Handle file paths using findTasksJsonPath utility\n   - Process arguments (no specific args needed except projectRoot/file)\n   - Handle errors with try/catch\n   - Return standardized { success, data/error } object\n\n2. Export from task-master-core.js:\n   - Import the function from its file\n   - Add to directFunctions map\n\n3. Create next-task.js MCP tool in mcp-server/src/tools/:\n   - Import z from zod for parameter schema\n   - Import executeMCPToolAction from ./utils.js\n   - Import nextTaskDirect from task-master-core.js\n   - Define parameters matching CLI options using zod schema\n   - Implement registerNextTaskTool(server) with server.addTool\n   - Use executeMCPToolAction in execute method\n\n4. Register in tools/index.js with tool name 'next_task'\n\n5. Add to .cursor/mcp.json with appropriate schema\n\n6. Write tests following testing guidelines:\n   - Unit test for nextTaskDirect.js\n   - Integration test for MCP tool",
          "status": "done",
          "dependencies": [],
          "parentTaskId": 23
        },
        {
          "id": 24,
          "title": "Implement expand-task MCP command",
          "description": "Create direct function wrapper and MCP tool for expanding a task into subtasks.",
          "details": "Following MCP implementation standards:\n\n1. Create expandTaskDirect.js in mcp-server/src/core/direct-functions/:\n   - Import expandTask from task-manager.js\n   - Handle file paths using findTasksJsonPath utility\n   - Process arguments: taskId, prompt, num, force, research\n   - Validate inputs and handle errors with try/catch\n   - Return standardized { success, data/error } object\n\n2. Export from task-master-core.js:\n   - Import the function from its file\n   - Add to directFunctions map\n\n3. Create expand-task.js MCP tool in mcp-server/src/tools/:\n   - Import z from zod for parameter schema\n   - Import executeMCPToolAction from ./utils.js\n   - Import expandTaskDirect from task-master-core.js\n   - Define parameters matching CLI options using zod schema\n   - Implement registerExpandTaskTool(server) with server.addTool\n   - Use executeMCPToolAction in execute method\n\n4. Register in tools/index.js with tool name 'expand_task'\n\n5. Add to .cursor/mcp.json with appropriate schema\n\n6. Write tests following testing guidelines:\n   - Unit test for expandTaskDirect.js\n   - Integration test for MCP tool",
          "status": "done",
          "dependencies": [],
          "parentTaskId": 23
        },
        {
          "id": 25,
          "title": "Implement add-task MCP command",
          "description": "Create direct function wrapper and MCP tool for adding new tasks.",
          "details": "Following MCP implementation standards:\n\n1. Create addTaskDirect.js in mcp-server/src/core/direct-functions/:\n   - Import addTask from task-manager.js\n   - Handle file paths using findTasksJsonPath utility\n   - Process arguments: prompt, priority, dependencies\n   - Validate inputs and handle errors with try/catch\n   - Return standardized { success, data/error } object\n\n2. Export from task-master-core.js:\n   - Import the function from its file\n   - Add to directFunctions map\n\n3. Create add-task.js MCP tool in mcp-server/src/tools/:\n   - Import z from zod for parameter schema\n   - Import executeMCPToolAction from ./utils.js\n   - Import addTaskDirect from task-master-core.js\n   - Define parameters matching CLI options using zod schema\n   - Implement registerAddTaskTool(server) with server.addTool\n   - Use executeMCPToolAction in execute method\n\n4. Register in tools/index.js with tool name 'add_task'\n\n5. Add to .cursor/mcp.json with appropriate schema\n\n6. Write tests following testing guidelines:\n   - Unit test for addTaskDirect.js\n   - Integration test for MCP tool",
          "status": "done",
          "dependencies": [],
          "parentTaskId": 23
        },
        {
          "id": 26,
          "title": "Implement add-subtask MCP command",
          "description": "Create direct function wrapper and MCP tool for adding subtasks to existing tasks.",
          "details": "Following MCP implementation standards:\n\n1. Create addSubtaskDirect.js in mcp-server/src/core/direct-functions/:\n   - Import addSubtask from task-manager.js\n   - Handle file paths using findTasksJsonPath utility\n   - Process arguments: parentTaskId, title, description, details\n   - Validate inputs and handle errors with try/catch\n   - Return standardized { success, data/error } object\n\n2. Export from task-master-core.js:\n   - Import the function from its file\n   - Add to directFunctions map\n\n3. Create add-subtask.js MCP tool in mcp-server/src/tools/:\n   - Import z from zod for parameter schema\n   - Import executeMCPToolAction from ./utils.js\n   - Import addSubtaskDirect from task-master-core.js\n   - Define parameters matching CLI options using zod schema\n   - Implement registerAddSubtaskTool(server) with server.addTool\n   - Use executeMCPToolAction in execute method\n\n4. Register in tools/index.js with tool name 'add_subtask'\n\n5. Add to .cursor/mcp.json with appropriate schema\n\n6. Write tests following testing guidelines:\n   - Unit test for addSubtaskDirect.js\n   - Integration test for MCP tool",
          "status": "done",
          "dependencies": [],
          "parentTaskId": 23
        },
        {
          "id": 27,
          "title": "Implement remove-subtask MCP command",
          "description": "Create direct function wrapper and MCP tool for removing subtasks from tasks.",
          "details": "Following MCP implementation standards:\n\n1. Create removeSubtaskDirect.js in mcp-server/src/core/direct-functions/:\n   - Import removeSubtask from task-manager.js\n   - Handle file paths using findTasksJsonPath utility\n   - Process arguments: parentTaskId, subtaskId\n   - Validate inputs and handle errors with try/catch\n   - Return standardized { success, data/error } object\n\n2. Export from task-master-core.js:\n   - Import the function from its file\n   - Add to directFunctions map\n\n3. Create remove-subtask.js MCP tool in mcp-server/src/tools/:\n   - Import z from zod for parameter schema\n   - Import executeMCPToolAction from ./utils.js\n   - Import removeSubtaskDirect from task-master-core.js\n   - Define parameters matching CLI options using zod schema\n   - Implement registerRemoveSubtaskTool(server) with server.addTool\n   - Use executeMCPToolAction in execute method\n\n4. Register in tools/index.js with tool name 'remove_subtask'\n\n5. Add to .cursor/mcp.json with appropriate schema\n\n6. Write tests following testing guidelines:\n   - Unit test for removeSubtaskDirect.js\n   - Integration test for MCP tool",
          "status": "done",
          "dependencies": [],
          "parentTaskId": 23
        },
        {
          "id": 28,
          "title": "Implement analyze MCP command",
          "description": "Create direct function wrapper and MCP tool for analyzing task complexity.",
          "details": "Following MCP implementation standards:\n\n1. Create analyzeTaskComplexityDirect.js in mcp-server/src/core/direct-functions/:\n   - Import analyzeTaskComplexity from task-manager.js\n   - Handle file paths using findTasksJsonPath utility\n   - Process arguments: taskId\n   - Validate inputs and handle errors with try/catch\n   - Return standardized { success, data/error } object\n\n2. Export from task-master-core.js:\n   - Import the function from its file\n   - Add to directFunctions map\n\n3. Create analyze.js MCP tool in mcp-server/src/tools/:\n   - Import z from zod for parameter schema\n   - Import executeMCPToolAction from ./utils.js\n   - Import analyzeTaskComplexityDirect from task-master-core.js\n   - Define parameters matching CLI options using zod schema\n   - Implement registerAnalyzeTool(server) with server.addTool\n   - Use executeMCPToolAction in execute method\n\n4. Register in tools/index.js with tool name 'analyze'\n\n5. Add to .cursor/mcp.json with appropriate schema\n\n6. Write tests following testing guidelines:\n   - Unit test for analyzeTaskComplexityDirect.js\n   - Integration test for MCP tool",
          "status": "done",
          "dependencies": [],
          "parentTaskId": 23
        },
        {
          "id": 29,
          "title": "Implement clear-subtasks MCP command",
          "description": "Create direct function wrapper and MCP tool for clearing subtasks from a parent task.",
          "details": "Following MCP implementation standards:\n\n1. Create clearSubtasksDirect.js in mcp-server/src/core/direct-functions/:\n   - Import clearSubtasks from task-manager.js\n   - Handle file paths using findTasksJsonPath utility\n   - Process arguments: taskId\n   - Validate inputs and handle errors with try/catch\n   - Return standardized { success, data/error } object\n\n2. Export from task-master-core.js:\n   - Import the function from its file\n   - Add to directFunctions map\n\n3. Create clear-subtasks.js MCP tool in mcp-server/src/tools/:\n   - Import z from zod for parameter schema\n   - Import executeMCPToolAction from ./utils.js\n   - Import clearSubtasksDirect from task-master-core.js\n   - Define parameters matching CLI options using zod schema\n   - Implement registerClearSubtasksTool(server) with server.addTool\n   - Use executeMCPToolAction in execute method\n\n4. Register in tools/index.js with tool name 'clear_subtasks'\n\n5. Add to .cursor/mcp.json with appropriate schema\n\n6. Write tests following testing guidelines:\n   - Unit test for clearSubtasksDirect.js\n   - Integration test for MCP tool",
          "status": "done",
          "dependencies": [],
          "parentTaskId": 23
        },
        {
          "id": 30,
          "title": "Implement expand-all MCP command",
          "description": "Create direct function wrapper and MCP tool for expanding all tasks into subtasks.",
          "details": "Following MCP implementation standards:\n\n1. Create expandAllTasksDirect.js in mcp-server/src/core/direct-functions/:\n   - Import expandAllTasks from task-manager.js\n   - Handle file paths using findTasksJsonPath utility\n   - Process arguments: prompt, num, force, research\n   - Validate inputs and handle errors with try/catch\n   - Return standardized { success, data/error } object\n\n2. Export from task-master-core.js:\n   - Import the function from its file\n   - Add to directFunctions map\n\n3. Create expand-all.js MCP tool in mcp-server/src/tools/:\n   - Import z from zod for parameter schema\n   - Import executeMCPToolAction from ./utils.js\n   - Import expandAllTasksDirect from task-master-core.js\n   - Define parameters matching CLI options using zod schema\n   - Implement registerExpandAllTool(server) with server.addTool\n   - Use executeMCPToolAction in execute method\n\n4. Register in tools/index.js with tool name 'expand_all'\n\n5. Add to .cursor/mcp.json with appropriate schema\n\n6. Write tests following testing guidelines:\n   - Unit test for expandAllTasksDirect.js\n   - Integration test for MCP tool",
          "status": "done",
          "dependencies": [],
          "parentTaskId": 23
        },
        {
          "id": 31,
          "title": "Create Core Direct Function Structure",
          "description": "Set up the modular directory structure for direct functions and update task-master-core.js to act as an import/export hub.",
          "details": "1. Create the mcp-server/src/core/direct-functions/ directory structure\n2. Update task-master-core.js to import and re-export functions from individual files\n3. Create a utils directory for shared utility functions\n4. Implement a standard template for direct function files\n5. Create documentation for the new modular structure\n6. Update existing imports in MCP tools to use the new structure\n7. Create unit tests for the import/export hub functionality\n8. Ensure backward compatibility with any existing code using the old structure",
          "status": "done",
          "dependencies": [],
          "parentTaskId": 23
        },
        {
          "id": 32,
          "title": "Refactor Existing Direct Functions to Modular Structure",
          "description": "Move existing direct function implementations from task-master-core.js to individual files in the new directory structure.",
          "details": "1. Identify all existing direct functions in task-master-core.js\n2. Create individual files for each function in mcp-server/src/core/direct-functions/\n3. Move the implementation to the new files, ensuring consistent error handling\n4. Update imports/exports in task-master-core.js\n5. Create unit tests for each individual function file\n6. Update documentation to reflect the new structure\n7. Ensure all MCP tools reference the functions through task-master-core.js\n8. Verify backward compatibility with existing code",
          "status": "done",
          "dependencies": [
            "23.31"
          ],
          "parentTaskId": 23
        },
        {
          "id": 33,
          "title": "Implement Naming Convention Standards",
          "description": "Update all MCP server components to follow the standardized naming conventions for files, functions, and tools.",
          "details": "1. Audit all existing MCP server files and update file names to use kebab-case (like-this.js)\n2. Refactor direct function names to use camelCase with Direct suffix (functionNameDirect)\n3. Update tool registration functions to use camelCase with Tool suffix (registerToolNameTool)\n4. Ensure all MCP tool names exposed to clients use snake_case (tool_name)\n5. Create a naming convention documentation file for future reference\n6. Update imports/exports in all files to reflect the new naming conventions\n7. Verify that all tools are properly registered with the correct naming pattern\n8. Update tests to reflect the new naming conventions\n9. Create a linting rule to enforce naming conventions in future development",
          "status": "done",
          "dependencies": [],
          "parentTaskId": 23
        },
        {
          "id": 34,
          "title": "Review functionality of all MCP direct functions",
          "description": "Verify that all implemented MCP direct functions work correctly with edge cases",
          "details": "Perform comprehensive testing of all MCP direct function implementations to ensure they handle various input scenarios correctly and return appropriate responses. Check edge cases, error handling, and parameter validation.",
          "status": "in-progress",
          "dependencies": [],
          "parentTaskId": 23
        },
        {
          "id": 35,
          "title": "Review commands.js to ensure all commands are available via MCP",
          "description": "Verify that all CLI commands have corresponding MCP implementations",
          "details": "Compare the commands defined in scripts/modules/commands.js with the MCP tools implemented in mcp-server/src/tools/. Create a list of any commands missing MCP implementations and ensure all command options are properly represented in the MCP parameter schemas.",
          "status": "done",
          "dependencies": [],
          "parentTaskId": 23
        },
        {
          "id": 36,
          "title": "Finish setting up addResearch in index.js",
          "description": "Complete the implementation of addResearch functionality in the MCP server",
          "details": "Implement the addResearch function in the MCP server's index.js file to enable research-backed functionality. This should include proper integration with Perplexity AI and ensure that all MCP tools requiring research capabilities have access to this functionality.",
          "status": "done",
          "dependencies": [],
          "parentTaskId": 23
        },
        {
          "id": 37,
          "title": "Finish setting up addTemplates in index.js",
          "description": "Complete the implementation of addTemplates functionality in the MCP server",
          "details": "Implement the addTemplates function in the MCP server's index.js file to enable template-based generation. Configure proper loading of templates from the appropriate directory and ensure they're accessible to all MCP tools that need to generate formatted content.",
          "status": "done",
          "dependencies": [],
          "parentTaskId": 23
        },
        {
          "id": 38,
          "title": "Implement robust project root handling for file paths",
          "description": "Create a consistent approach for handling project root paths across MCP tools",
          "details": "Analyze and refactor the project root handling mechanism to ensure consistent file path resolution across all MCP direct functions. This should properly handle relative and absolute paths, respect the projectRoot parameter when provided, and have appropriate fallbacks when not specified. Document the approach in a comment within path-utils.js for future maintainers.\n\n<info added on 2025-04-01T02:21:57.137Z>\nHere's additional information addressing the request for research on npm package path handling:\n\n## Path Handling Best Practices for npm Packages\n\n### Distinguishing Package and Project Paths\n\n1. **Package Installation Path**: \n   - Use `require.resolve()` to find paths relative to your package\n   - For global installs, use `process.execPath` to locate the Node.js executable\n\n2. **Project Path**:\n   - Use `process.cwd()` as a starting point\n   - Search upwards for `package.json` or `.git` to find project root\n   - Consider using packages like `find-up` or `pkg-dir` for robust root detection\n\n### Standard Approaches\n\n1. **Detecting Project Root**:\n   - Recursive search for `package.json` or `.git` directory\n   - Use `path.resolve()` to handle relative paths\n   - Fall back to `process.cwd()` if no root markers found\n\n2. **Accessing Package Files**:\n   - Use `__dirname` for paths relative to current script\n   - For files in `node_modules`, use `require.resolve('package-name/path/to/file')`\n\n3. **Separating Package and Project Files**:\n   - Store package-specific files in a dedicated directory (e.g., `.task-master`)\n   - Use environment variables to override default paths\n\n### Cross-Platform Compatibility\n\n1. Use `path.join()` and `path.resolve()` for cross-platform path handling\n2. Avoid hardcoded forward/backslashes in paths\n3. Use `os.homedir()` for user home directory references\n\n### Best Practices for Path Resolution\n\n1. **Absolute vs Relative Paths**:\n   - Always convert relative paths to absolute using `path.resolve()`\n   - Use `path.isAbsolute()` to check if a path is already absolute\n\n2. **Handling Different Installation Scenarios**:\n   - Local dev: Use `process.cwd()` as fallback project root\n   - Local dependency: Resolve paths relative to consuming project\n   - Global install: Use `process.execPath` to locate global `node_modules`\n\n3. **Configuration Options**:\n   - Allow users to specify custom project root via CLI option or config file\n   - Implement a clear precedence order for path resolution (e.g., CLI option > config file > auto-detection)\n\n4. **Error Handling**:\n   - Provide clear error messages when critical paths cannot be resolved\n   - Implement retry logic with alternative methods if primary path detection fails\n\n5. **Documentation**:\n   - Clearly document path handling behavior in README and inline comments\n   - Provide examples for common scenarios and edge cases\n\nBy implementing these practices, the MCP tools can achieve consistent and robust path handling across various npm installation and usage scenarios.\n</info added on 2025-04-01T02:21:57.137Z>\n\n<info added on 2025-04-01T02:25:01.463Z>\nHere's additional information addressing the request for clarification on path handling challenges for npm packages:\n\n## Advanced Path Handling Challenges and Solutions\n\n### Challenges to Avoid\n\n1. **Relying solely on process.cwd()**:\n   - Global installs: process.cwd() could be any directory\n   - Local installs as dependency: points to parent project's root\n   - Users may run commands from subdirectories\n\n2. **Dual Path Requirements**:\n   - Package Path: Where task-master code is installed\n   - Project Path: Where user's tasks.json resides\n\n3. **Specific Edge Cases**:\n   - Non-project directory execution\n   - Deeply nested project structures\n   - Yarn/pnpm workspaces\n   - Monorepos with multiple tasks.json files\n   - Commands invoked from scripts in different directories\n\n### Advanced Solutions\n\n1. **Project Marker Detection**:\n   - Implement recursive search for package.json or .git\n   - Use `find-up` package for efficient directory traversal\n   ```javascript\n   const findUp = require('find-up');\n   const projectRoot = await findUp(dir => findUp.sync('package.json', { cwd: dir }));\n   ```\n\n2. **Package Path Resolution**:\n   - Leverage `import.meta.url` with `fileURLToPath`:\n   ```javascript\n   import { fileURLToPath } from 'url';\n   import path from 'path';\n   \n   const __filename = fileURLToPath(import.meta.url);\n   const __dirname = path.dirname(__filename);\n   const packageRoot = path.resolve(__dirname, '..');\n   ```\n\n3. **Workspace-Aware Resolution**:\n   - Detect Yarn/pnpm workspaces:\n   ```javascript\n   const findWorkspaceRoot = require('find-yarn-workspace-root');\n   const workspaceRoot = findWorkspaceRoot(process.cwd());\n   ```\n\n4. **Monorepo Handling**:\n   - Implement cascading configuration search\n   - Allow multiple tasks.json files with clear precedence rules\n\n5. **CLI Tool Inspiration**:\n   - ESLint: Uses `eslint-find-rule-files` for config discovery\n   - Jest: Implements `jest-resolve` for custom module resolution\n   - Next.js: Uses `find-up` to locate project directories\n\n6. **Robust Path Resolution Algorithm**:\n   ```javascript\n   function resolveProjectRoot(startDir) {\n     const projectMarkers = ['package.json', '.git', 'tasks.json'];\n     let currentDir = startDir;\n     while (currentDir !== path.parse(currentDir).root) {\n       if (projectMarkers.some(marker => fs.existsSync(path.join(currentDir, marker)))) {\n         return currentDir;\n       }\n       currentDir = path.dirname(currentDir);\n     }\n     return startDir; // Fallback to original directory\n   }\n   ```\n\n7. **Environment Variable Overrides**:\n   - Allow users to explicitly set paths:\n   ```javascript\n   const projectRoot = process.env.TASK_MASTER_PROJECT_ROOT || resolveProjectRoot(process.cwd());\n   ```\n\nBy implementing these advanced techniques, task-master can achieve robust path handling across various npm scenarios without requiring manual specification.\n</info added on 2025-04-01T02:25:01.463Z>",
          "status": "done",
          "dependencies": [],
          "parentTaskId": 23
        },
        {
          "id": 39,
          "title": "Implement add-dependency MCP command",
          "description": "Create MCP tool implementation for the add-dependency command",
          "details": "",
          "status": "done",
          "dependencies": [
            "23.31"
          ],
          "parentTaskId": 23
        },
        {
          "id": 40,
          "title": "Implement remove-dependency MCP command",
          "description": "Create MCP tool implementation for the remove-dependency command",
          "details": "",
          "status": "done",
          "dependencies": [
            "23.31"
          ],
          "parentTaskId": 23
        },
        {
          "id": 41,
          "title": "Implement validate-dependencies MCP command",
          "description": "Create MCP tool implementation for the validate-dependencies command",
          "details": "",
          "status": "done",
          "dependencies": [
            "23.31",
            "23.39",
            "23.40"
          ],
          "parentTaskId": 23
        },
        {
          "id": 42,
          "title": "Implement fix-dependencies MCP command",
          "description": "Create MCP tool implementation for the fix-dependencies command",
          "details": "",
          "status": "done",
          "dependencies": [
            "23.31",
            "23.41"
          ],
          "parentTaskId": 23
        },
        {
          "id": 43,
          "title": "Implement complexity-report MCP command",
          "description": "Create MCP tool implementation for the complexity-report command",
          "details": "",
          "status": "done",
          "dependencies": [
            "23.31"
          ],
          "parentTaskId": 23
        },
        {
          "id": 44,
          "title": "Implement init MCP command",
          "description": "Create MCP tool implementation for the init command",
          "details": "",
          "status": "deferred",
          "dependencies": [],
          "parentTaskId": 23
        },
        {
          "id": 45,
          "title": "Support setting env variables through mcp server",
          "description": "currently we need to access the env variables through the env file present in the project (that we either create or find and append to). we could abstract this by allowing users to define the env vars in the mcp.json directly as folks currently do. mcp.json should then be in gitignore if thats the case. but for this i think in fastmcp all we need is to access ENV in a specific way. we need to find that way and then implement it",
          "details": "\n\n<info added on 2025-04-01T01:57:24.160Z>\nTo access environment variables defined in the mcp.json config file when using FastMCP, you can utilize the `Config` class from the `fastmcp` module. Here's how to implement this:\n\n1. Import the necessary module:\n```python\nfrom fastmcp import Config\n```\n\n2. Access environment variables:\n```python\nconfig = Config()\nenv_var = config.env.get(\"VARIABLE_NAME\")\n```\n\nThis approach allows you to retrieve environment variables defined in the mcp.json file directly in your code. The `Config` class automatically loads the configuration, including environment variables, from the mcp.json file.\n\nFor security, ensure that sensitive information in mcp.json is not committed to version control. You can add mcp.json to your .gitignore file to prevent accidental commits.\n\nIf you need to access multiple environment variables, you can do so like this:\n```python\ndb_url = config.env.get(\"DATABASE_URL\")\napi_key = config.env.get(\"API_KEY\")\ndebug_mode = config.env.get(\"DEBUG_MODE\", False)  # With a default value\n```\n\nThis method provides a clean and consistent way to access environment variables defined in the mcp.json configuration file within your FastMCP project.\n</info added on 2025-04-01T01:57:24.160Z>\n\n<info added on 2025-04-01T01:57:49.848Z>\nTo access environment variables defined in the mcp.json config file when using FastMCP in a JavaScript environment, you can use the `fastmcp` npm package. Here's how to implement this:\n\n1. Install the `fastmcp` package:\n```bash\nnpm install fastmcp\n```\n\n2. Import the necessary module:\n```javascript\nconst { Config } = require('fastmcp');\n```\n\n3. Access environment variables:\n```javascript\nconst config = new Config();\nconst envVar = config.env.get('VARIABLE_NAME');\n```\n\nThis approach allows you to retrieve environment variables defined in the mcp.json file directly in your JavaScript code. The `Config` class automatically loads the configuration, including environment variables, from the mcp.json file.\n\nYou can access multiple environment variables like this:\n```javascript\nconst dbUrl = config.env.get('DATABASE_URL');\nconst apiKey = config.env.get('API_KEY');\nconst debugMode = config.env.get('DEBUG_MODE', false); // With a default value\n```\n\nThis method provides a consistent way to access environment variables defined in the mcp.json configuration file within your FastMCP project in a JavaScript environment.\n</info added on 2025-04-01T01:57:49.848Z>",
          "status": "pending",
          "dependencies": [],
          "parentTaskId": 23
        },
        {
          "id": 46,
          "title": "adjust rules so it prioritizes mcp commands over script",
          "description": "",
          "details": "",
          "status": "done",
          "dependencies": [],
          "parentTaskId": 23
        }
      ]
    },
    {
      "id": 24,
      "title": "Implement AI-Powered Test Generation Command",
      "description": "Create a new 'generate-test' command in Task Master that leverages AI to automatically produce Jest test files for tasks based on their descriptions and subtasks, utilizing Claude API for AI integration.",
>>>>>>> 48a8d952
      "status": "pending",
      "dependencies": []
    },
    {
      "id": 12,
      "title": "Optimize task execution performance",
      "description": "Improve the speed and efficiency of task processing",
      "details": "Implement caching for repetitive tasks, add parallel execution capabilities, create performance profiling for identifying bottlenecks, and optimize resource utilization during task execution.",
      "testStrategy": "Create performance benchmarks to measure improvements. Test with various workloads to verify optimization effectiveness. Measure resource utilization before and after changes.",
      "priority": "medium",
      "status": "pending",
      "dependencies": [
        3,
        4
      ]
    },
    {
      "id": 13,
      "title": "Enhance command line interface",
      "description": "Improve the usability of the CLI for better user experience",
      "details": "Add interactive mode with command suggestions, implement colorized output for better readability, create progress indicators for long-running tasks, and add command history and recall functionality.",
      "testStrategy": "Conduct usability testing with actual users. Create automated tests for CLI functionality. Verify all commands work as expected in different environments.",
      "priority": "low",
      "status": "pending",
      "dependencies": [
        1
      ]
    },
    {
      "id": 14,
      "title": "Improve dependency management processes",
      "description": "Enhance how the application manages and updates its dependencies",
      "details": "Implement automated dependency updates with security checks, create a policy for dependency evaluation and approval, add license compliance checking, and implement dependency visualization and analysis.",
      "testStrategy": "Verify automated updates work correctly. Test the application with updated dependencies to ensure compatibility. Check that security vulnerabilities are properly identified.",
      "priority": "medium",
      "status": "pending",
      "dependencies": []
    },
    {
      "id": 15,
      "title": "Create comprehensive documentation",
      "description": "Develop detailed documentation for code, APIs, and user guides",
      "details": "Add comprehensive JSDoc comments to all functions and classes, create architecture diagrams explaining component relationships, document design patterns and architectural decisions, write installation and setup guides, and create API documentation with examples.",
      "testStrategy": "Verify documentation accuracy by having team members follow guides. Check that JSDoc generates complete API documentation. Test examples to ensure they work as documented.",
      "priority": "high",
      "status": "pending",
<<<<<<< HEAD
      "dependencies": []
=======
      "dependencies": [],
      "priority": "medium",
      "details": "This task involves migrating from Perplexity to Grok3 API for research capabilities throughout the application. Implementation steps include:\n\n1. Create a new API client module for Grok3 in `src/api/grok3.ts` that handles authentication, request formatting, and response parsing\n2. Update the research service layer to use the new Grok3 client instead of Perplexity\n3. Modify the request payload structure to match Grok3's expected format (parameters like temperature, max_tokens, etc.)\n4. Update response handling to properly parse and extract Grok3's response format\n5. Implement proper error handling for Grok3-specific error codes and messages\n6. Update environment variables and configuration files to include Grok3 API keys and endpoints\n7. Ensure rate limiting and quota management are properly implemented according to Grok3's specifications\n8. Update any UI components that display research provider information to show Grok3 instead of Perplexity\n9. Maintain backward compatibility for any stored research results from Perplexity\n10. Document the new API integration in the developer documentation\n\nGrok3 API has different parameter requirements and response formats compared to Perplexity, so careful attention must be paid to these differences during implementation.",
      "testStrategy": "Testing should verify that the Grok3 API integration works correctly and maintains feature parity with the previous Perplexity implementation:\n\n1. Unit tests:\n   - Test the Grok3 API client with mocked responses\n   - Verify proper error handling for various error scenarios (rate limits, authentication failures, etc.)\n   - Test the transformation of application requests to Grok3-compatible format\n\n2. Integration tests:\n   - Perform actual API calls to Grok3 with test credentials\n   - Verify that research results are correctly parsed and returned\n   - Test with various types of research queries to ensure broad compatibility\n\n3. End-to-end tests:\n   - Test the complete research flow from UI input to displayed results\n   - Verify that all existing research features work with the new API\n\n4. Performance tests:\n   - Compare response times between Perplexity and Grok3\n   - Ensure the application handles any differences in response time appropriately\n\n5. Regression tests:\n   - Verify that existing features dependent on research capabilities continue to work\n   - Test that stored research results from Perplexity are still accessible and displayed correctly\n\nCreate a test environment with both APIs available to compare results and ensure quality before fully replacing Perplexity with Grok3."
    },
    {
      "id": 36,
      "title": "Add Ollama Support for AI Services as Claude Alternative",
      "description": "Implement Ollama integration as an alternative to Claude for all main AI services, allowing users to run local language models instead of relying on cloud-based Claude API.",
      "status": "pending",
      "dependencies": [],
      "priority": "medium",
      "details": "This task involves creating a comprehensive Ollama integration that can replace Claude across all main AI services in the application. Implementation should include:\n\n1. Create an OllamaService class that implements the same interface as the ClaudeService to ensure compatibility\n2. Add configuration options to specify Ollama endpoint URL (default: http://localhost:11434)\n3. Implement model selection functionality to allow users to choose which Ollama model to use (e.g., llama3, mistral, etc.)\n4. Handle prompt formatting specific to Ollama models, ensuring proper system/user message separation\n5. Implement proper error handling for cases where Ollama server is unavailable or returns errors\n6. Add fallback mechanism to Claude when Ollama fails or isn't configured\n7. Update the AI service factory to conditionally create either Claude or Ollama service based on configuration\n8. Ensure token counting and rate limiting are appropriately handled for Ollama models\n9. Add documentation for users explaining how to set up and use Ollama with the application\n10. Optimize prompt templates specifically for Ollama models if needed\n\nThe implementation should be toggled through a configuration option (useOllama: true/false) and should maintain all existing functionality currently provided by Claude.",
      "testStrategy": "Testing should verify that Ollama integration works correctly as a drop-in replacement for Claude:\n\n1. Unit tests:\n   - Test OllamaService class methods in isolation with mocked responses\n   - Verify proper error handling when Ollama server is unavailable\n   - Test fallback mechanism to Claude when configured\n\n2. Integration tests:\n   - Test with actual Ollama server running locally with at least two different models\n   - Verify all AI service functions work correctly with Ollama\n   - Compare outputs between Claude and Ollama for quality assessment\n\n3. Configuration tests:\n   - Verify toggling between Claude and Ollama works as expected\n   - Test with various model configurations\n\n4. Performance tests:\n   - Measure and compare response times between Claude and Ollama\n   - Test with different load scenarios\n\n5. Manual testing:\n   - Verify all main AI features work correctly with Ollama\n   - Test edge cases like very long inputs or specialized tasks\n\nCreate a test document comparing output quality between Claude and various Ollama models to help users understand the tradeoffs."
    },
    {
      "id": 37,
      "title": "Add Gemini Support for Main AI Services as Claude Alternative",
      "description": "Implement Google's Gemini API integration as an alternative to Claude for all main AI services, allowing users to switch between different LLM providers.",
      "status": "pending",
      "dependencies": [],
      "priority": "medium",
      "details": "This task involves integrating Google's Gemini API across all main AI services that currently use Claude:\n\n1. Create a new GeminiService class that implements the same interface as the existing ClaudeService\n2. Implement authentication and API key management for Gemini API\n3. Map our internal prompt formats to Gemini's expected input format\n4. Handle Gemini-specific parameters (temperature, top_p, etc.) and response parsing\n5. Update the AI service factory/provider to support selecting Gemini as an alternative\n6. Add configuration options in settings to allow users to select Gemini as their preferred provider\n7. Implement proper error handling for Gemini-specific API errors\n8. Ensure streaming responses are properly supported if Gemini offers this capability\n9. Update documentation to reflect the new Gemini option\n10. Consider implementing model selection if Gemini offers multiple models (e.g., Gemini Pro, Gemini Ultra)\n11. Ensure all existing AI capabilities (summarization, code generation, etc.) maintain feature parity when using Gemini\n\nThe implementation should follow the same pattern as the recent Ollama integration (Task #36) to maintain consistency in how alternative AI providers are supported.",
      "testStrategy": "Testing should verify Gemini integration works correctly across all AI services:\n\n1. Unit tests:\n   - Test GeminiService class methods with mocked API responses\n   - Verify proper error handling for common API errors\n   - Test configuration and model selection functionality\n\n2. Integration tests:\n   - Verify authentication and API connection with valid credentials\n   - Test each AI service with Gemini to ensure proper functionality\n   - Compare outputs between Claude and Gemini for the same inputs to verify quality\n\n3. End-to-end tests:\n   - Test the complete user flow of switching to Gemini and using various AI features\n   - Verify streaming responses work correctly if supported\n\n4. Performance tests:\n   - Measure and compare response times between Claude and Gemini\n   - Test with various input lengths to verify handling of context limits\n\n5. Manual testing:\n   - Verify the quality of Gemini responses across different use cases\n   - Test edge cases like very long inputs or specialized domain knowledge\n\nAll tests should pass with Gemini selected as the provider, and the user experience should be consistent regardless of which provider is selected."
    },
    {
      "id": 38,
      "title": "Implement Version Check System with Upgrade Notifications",
      "description": "Create a system that checks for newer package versions and displays upgrade notifications when users run any command, informing them to update to the latest version.",
      "status": "done",
      "dependencies": [],
      "priority": "high",
      "details": "Implement a version check mechanism that runs automatically with every command execution:\n\n1. Create a new module (e.g., `versionChecker.js`) that will:\n   - Fetch the latest version from npm registry using the npm registry API (https://registry.npmjs.org/task-master-ai/latest)\n   - Compare it with the current installed version (from package.json)\n   - Store the last check timestamp to avoid excessive API calls (check once per day)\n   - Cache the result to minimize network requests\n\n2. The notification should:\n   - Use colored text (e.g., yellow background with black text) to be noticeable\n   - Include the current version and latest version\n   - Show the exact upgrade command: 'npm i task-master-ai@latest'\n   - Be displayed at the beginning or end of command output, not interrupting the main content\n   - Include a small separator line to distinguish it from command output\n\n3. Implementation considerations:\n   - Handle network failures gracefully (don't block command execution if version check fails)\n   - Add a configuration option to disable update checks if needed\n   - Ensure the check is lightweight and doesn't significantly impact command performance\n   - Consider using a package like 'semver' for proper version comparison\n   - Implement a cooldown period (e.g., only check once per day) to avoid excessive API calls\n\n4. The version check should be integrated into the main command execution flow so it runs for all commands automatically.",
      "testStrategy": "1. Manual testing:\n   - Install an older version of the package\n   - Run various commands and verify the update notification appears\n   - Update to the latest version and confirm the notification no longer appears\n   - Test with network disconnected to ensure graceful handling of failures\n\n2. Unit tests:\n   - Mock the npm registry response to test different scenarios:\n     - When a newer version exists\n     - When using the latest version\n     - When the registry is unavailable\n   - Test the version comparison logic with various version strings\n   - Test the cooldown/caching mechanism works correctly\n\n3. Integration tests:\n   - Create a test that runs a command and verifies the notification appears in the expected format\n   - Test that the notification appears for all commands\n   - Verify the notification doesn't interfere with normal command output\n\n4. Edge cases to test:\n   - Pre-release versions (alpha/beta)\n   - Very old versions\n   - When package.json is missing or malformed\n   - When npm registry returns unexpected data"
    },
    {
      "id": 39,
      "title": "Update Project Licensing to Dual License Structure",
      "description": "Replace the current MIT license with a dual license structure that protects commercial rights for project owners while allowing non-commercial use under an open source license.",
      "status": "done",
      "dependencies": [],
      "priority": "high",
      "details": "This task requires implementing a comprehensive licensing update across the project:\n\n1. Remove all instances of the MIT license from the codebase, including any MIT license files, headers in source files, and references in documentation.\n\n2. Create a dual license structure with:\n   - Business Source License (BSL) 1.1 or similar for commercial use, explicitly stating that commercial rights are exclusively reserved for Ralph & Eyal\n   - Apache 2.0 for non-commercial use, allowing the community to use, modify, and distribute the code for non-commercial purposes\n\n3. Update the license field in package.json to reflect the dual license structure (e.g., \"BSL 1.1 / Apache 2.0\")\n\n4. Add a clear, concise explanation of the licensing terms in the README.md, including:\n   - A summary of what users can and cannot do with the code\n   - Who holds commercial rights\n   - How to obtain commercial use permission if needed\n   - Links to the full license texts\n\n5. Create a detailed LICENSE.md file that includes:\n   - Full text of both licenses\n   - Clear delineation between commercial and non-commercial use\n   - Specific definitions of what constitutes commercial use\n   - Any additional terms or clarifications specific to this project\n\n6. Create a CONTRIBUTING.md file that explicitly states:\n   - Contributors must agree that their contributions will be subject to the project's dual licensing\n   - Commercial rights for all contributions are assigned to Ralph & Eyal\n   - Guidelines for acceptable contributions\n\n7. Ensure all source code files include appropriate license headers that reference the dual license structure.",
      "testStrategy": "To verify correct implementation, perform the following checks:\n\n1. File verification:\n   - Confirm the MIT license file has been removed\n   - Verify LICENSE.md exists and contains both BSL and Apache 2.0 license texts\n   - Confirm README.md includes the license section with clear explanation\n   - Verify CONTRIBUTING.md exists with proper contributor guidelines\n   - Check package.json for updated license field\n\n2. Content verification:\n   - Review LICENSE.md to ensure it properly describes the dual license structure with clear terms\n   - Verify README.md license section is concise yet complete\n   - Check that commercial rights are explicitly reserved for Ralph & Eyal in all relevant documents\n   - Ensure CONTRIBUTING.md clearly explains the licensing implications for contributors\n\n3. Legal review:\n   - Have a team member not involved in the implementation review all license documents\n   - Verify that the chosen BSL terms properly protect commercial interests\n   - Confirm the Apache 2.0 implementation is correct and compatible with the BSL portions\n\n4. Source code check:\n   - Sample at least 10 source files to ensure they have updated license headers\n   - Verify no MIT license references remain in any source files\n\n5. Documentation check:\n   - Ensure any documentation that mentioned licensing has been updated to reflect the new structure",
      "subtasks": [
        {
          "id": 1,
          "title": "Remove MIT License and Create Dual License Files",
          "description": "Remove all MIT license references from the codebase and create the new license files for the dual license structure.",
          "dependencies": [],
          "details": "Implementation steps:\n1. Scan the entire codebase to identify all instances of MIT license references (license files, headers in source files, documentation mentions).\n2. Remove the MIT license file and all direct references to it.\n3. Create a LICENSE.md file containing:\n   - Full text of Business Source License (BSL) 1.1 with explicit commercial rights reservation for Ralph & Eyal\n   - Full text of Apache 2.0 license for non-commercial use\n   - Clear definitions of what constitutes commercial vs. non-commercial use\n   - Specific terms for obtaining commercial use permission\n4. Create a CONTRIBUTING.md file that explicitly states the contribution terms:\n   - Contributors must agree to the dual licensing structure\n   - Commercial rights for all contributions are assigned to Ralph & Eyal\n   - Guidelines for acceptable contributions\n\nTesting approach:\n- Verify all MIT license references have been removed using a grep or similar search tool\n- Have legal review of the LICENSE.md and CONTRIBUTING.md files to ensure they properly protect commercial rights\n- Validate that the license files are properly formatted and readable",
          "status": "done",
          "parentTaskId": 39
        },
        {
          "id": 2,
          "title": "Update Source Code License Headers and Package Metadata",
          "description": "Add appropriate dual license headers to all source code files and update package metadata to reflect the new licensing structure.",
          "dependencies": [
            1
          ],
          "details": "Implementation steps:\n1. Create a template for the new license header that references the dual license structure (BSL 1.1 / Apache 2.0).\n2. Systematically update all source code files to include the new license header, replacing any existing MIT headers.\n3. Update the license field in package.json to \"BSL 1.1 / Apache 2.0\".\n4. Update any other metadata files (composer.json, setup.py, etc.) that contain license information.\n5. Verify that any build scripts or tools that reference licensing information are updated.\n\nTesting approach:\n- Write a script to verify that all source files contain the new license header\n- Validate package.json and other metadata files have the correct license field\n- Ensure any build processes that depend on license information still function correctly\n- Run a sample build to confirm license information is properly included in any generated artifacts",
          "status": "done",
          "parentTaskId": 39
        },
        {
          "id": 3,
          "title": "Update Documentation and Create License Explanation",
          "description": "Update project documentation to clearly explain the dual license structure and create comprehensive licensing guidance.",
          "dependencies": [
            1,
            2
          ],
          "details": "Implementation steps:\n1. Update the README.md with a clear, concise explanation of the licensing terms:\n   - Summary of what users can and cannot do with the code\n   - Who holds commercial rights (Ralph & Eyal)\n   - How to obtain commercial use permission\n   - Links to the full license texts\n2. Create a dedicated LICENSING.md or similar document with detailed explanations of:\n   - The rationale behind the dual licensing approach\n   - Detailed examples of what constitutes commercial vs. non-commercial use\n   - FAQs addressing common licensing questions\n3. Update any other documentation references to licensing throughout the project.\n4. Create visual aids (if appropriate) to help users understand the licensing structure.\n5. Ensure all documentation links to licensing information are updated.\n\nTesting approach:\n- Have non-technical stakeholders review the documentation for clarity and understanding\n- Verify all links to license files work correctly\n- Ensure the explanation is comprehensive but concise enough for users to understand quickly\n- Check that the documentation correctly addresses the most common use cases and questions",
          "status": "done",
          "parentTaskId": 39
        }
      ]
    },
    {
      "id": 40,
      "title": "Implement 'plan' Command for Task Implementation Planning",
      "description": "Create a new 'plan' command that appends a structured implementation plan to tasks or subtasks, generating step-by-step instructions for execution based on the task content.",
      "status": "pending",
      "dependencies": [],
      "priority": "medium",
      "details": "Implement a new 'plan' command that will append a structured implementation plan to existing tasks or subtasks. The implementation should:\n\n1. Accept an '--id' parameter that can reference either a task or subtask ID\n2. Determine whether the ID refers to a task or subtask and retrieve the appropriate content from tasks.json and/or individual task files\n3. Generate a step-by-step implementation plan using AI (Claude by default)\n4. Support a '--research' flag to use Perplexity instead of Claude when needed\n5. Format the generated plan within XML tags like `<implementation_plan as of timestamp>...</implementation_plan>`\n6. Append this plan to the implementation details section of the task/subtask\n7. Display a confirmation card indicating the implementation plan was successfully created\n\nThe implementation plan should be detailed and actionable, containing specific steps such as searching for files, creating new files, modifying existing files, etc. The goal is to frontload planning work into the task/subtask so execution can begin immediately.\n\nReference the existing 'update-subtask' command implementation as a starting point, as it uses a similar approach for appending content to tasks. Ensure proper error handling for cases where the specified ID doesn't exist or when API calls fail.",
      "testStrategy": "Testing should verify:\n\n1. Command correctly identifies and retrieves content for both task and subtask IDs\n2. Implementation plans are properly generated and formatted with XML tags and timestamps\n3. Plans are correctly appended to the implementation details section without overwriting existing content\n4. The '--research' flag successfully switches the backend from Claude to Perplexity\n5. Appropriate error messages are displayed for invalid IDs or API failures\n6. Confirmation card is displayed after successful plan creation\n\nTest cases should include:\n- Running 'plan --id 123' on an existing task\n- Running 'plan --id 123.1' on an existing subtask\n- Running 'plan --id 123 --research' to test the Perplexity integration\n- Running 'plan --id 999' with a non-existent ID to verify error handling\n- Running the command on tasks with existing implementation plans to ensure proper appending\n\nManually review the quality of generated plans to ensure they provide actionable, step-by-step guidance that accurately reflects the task requirements."
    },
    {
      "id": 41,
      "title": "Implement Visual Task Dependency Graph in Terminal",
      "description": "Create a feature that renders task dependencies as a visual graph using ASCII/Unicode characters in the terminal, with color-coded nodes representing tasks and connecting lines showing dependency relationships.",
      "status": "pending",
      "dependencies": [],
      "priority": "medium",
      "details": "This implementation should include:\n\n1. Create a new command `graph` or `visualize` that displays the dependency graph.\n\n2. Design an ASCII/Unicode-based graph rendering system that:\n   - Represents each task as a node with its ID and abbreviated title\n   - Shows dependencies as directional lines between nodes (→, ↑, ↓, etc.)\n   - Uses color coding for different task statuses (e.g., green for completed, yellow for in-progress, red for blocked)\n   - Handles complex dependency chains with proper spacing and alignment\n\n3. Implement layout algorithms to:\n   - Minimize crossing lines for better readability\n   - Properly space nodes to avoid overlapping\n   - Support both vertical and horizontal graph orientations (as a configurable option)\n\n4. Add detection and highlighting of circular dependencies with a distinct color/pattern\n\n5. Include a legend explaining the color coding and symbols used\n\n6. Ensure the graph is responsive to terminal width, with options to:\n   - Automatically scale to fit the current terminal size\n   - Allow zooming in/out of specific sections for large graphs\n   - Support pagination or scrolling for very large dependency networks\n\n7. Add options to filter the graph by:\n   - Specific task IDs or ranges\n   - Task status\n   - Dependency depth (e.g., show only direct dependencies or N levels deep)\n\n8. Ensure accessibility by using distinct patterns in addition to colors for users with color vision deficiencies\n\n9. Optimize performance for projects with many tasks and complex dependency relationships",
      "testStrategy": "1. Unit Tests:\n   - Test the graph generation algorithm with various dependency structures\n   - Verify correct node placement and connection rendering\n   - Test circular dependency detection\n   - Verify color coding matches task statuses\n\n2. Integration Tests:\n   - Test the command with projects of varying sizes (small, medium, large)\n   - Verify correct handling of different terminal sizes\n   - Test all filtering options\n\n3. Visual Verification:\n   - Create test cases with predefined dependency structures and verify the visual output matches expected patterns\n   - Test with terminals of different sizes, including very narrow terminals\n   - Verify readability of complex graphs\n\n4. Edge Cases:\n   - Test with no dependencies (single nodes only)\n   - Test with circular dependencies\n   - Test with very deep dependency chains\n   - Test with wide dependency networks (many parallel tasks)\n   - Test with the maximum supported number of tasks\n\n5. Usability Testing:\n   - Have team members use the feature and provide feedback on readability and usefulness\n   - Test in different terminal emulators to ensure compatibility\n   - Verify the feature works in terminals with limited color support\n\n6. Performance Testing:\n   - Measure rendering time for large projects\n   - Ensure reasonable performance with 100+ interconnected tasks"
    },
    {
      "id": 42,
      "title": "Implement MCP-to-MCP Communication Protocol",
      "description": "Design and implement a communication protocol that allows Taskmaster to interact with external MCP (Model Context Protocol) tools and servers, enabling programmatic operations across these tools without requiring custom integration code. The system should dynamically connect to MCP servers chosen by the user for task storage and management (e.g., GitHub-MCP or Postgres-MCP). This eliminates the need for separate APIs or SDKs for each service. The goal is to create a standardized, agnostic system that facilitates seamless task execution and interaction with external systems. Additionally, the system should support two operational modes: **solo/local mode**, where tasks are managed locally using a `tasks.json` file, and **multiplayer/remote mode**, where tasks are managed via external MCP integrations. The core modules of Taskmaster should dynamically adapt their operations based on the selected mode, with multiplayer/remote mode leveraging MCP servers for all task management operations.",
      "status": "pending",
      "dependencies": [],
      "priority": "medium",
      "details": "This task involves creating a standardized way for Taskmaster to communicate with external MCP implementations and tools. The implementation should:\n\n1. Define a standard protocol for communication with MCP servers, including authentication, request/response formats, and error handling.\n2. Leverage the existing `fastmcp` server logic to enable interaction with external MCP tools programmatically, focusing on creating a modular and reusable system.\n3. Implement an adapter pattern that allows Taskmaster to connect to any MCP-compliant tool or server.\n4. Build a client module capable of discovering, connecting to, and exchanging data with external MCP tools, ensuring compatibility with various implementations.\n5. Provide a reference implementation for interacting with a specific MCP tool (e.g., GitHub-MCP or Postgres-MCP) to demonstrate the protocol's functionality.\n6. Ensure the protocol supports versioning to maintain compatibility as MCP tools evolve.\n7. Implement rate limiting and backoff strategies to prevent overwhelming external MCP tools.\n8. Create a configuration system that allows users to specify connection details for external MCP tools and servers.\n9. Add support for two operational modes:\n   - **Solo/Local Mode**: Tasks are managed locally using a `tasks.json` file.\n   - **Multiplayer/Remote Mode**: Tasks are managed via external MCP integrations (e.g., GitHub-MCP or Postgres-MCP). The system should dynamically switch between these modes based on user configuration.\n10. Update core modules to perform task operations on the appropriate system (local or remote) based on the selected mode, with remote mode relying entirely on MCP servers for task management.\n11. Document the protocol thoroughly to enable other developers to implement it in their MCP tools.\n\nThe implementation should prioritize asynchronous communication where appropriate and handle network failures gracefully. Security considerations, including encryption and robust authentication mechanisms, should be integral to the design.",
      "testStrategy": "Testing should verify both the protocol design and implementation:\n\n1. Unit tests for the adapter pattern, ensuring it correctly translates between Taskmaster's internal models and the MCP protocol.\n2. Integration tests with a mock MCP tool or server to validate the full request/response cycle.\n3. Specific tests for the reference implementation (e.g., GitHub-MCP or Postgres-MCP), including authentication flows.\n4. Error handling tests that simulate network failures, timeouts, and malformed responses.\n5. Performance tests to ensure the communication does not introduce significant latency.\n6. Security tests to verify that authentication and encryption mechanisms are functioning correctly.\n7. End-to-end tests demonstrating Taskmaster's ability to programmatically interact with external MCP tools and execute tasks.\n8. Compatibility tests with different versions of the protocol to ensure backward compatibility.\n9. Tests for mode switching:\n   - Validate that Taskmaster correctly operates in solo/local mode using the `tasks.json` file.\n   - Validate that Taskmaster correctly operates in multiplayer/remote mode with external MCP integrations (e.g., GitHub-MCP or Postgres-MCP).\n   - Ensure seamless switching between modes without data loss or corruption.\n10. A test harness should be created to simulate an MCP tool or server for testing purposes without relying on external dependencies. Test cases should be documented thoroughly to serve as examples for other implementations.",
      "subtasks": [
        {
          "id": "42-1",
          "title": "Define MCP-to-MCP communication protocol",
          "status": "pending"
        },
        {
          "id": "42-2",
          "title": "Implement adapter pattern for MCP integration",
          "status": "pending"
        },
        {
          "id": "42-3",
          "title": "Develop client module for MCP tool discovery and interaction",
          "status": "pending"
        },
        {
          "id": "42-4",
          "title": "Provide reference implementation for GitHub-MCP integration",
          "status": "pending"
        },
        {
          "id": "42-5",
          "title": "Add support for solo/local and multiplayer/remote modes",
          "status": "pending"
        },
        {
          "id": "42-6",
          "title": "Update core modules to support dynamic mode-based operations",
          "status": "pending"
        },
        {
          "id": "42-7",
          "title": "Document protocol and mode-switching functionality",
          "status": "pending"
        },
        {
          "id": "42-8",
          "title": "Update terminology to reflect MCP server-based communication",
          "status": "pending"
        }
      ]
    },
    {
      "id": 43,
      "title": "Add Research Flag to Add-Task Command",
      "description": "Implement a '--research' flag for the add-task command that enables users to automatically generate research-related subtasks when creating a new task.",
      "status": "pending",
      "dependencies": [],
      "priority": "medium",
      "details": "Modify the add-task command to accept a new optional flag '--research'. When this flag is provided, the system should automatically generate and attach a set of research-oriented subtasks to the newly created task. These subtasks should follow a standard research methodology structure:\n\n1. Background Investigation: Research existing solutions and approaches\n2. Requirements Analysis: Define specific requirements and constraints\n3. Technology/Tool Evaluation: Compare potential technologies or tools for implementation\n4. Proof of Concept: Create a minimal implementation to validate approach\n5. Documentation: Document findings and recommendations\n\nThe implementation should:\n- Update the command-line argument parser to recognize the new flag\n- Create a dedicated function to generate the research subtasks with appropriate descriptions\n- Ensure subtasks are properly linked to the parent task\n- Update help documentation to explain the new flag\n- Maintain backward compatibility with existing add-task functionality\n\nThe research subtasks should be customized based on the main task's title and description when possible, rather than using generic templates.",
      "testStrategy": "Testing should verify both the functionality and usability of the new feature:\n\n1. Unit tests:\n   - Test that the '--research' flag is properly parsed\n   - Verify the correct number and structure of subtasks are generated\n   - Ensure subtask IDs are correctly assigned and linked to the parent task\n\n2. Integration tests:\n   - Create a task with the research flag and verify all subtasks appear in the task list\n   - Test that the research flag works with other existing flags (e.g., --priority, --depends-on)\n   - Verify the task and subtasks are properly saved to the storage backend\n\n3. Manual testing:\n   - Run 'taskmaster add-task \"Test task\" --research' and verify the output\n   - Check that the help documentation correctly describes the new flag\n   - Verify the research subtasks have meaningful descriptions\n   - Test the command with and without the flag to ensure backward compatibility\n\n4. Edge cases:\n   - Test with very short or very long task descriptions\n   - Verify behavior when maximum task/subtask limits are reached"
    },
    {
      "id": 44,
      "title": "Implement Task Automation with Webhooks and Event Triggers",
      "description": "Design and implement a system that allows users to automate task actions through webhooks and event triggers, enabling integration with external services and automated workflows.",
      "status": "pending",
      "dependencies": [],
      "priority": "medium",
      "details": "This feature will enable users to create automated workflows based on task events and external triggers. Implementation should include:\n\n1. A webhook registration system that allows users to specify URLs to be called when specific task events occur (creation, status change, completion, etc.)\n2. An event system that captures and processes all task-related events\n3. A trigger definition interface where users can define conditions for automation (e.g., 'When task X is completed, create task Y')\n4. Support for both incoming webhooks (external services triggering actions in Taskmaster) and outgoing webhooks (Taskmaster notifying external services)\n5. A secure authentication mechanism for webhook calls\n6. Rate limiting and retry logic for failed webhook deliveries\n7. Integration with the existing task management system\n8. Command-line interface for managing webhooks and triggers\n9. Payload templating system allowing users to customize the data sent in webhooks\n10. Logging system for webhook activities and failures\n\nThe implementation should be compatible with both the solo/local mode and the multiplayer/remote mode, with appropriate adaptations for each context. When operating in MCP mode, the system should leverage the MCP communication protocol implemented in Task #42.",
      "testStrategy": "Testing should verify both the functionality and security of the webhook system:\n\n1. Unit tests:\n   - Test webhook registration, modification, and deletion\n   - Verify event capturing for all task operations\n   - Test payload generation and templating\n   - Validate authentication logic\n\n2. Integration tests:\n   - Set up a mock server to receive webhooks and verify payload contents\n   - Test the complete flow from task event to webhook delivery\n   - Verify rate limiting and retry behavior with intentionally failing endpoints\n   - Test webhook triggers creating new tasks and modifying existing ones\n\n3. Security tests:\n   - Verify that authentication tokens are properly validated\n   - Test for potential injection vulnerabilities in webhook payloads\n   - Verify that sensitive information is not leaked in webhook payloads\n   - Test rate limiting to prevent DoS attacks\n\n4. Mode-specific tests:\n   - Verify correct operation in both solo/local and multiplayer/remote modes\n   - Test the interaction with MCP protocol when in multiplayer mode\n\n5. Manual verification:\n   - Set up integrations with common services (GitHub, Slack, etc.) to verify real-world functionality\n   - Verify that the CLI interface for managing webhooks works as expected"
    },
    {
      "id": 45,
      "title": "Implement GitHub Issue Import Feature",
      "description": "Add a '--from-github' flag to the add-task command that accepts a GitHub issue URL and automatically generates a corresponding task with relevant details.",
      "status": "pending",
      "dependencies": [],
      "priority": "medium",
      "details": "Implement a new flag '--from-github' for the add-task command that allows users to create tasks directly from GitHub issues. The implementation should:\n\n1. Accept a GitHub issue URL as an argument (e.g., 'taskmaster add-task --from-github https://github.com/owner/repo/issues/123')\n2. Parse the URL to extract the repository owner, name, and issue number\n3. Use the GitHub API to fetch the issue details including:\n   - Issue title (to be used as task title)\n   - Issue description (to be used as task description)\n   - Issue labels (to be potentially used as tags)\n   - Issue assignees (for reference)\n   - Issue status (open/closed)\n4. Generate a well-formatted task with this information\n5. Include a reference link back to the original GitHub issue\n6. Handle authentication for private repositories using GitHub tokens from environment variables or config file\n7. Implement proper error handling for:\n   - Invalid URLs\n   - Non-existent issues\n   - API rate limiting\n   - Authentication failures\n   - Network issues\n8. Allow users to override or supplement the imported details with additional command-line arguments\n9. Add appropriate documentation in help text and user guide",
      "testStrategy": "Testing should cover the following scenarios:\n\n1. Unit tests:\n   - Test URL parsing functionality with valid and invalid GitHub issue URLs\n   - Test GitHub API response parsing with mocked API responses\n   - Test error handling for various failure cases\n\n2. Integration tests:\n   - Test with real GitHub public issues (use well-known repositories)\n   - Test with both open and closed issues\n   - Test with issues containing various elements (labels, assignees, comments)\n\n3. Error case tests:\n   - Invalid URL format\n   - Non-existent repository\n   - Non-existent issue number\n   - API rate limit exceeded\n   - Authentication failures for private repos\n\n4. End-to-end tests:\n   - Verify that a task created from a GitHub issue contains all expected information\n   - Verify that the task can be properly managed after creation\n   - Test the interaction with other flags and commands\n\nCreate mock GitHub API responses for testing to avoid hitting rate limits during development and testing. Use environment variables to configure test credentials if needed."
    },
    {
      "id": 46,
      "title": "Implement ICE Analysis Command for Task Prioritization",
      "description": "Create a new command that analyzes and ranks tasks based on Impact, Confidence, and Ease (ICE) scoring methodology, generating a comprehensive prioritization report.",
      "status": "pending",
      "dependencies": [],
      "priority": "medium",
      "details": "Develop a new command called `analyze-ice` that evaluates non-completed tasks (excluding those marked as done, cancelled, or deferred) and ranks them according to the ICE methodology:\n\n1. Core functionality:\n   - Calculate an Impact score (how much value the task will deliver)\n   - Calculate a Confidence score (how certain we are about the impact)\n   - Calculate an Ease score (how easy it is to implement)\n   - Compute a total ICE score (sum or product of the three components)\n\n2. Implementation details:\n   - Reuse the filtering logic from `analyze-complexity` to select relevant tasks\n   - Leverage the LLM to generate scores for each dimension on a scale of 1-10\n   - For each task, prompt the LLM to evaluate and justify each score based on task description and details\n   - Create an `ice_report.md` file similar to the complexity report\n   - Sort tasks by total ICE score in descending order\n\n3. CLI rendering:\n   - Implement a sister command `show-ice-report` that displays the report in the terminal\n   - Format the output with colorized scores and rankings\n   - Include options to sort by individual components (impact, confidence, or ease)\n\n4. Integration:\n   - If a complexity report exists, reference it in the ICE report for additional context\n   - Consider adding a combined view that shows both complexity and ICE scores\n\nThe command should follow the same design patterns as `analyze-complexity` for consistency and code reuse.",
      "testStrategy": "1. Unit tests:\n   - Test the ICE scoring algorithm with various mock task inputs\n   - Verify correct filtering of tasks based on status\n   - Test the sorting functionality with different ranking criteria\n\n2. Integration tests:\n   - Create a test project with diverse tasks and verify the generated ICE report\n   - Test the integration with existing complexity reports\n   - Verify that changes to task statuses correctly update the ICE analysis\n\n3. CLI tests:\n   - Verify the `analyze-ice` command generates the expected report file\n   - Test the `show-ice-report` command renders correctly in the terminal\n   - Test with various flag combinations and sorting options\n\n4. Validation criteria:\n   - The ICE scores should be reasonable and consistent\n   - The report should clearly explain the rationale behind each score\n   - The ranking should prioritize high-impact, high-confidence, easy-to-implement tasks\n   - Performance should be acceptable even with a large number of tasks\n   - The command should handle edge cases gracefully (empty projects, missing data)"
    },
    {
      "id": 47,
      "title": "Enhance Task Suggestion Actions Card Workflow",
      "description": "Redesign the suggestion actions card to implement a structured workflow for task expansion, subtask creation, context addition, and task management.",
      "status": "pending",
      "dependencies": [],
      "priority": "medium",
      "details": "Implement a new workflow for the suggestion actions card that guides users through a logical sequence when working with tasks and subtasks:\n\n1. Task Expansion Phase:\n   - Add a prominent 'Expand Task' button at the top of the suggestion card\n   - Implement an 'Add Subtask' button that becomes active after task expansion\n   - Allow users to add multiple subtasks sequentially\n   - Provide visual indication of the current phase (expansion phase)\n\n2. Context Addition Phase:\n   - After subtasks are created, transition to the context phase\n   - Implement an 'Update Subtask' action that allows appending context to each subtask\n   - Create a UI element showing which subtask is currently being updated\n   - Provide a progress indicator showing which subtasks have received context\n   - Include a mechanism to navigate between subtasks for context addition\n\n3. Task Management Phase:\n   - Once all subtasks have context, enable the 'Set as In Progress' button\n   - Add a 'Start Working' button that directs the agent to begin with the first subtask\n   - Implement an 'Update Task' action that consolidates all notes and reorganizes them into improved subtask details\n   - Provide a confirmation dialog when restructuring task content\n\n4. UI/UX Considerations:\n   - Use visual cues (colors, icons) to indicate the current phase\n   - Implement tooltips explaining each action's purpose\n   - Add a progress tracker showing completion status across all phases\n   - Ensure the UI adapts responsively to different screen sizes\n\nThe implementation should maintain all existing functionality while guiding users through this more structured approach to task management.",
      "testStrategy": "Testing should verify the complete workflow functions correctly:\n\n1. Unit Tests:\n   - Test each button/action individually to ensure it performs its specific function\n   - Verify state transitions between phases work correctly\n   - Test edge cases (e.g., attempting to set a task in progress before adding context)\n\n2. Integration Tests:\n   - Verify the complete workflow from task expansion to starting work\n   - Test that context added to subtasks is properly saved and displayed\n   - Ensure the 'Update Task' functionality correctly consolidates and restructures content\n\n3. UI/UX Testing:\n   - Verify visual indicators correctly show the current phase\n   - Test responsive design on various screen sizes\n   - Ensure tooltips and help text are displayed correctly\n\n4. User Acceptance Testing:\n   - Create test scenarios covering the complete workflow:\n     a. Expand a task and add 3 subtasks\n     b. Add context to each subtask\n     c. Set the task as in progress\n     d. Use update-task to restructure the content\n     e. Verify the agent correctly begins work on the first subtask\n   - Test with both simple and complex tasks to ensure scalability\n\n5. Regression Testing:\n   - Verify that existing functionality continues to work\n   - Ensure compatibility with keyboard shortcuts and accessibility features"
    },
    {
      "id": 48,
      "title": "Refactor Prompts into Centralized Structure",
      "description": "Create a dedicated 'prompts' folder and move all prompt definitions from inline function implementations to individual files, establishing a centralized prompt management system.",
      "status": "pending",
      "dependencies": [],
      "priority": "medium",
      "details": "This task involves restructuring how prompts are managed in the codebase:\n\n1. Create a new 'prompts' directory at the appropriate level in the project structure\n2. For each existing prompt currently embedded in functions:\n   - Create a dedicated file with a descriptive name (e.g., 'task_suggestion_prompt.js')\n   - Extract the prompt text/object into this file\n   - Export the prompt using the appropriate module pattern\n3. Modify all functions that currently contain inline prompts to import them from the new centralized location\n4. Establish a consistent naming convention for prompt files (e.g., feature_action_prompt.js)\n5. Consider creating an index.js file in the prompts directory to provide a clean import interface\n6. Document the new prompt structure in the project documentation\n7. Ensure that any prompt that requires dynamic content insertion maintains this capability after refactoring\n\nThis refactoring will improve maintainability by making prompts easier to find, update, and reuse across the application.",
      "testStrategy": "Testing should verify that the refactoring maintains identical functionality while improving code organization:\n\n1. Automated Tests:\n   - Run existing test suite to ensure no functionality is broken\n   - Create unit tests for the new prompt import mechanism\n   - Verify that dynamically constructed prompts still receive their parameters correctly\n\n2. Manual Testing:\n   - Execute each feature that uses prompts and compare outputs before and after refactoring\n   - Verify that all prompts are properly loaded from their new locations\n   - Check that no prompt text is accidentally modified during the migration\n\n3. Code Review:\n   - Confirm all prompts have been moved to the new structure\n   - Verify consistent naming conventions are followed\n   - Check that no duplicate prompts exist\n   - Ensure imports are correctly implemented in all files that previously contained inline prompts\n\n4. Documentation:\n   - Verify documentation is updated to reflect the new prompt organization\n   - Confirm the index.js export pattern works as expected for importing prompts"
    },
    {
      "id": 49,
      "title": "Implement Code Quality Analysis Command",
      "description": "Create a command that analyzes the codebase to identify patterns and verify functions against current best practices, generating improvement recommendations and potential refactoring tasks.",
      "status": "pending",
      "dependencies": [],
      "priority": "medium",
      "details": "Develop a new command called `analyze-code-quality` that performs the following functions:\n\n1. **Pattern Recognition**:\n   - Scan the codebase to identify recurring patterns in code structure, function design, and architecture\n   - Categorize patterns by frequency and impact on maintainability\n   - Generate a report of common patterns with examples from the codebase\n\n2. **Best Practice Verification**:\n   - For each function in specified files, extract its purpose, parameters, and implementation details\n   - Create a verification checklist for each function that includes:\n     - Function naming conventions\n     - Parameter handling\n     - Error handling\n     - Return value consistency\n     - Documentation quality\n     - Complexity metrics\n   - Use an API integration with Perplexity or similar AI service to evaluate each function against current best practices\n\n3. **Improvement Recommendations**:\n   - Generate specific refactoring suggestions for functions that don't align with best practices\n   - Include code examples of the recommended improvements\n   - Estimate the effort required for each refactoring suggestion\n\n4. **Task Integration**:\n   - Create a mechanism to convert high-value improvement recommendations into Taskmaster tasks\n   - Allow users to select which recommendations to convert to tasks\n   - Generate properly formatted task descriptions that include the current implementation, recommended changes, and justification\n\nThe command should accept parameters for targeting specific directories or files, setting the depth of analysis, and filtering by improvement impact level.",
      "testStrategy": "Testing should verify all aspects of the code analysis command:\n\n1. **Functionality Testing**:\n   - Create a test codebase with known patterns and anti-patterns\n   - Verify the command correctly identifies all patterns in the test codebase\n   - Check that function verification correctly flags issues in deliberately non-compliant functions\n   - Confirm recommendations are relevant and implementable\n\n2. **Integration Testing**:\n   - Test the AI service integration with mock responses to ensure proper handling of API calls\n   - Verify the task creation workflow correctly generates well-formed tasks\n   - Test integration with existing Taskmaster commands and workflows\n\n3. **Performance Testing**:\n   - Measure execution time on codebases of various sizes\n   - Ensure memory usage remains reasonable even on large codebases\n   - Test with rate limiting on API calls to ensure graceful handling\n\n4. **User Experience Testing**:\n   - Have developers use the command on real projects and provide feedback\n   - Verify the output is actionable and clear\n   - Test the command with different parameter combinations\n\n5. **Validation Criteria**:\n   - Command successfully analyzes at least 95% of functions in the codebase\n   - Generated recommendations are specific and actionable\n   - Created tasks follow the project's task format standards\n   - Analysis results are consistent across multiple runs on the same codebase"
    },
    {
      "id": 50,
      "title": "Implement Test Coverage Tracking System by Task",
      "description": "Create a system that maps test coverage to specific tasks and subtasks, enabling targeted test generation and tracking of code coverage at the task level.",
      "status": "pending",
      "dependencies": [],
      "priority": "medium",
      "details": "Develop a comprehensive test coverage tracking system with the following components:\n\n1. Create a `tests.json` file structure in the `tasks/` directory that associates test suites and individual tests with specific task IDs or subtask IDs.\n\n2. Build a generator that processes code coverage reports and updates the `tests.json` file to maintain an accurate mapping between tests and tasks.\n\n3. Implement a parser that can extract code coverage information from standard coverage tools (like Istanbul/nyc, Jest coverage reports) and convert it to the task-based format.\n\n4. Create CLI commands that can:\n   - Display test coverage for a specific task/subtask\n   - Identify untested code related to a particular task\n   - Generate test suggestions for uncovered code using LLMs\n\n5. Extend the MCP (Mission Control Panel) to visualize test coverage by task, showing percentage covered and highlighting areas needing tests.\n\n6. Develop an automated test generation system that uses LLMs to create targeted tests for specific uncovered code sections within a task.\n\n7. Implement a workflow that integrates with the existing task management system, allowing developers to see test requirements alongside implementation requirements.\n\nThe system should maintain bidirectional relationships: from tests to tasks and from tasks to the code they affect, enabling precise tracking of what needs testing for each development task.",
      "testStrategy": "Testing should verify all components of the test coverage tracking system:\n\n1. **File Structure Tests**: Verify the `tests.json` file is correctly created and follows the expected schema with proper task/test relationships.\n\n2. **Coverage Report Processing**: Create mock coverage reports and verify they are correctly parsed and integrated into the `tests.json` file.\n\n3. **CLI Command Tests**: Test each CLI command with various inputs:\n   - Test coverage display for existing tasks\n   - Edge cases like tasks with no tests\n   - Tasks with partial coverage\n\n4. **Integration Tests**: Verify the entire workflow from code changes to coverage reporting to task-based test suggestions.\n\n5. **LLM Test Generation**: Validate that generated tests actually cover the intended code paths by running them against the codebase.\n\n6. **UI/UX Tests**: Ensure the MCP correctly displays coverage information and that the interface for viewing and managing test coverage is intuitive.\n\n7. **Performance Tests**: Measure the performance impact of the coverage tracking system, especially for large codebases.\n\nCreate a test suite that can run in CI/CD to ensure the test coverage tracking system itself maintains high coverage and reliability.",
      "subtasks": [
        {
          "id": 1,
          "title": "Design and implement tests.json data structure",
          "description": "Create a comprehensive data structure that maps tests to tasks/subtasks and tracks coverage metrics. This structure will serve as the foundation for the entire test coverage tracking system.",
          "dependencies": [],
          "details": "1. Design a JSON schema for tests.json that includes: test IDs, associated task/subtask IDs, coverage percentages, test types (unit/integration/e2e), file paths, and timestamps.\n2. Implement bidirectional relationships by creating references between tests.json and tasks.json.\n3. Define fields for tracking statement coverage, branch coverage, and function coverage per task.\n4. Add metadata fields for test quality metrics beyond coverage (complexity, mutation score).\n5. Create utility functions to read/write/update the tests.json file.\n6. Implement validation logic to ensure data integrity between tasks and tests.\n7. Add version control compatibility by using relative paths and stable identifiers.\n8. Test the data structure with sample data representing various test scenarios.\n9. Document the schema with examples and usage guidelines.",
          "status": "pending",
          "parentTaskId": 50
        },
        {
          "id": 2,
          "title": "Develop coverage report parser and adapter system",
          "description": "Create a framework-agnostic system that can parse coverage reports from various testing tools and convert them to the standardized task-based format in tests.json.",
          "dependencies": [
            1
          ],
          "details": "1. Research and document output formats for major coverage tools (Istanbul/nyc, Jest, Pytest, JaCoCo).\n2. Design a normalized intermediate coverage format that any test tool can map to.\n3. Implement adapter classes for each major testing framework that convert their reports to the intermediate format.\n4. Create a parser registry that can automatically detect and use the appropriate parser based on input format.\n5. Develop a mapping algorithm that associates coverage data with specific tasks based on file paths and code blocks.\n6. Implement file path normalization to handle different operating systems and environments.\n7. Add error handling for malformed or incomplete coverage reports.\n8. Create unit tests for each adapter using sample coverage reports.\n9. Implement a command-line interface for manual parsing and testing.\n10. Document the extension points for adding custom coverage tool adapters.",
          "status": "pending",
          "parentTaskId": 50
        },
        {
          "id": 3,
          "title": "Build coverage tracking and update generator",
          "description": "Create a system that processes code coverage reports, maps them to tasks, and updates the tests.json file to maintain accurate coverage tracking over time.",
          "dependencies": [
            1,
            2
          ],
          "details": "1. Implement a coverage processor that takes parsed coverage data and maps it to task IDs.\n2. Create algorithms to calculate aggregate coverage metrics at the task and subtask levels.\n3. Develop a change detection system that identifies when tests or code have changed and require updates.\n4. Implement incremental update logic to avoid reprocessing unchanged tests.\n5. Create a task-code association system that maps specific code blocks to tasks for granular tracking.\n6. Add historical tracking to monitor coverage trends over time.\n7. Implement hooks for CI/CD integration to automatically update coverage after test runs.\n8. Create a conflict resolution strategy for when multiple tests cover the same code areas.\n9. Add performance optimizations for large codebases and test suites.\n10. Develop unit tests that verify correct aggregation and mapping of coverage data.\n11. Document the update workflow with sequence diagrams and examples.",
          "status": "pending",
          "parentTaskId": 50
        },
        {
          "id": 4,
          "title": "Implement CLI commands for coverage operations",
          "description": "Create a set of command-line interface tools that allow developers to view, analyze, and manage test coverage at the task level.",
          "dependencies": [
            1,
            2,
            3
          ],
          "details": "1. Design a cohesive CLI command structure with subcommands for different coverage operations.\n2. Implement 'coverage show' command to display test coverage for a specific task/subtask.\n3. Create 'coverage gaps' command to identify untested code related to a particular task.\n4. Develop 'coverage history' command to show how coverage has changed over time.\n5. Implement 'coverage generate' command that uses LLMs to suggest tests for uncovered code.\n6. Add filtering options to focus on specific test types or coverage thresholds.\n7. Create formatted output options (JSON, CSV, markdown tables) for integration with other tools.\n8. Implement colorized terminal output for better readability of coverage reports.\n9. Add batch processing capabilities for running operations across multiple tasks.\n10. Create comprehensive help documentation and examples for each command.\n11. Develop unit and integration tests for CLI commands.\n12. Document command usage patterns and example workflows.",
          "status": "pending",
          "parentTaskId": 50
        },
        {
          "id": 5,
          "title": "Develop AI-powered test generation system",
          "description": "Create an intelligent system that uses LLMs to generate targeted tests for uncovered code sections within tasks, integrating with the existing task management workflow.",
          "dependencies": [
            1,
            2,
            3,
            4
          ],
          "details": "1. Design prompt templates for different test types (unit, integration, E2E) that incorporate task descriptions and code context.\n2. Implement code analysis to extract relevant context from uncovered code sections.\n3. Create a test generation pipeline that combines task metadata, code context, and coverage gaps.\n4. Develop strategies for maintaining test context across task changes and updates.\n5. Implement test quality evaluation to ensure generated tests are meaningful and effective.\n6. Create a feedback mechanism to improve prompts based on acceptance or rejection of generated tests.\n7. Add support for different testing frameworks and languages through templating.\n8. Implement caching to avoid regenerating similar tests.\n9. Create a workflow that integrates with the task management system to suggest tests alongside implementation requirements.\n10. Develop specialized generation modes for edge cases, regression tests, and performance tests.\n11. Add configuration options for controlling test generation style and coverage goals.\n12. Create comprehensive documentation on how to use and extend the test generation system.\n13. Implement evaluation metrics to track the effectiveness of AI-generated tests.",
          "status": "pending",
          "parentTaskId": 50
        }
      ]
    },
    {
      "id": 51,
      "title": "Implement Perplexity Research Command",
      "description": "Create a command that allows users to quickly research topics using Perplexity AI, with options to include task context or custom prompts.",
      "status": "pending",
      "dependencies": [],
      "priority": "medium",
      "details": "Develop a new command called 'research' that integrates with Perplexity AI's API to fetch information on specified topics. The command should:\n\n1. Accept the following parameters:\n   - A search query string (required)\n   - A task or subtask ID for context (optional)\n   - A custom prompt to guide the research (optional)\n\n2. When a task/subtask ID is provided, extract relevant information from it to enrich the research query with context.\n\n3. Implement proper API integration with Perplexity, including authentication and rate limiting handling.\n\n4. Format and display the research results in a readable format in the terminal, with options to:\n   - Save the results to a file\n   - Copy results to clipboard\n   - Generate a summary of key points\n\n5. Cache research results to avoid redundant API calls for the same queries.\n\n6. Provide a configuration option to set the depth/detail level of research (quick overview vs. comprehensive).\n\n7. Handle errors gracefully, especially network issues or API limitations.\n\nThe command should follow the existing CLI structure and maintain consistency with other commands in the system.",
      "testStrategy": "1. Unit tests:\n   - Test the command with various combinations of parameters (query only, query+task, query+custom prompt, all parameters)\n   - Mock the Perplexity API responses to test different scenarios (successful response, error response, rate limiting)\n   - Verify that task context is correctly extracted and incorporated into the research query\n\n2. Integration tests:\n   - Test actual API calls to Perplexity with valid credentials (using a test account)\n   - Verify the caching mechanism works correctly for repeated queries\n   - Test error handling with intentionally invalid requests\n\n3. User acceptance testing:\n   - Have team members use the command for real research needs and provide feedback\n   - Verify the command works in different network environments\n   - Test the command with very long queries and responses\n\n4. Performance testing:\n   - Measure and optimize response time for queries\n   - Test behavior under poor network conditions\n\nValidate that the research results are properly formatted, readable, and that all output options (save, copy) function correctly.",
      "subtasks": [
        {
          "id": 1,
          "title": "Create Perplexity API Client Service",
          "description": "Develop a service module that handles all interactions with the Perplexity AI API, including authentication, request formatting, and response handling.",
          "dependencies": [],
          "details": "Implementation details:\n1. Create a new service file `services/perplexityService.js`\n2. Implement authentication using the PERPLEXITY_API_KEY from environment variables\n3. Create functions for making API requests to Perplexity with proper error handling:\n   - `queryPerplexity(searchQuery, options)` - Main function to query the API\n   - `handleRateLimiting(response)` - Logic to handle rate limits with exponential backoff\n4. Implement response parsing and formatting functions\n5. Add proper error handling for network issues, authentication problems, and API limitations\n6. Create a simple caching mechanism using a Map or object to store recent query results\n7. Add configuration options for different detail levels (quick vs comprehensive)\n\nTesting approach:\n- Write unit tests using Jest to verify API client functionality with mocked responses\n- Test error handling with simulated network failures\n- Verify caching mechanism works correctly\n- Test with various query types and options",
          "status": "pending",
          "parentTaskId": 51
        },
        {
          "id": 2,
          "title": "Implement Task Context Extraction Logic",
          "description": "Create utility functions to extract relevant context from tasks and subtasks to enhance research queries with project-specific information.",
          "dependencies": [],
          "details": "Implementation details:\n1. Create a new utility file `utils/contextExtractor.js`\n2. Implement a function `extractTaskContext(taskId)` that:\n   - Loads the task/subtask data from tasks.json\n   - Extracts relevant information (title, description, details)\n   - Formats the extracted information into a context string for research\n3. Add logic to handle both task and subtask IDs\n4. Implement a function to combine extracted context with the user's search query\n5. Create a function to identify and extract key terminology from tasks\n6. Add functionality to include parent task context when a subtask ID is provided\n7. Implement proper error handling for invalid task IDs\n\nTesting approach:\n- Write unit tests to verify context extraction from sample tasks\n- Test with various task structures and content types\n- Verify error handling for missing or invalid tasks\n- Test the quality of extracted context with sample queries",
          "status": "pending",
          "parentTaskId": 51
        },
        {
          "id": 3,
          "title": "Build Research Command CLI Interface",
          "description": "Implement the Commander.js command structure for the 'research' command with all required options and parameters.",
          "dependencies": [
            1,
            2
          ],
          "details": "Implementation details:\n1. Create a new command file `commands/research.js`\n2. Set up the Commander.js command structure with the following options:\n   - Required search query parameter\n   - `--task` or `-t` option for task/subtask ID\n   - `--prompt` or `-p` option for custom research prompt\n   - `--save` or `-s` option to save results to a file\n   - `--copy` or `-c` option to copy results to clipboard\n   - `--summary` or `-m` option to generate a summary\n   - `--detail` or `-d` option to set research depth (default: medium)\n3. Implement command validation logic\n4. Connect the command to the Perplexity service created in subtask 1\n5. Integrate the context extraction logic from subtask 2\n6. Register the command in the main CLI application\n7. Add help text and examples\n\nTesting approach:\n- Test command registration and option parsing\n- Verify command validation logic works correctly\n- Test with various combinations of options\n- Ensure proper error messages for invalid inputs",
          "status": "pending",
          "parentTaskId": 51
        },
        {
          "id": 4,
          "title": "Implement Results Processing and Output Formatting",
          "description": "Create functionality to process, format, and display research results in the terminal with options for saving, copying, and summarizing.",
          "dependencies": [
            1,
            3
          ],
          "details": "Implementation details:\n1. Create a new module `utils/researchFormatter.js`\n2. Implement terminal output formatting with:\n   - Color-coded sections for better readability\n   - Proper text wrapping for terminal width\n   - Highlighting of key points\n3. Add functionality to save results to a file:\n   - Create a `research-results` directory if it doesn't exist\n   - Save results with timestamp and query in filename\n   - Support multiple formats (text, markdown, JSON)\n4. Implement clipboard copying using a library like `clipboardy`\n5. Create a summarization function that extracts key points from research results\n6. Add progress indicators during API calls\n7. Implement pagination for long results\n\nTesting approach:\n- Test output formatting with various result lengths and content types\n- Verify file saving functionality creates proper files with correct content\n- Test clipboard functionality\n- Verify summarization produces useful results",
          "status": "pending",
          "parentTaskId": 51
        },
        {
          "id": 5,
          "title": "Implement Caching and Results Management System",
          "description": "Create a persistent caching system for research results and implement functionality to manage, retrieve, and reference previous research.",
          "dependencies": [
            1,
            4
          ],
          "details": "Implementation details:\n1. Create a research results database using a simple JSON file or SQLite:\n   - Store queries, timestamps, and results\n   - Index by query and related task IDs\n2. Implement cache retrieval and validation:\n   - Check for cached results before making API calls\n   - Validate cache freshness with configurable TTL\n3. Add commands to manage research history:\n   - List recent research queries\n   - Retrieve past research by ID or search term\n   - Clear cache or delete specific entries\n4. Create functionality to associate research results with tasks:\n   - Add metadata linking research to specific tasks\n   - Implement command to show all research related to a task\n5. Add configuration options for cache behavior in user settings\n6. Implement export/import functionality for research data\n\nTesting approach:\n- Test cache storage and retrieval with various queries\n- Verify cache invalidation works correctly\n- Test history management commands\n- Verify task association functionality\n- Test with large cache sizes to ensure performance",
          "status": "pending",
          "parentTaskId": 51
        }
      ]
    },
    {
      "id": 52,
      "title": "Implement Task Suggestion Command for CLI",
      "description": "Create a new CLI command 'suggest-task' that generates contextually relevant task suggestions based on existing tasks and allows users to accept, decline, or regenerate suggestions.",
      "status": "pending",
      "dependencies": [],
      "priority": "medium",
      "details": "Implement a new command 'suggest-task' that can be invoked from the CLI to generate intelligent task suggestions. The command should:\n\n1. Collect a snapshot of all existing tasks including their titles, descriptions, statuses, and dependencies\n2. Extract parent task subtask titles (not full objects) to provide context\n3. Use this information to generate a contextually appropriate new task suggestion\n4. Present the suggestion to the user in a clear format\n5. Provide an interactive interface with options to:\n   - Accept the suggestion (creating a new task with the suggested details)\n   - Decline the suggestion (exiting without creating a task)\n   - Regenerate a new suggestion (requesting an alternative)\n\nThe implementation should follow a similar pattern to the 'generate-subtask' command but operate at the task level rather than subtask level. The command should use the project's existing AI integration to analyze the current task structure and generate relevant suggestions. Ensure proper error handling for API failures and implement a timeout mechanism for suggestion generation.\n\nThe command should accept optional flags to customize the suggestion process, such as:\n- `--parent=<task-id>` to suggest a task related to a specific parent task\n- `--type=<task-type>` to suggest a specific type of task (feature, bugfix, refactor, etc.)\n- `--context=<additional-context>` to provide additional information for the suggestion",
      "testStrategy": "Testing should verify both the functionality and user experience of the suggest-task command:\n\n1. Unit tests:\n   - Test the task collection mechanism to ensure it correctly gathers existing task data\n   - Test the context extraction logic to verify it properly isolates relevant subtask titles\n   - Test the suggestion generation with mocked AI responses\n   - Test the command's parsing of various flag combinations\n\n2. Integration tests:\n   - Test the end-to-end flow with a mock project structure\n   - Verify the command correctly interacts with the AI service\n   - Test the task creation process when a suggestion is accepted\n\n3. User interaction tests:\n   - Test the accept/decline/regenerate interface works correctly\n   - Verify appropriate feedback is displayed to the user\n   - Test handling of unexpected user inputs\n\n4. Edge cases:\n   - Test behavior when run in an empty project with no existing tasks\n   - Test with malformed task data\n   - Test with API timeouts or failures\n   - Test with extremely large numbers of existing tasks\n\nManually verify the command produces contextually appropriate suggestions that align with the project's current state and needs."
    },
    {
      "id": 53,
      "title": "Implement Subtask Suggestion Feature for Parent Tasks",
      "description": "Create a new CLI command that suggests contextually relevant subtasks for existing parent tasks, allowing users to accept, decline, or regenerate suggestions before adding them to the system.",
      "status": "pending",
      "dependencies": [],
      "priority": "medium",
      "details": "Develop a new command `suggest-subtask <task-id>` that generates intelligent subtask suggestions for a specified parent task. The implementation should:\n\n1. Accept a parent task ID as input and validate it exists\n2. Gather a snapshot of all existing tasks in the system (titles only, with their statuses and dependencies)\n3. Retrieve the full details of the specified parent task\n4. Use this context to generate a relevant subtask suggestion that would logically help complete the parent task\n5. Present the suggestion to the user in the CLI with options to:\n   - Accept (a): Add the subtask to the system under the parent task\n   - Decline (d): Reject the suggestion without adding anything\n   - Regenerate (r): Generate a new alternative subtask suggestion\n   - Edit (e): Accept but allow editing the title/description before adding\n\nThe suggestion algorithm should consider:\n- The parent task's description and requirements\n- Current progress (% complete) of the parent task\n- Existing subtasks already created for this parent\n- Similar patterns from other tasks in the system\n- Logical next steps based on software development best practices\n\nWhen a subtask is accepted, it should be properly linked to the parent task and assigned appropriate default values for priority and status.",
      "testStrategy": "Testing should verify both the functionality and the quality of suggestions:\n\n1. Unit tests:\n   - Test command parsing and validation of task IDs\n   - Test snapshot creation of existing tasks\n   - Test the suggestion generation with mocked data\n   - Test the user interaction flow with simulated inputs\n\n2. Integration tests:\n   - Create a test parent task and verify subtask suggestions are contextually relevant\n   - Test the accept/decline/regenerate workflow end-to-end\n   - Verify proper linking of accepted subtasks to parent tasks\n   - Test with various types of parent tasks (frontend, backend, documentation, etc.)\n\n3. Quality assessment:\n   - Create a benchmark set of 10 diverse parent tasks\n   - Generate 3 subtask suggestions for each and have team members rate relevance on 1-5 scale\n   - Ensure average relevance score exceeds 3.5/5\n   - Verify suggestions don't duplicate existing subtasks\n\n4. Edge cases:\n   - Test with a parent task that has no description\n   - Test with a parent task that already has many subtasks\n   - Test with a newly created system with minimal task history"
    },
    {
      "id": 54,
      "title": "Add Research Flag to Add-Task Command",
      "description": "Enhance the add-task command with a --research flag that allows users to perform quick research on the task topic before finalizing task creation.",
      "status": "pending",
      "dependencies": [],
      "priority": "medium",
      "details": "Modify the existing add-task command to accept a new optional flag '--research'. When this flag is provided, the system should pause the task creation process and invoke the Perplexity research functionality (similar to Task #51) to help users gather information about the task topic before finalizing the task details. The implementation should:\n\n1. Update the command parser to recognize the new --research flag\n2. When the flag is present, extract the task title/description as the research topic\n3. Call the Perplexity research functionality with this topic\n4. Display research results to the user\n5. Allow the user to refine their task based on the research (modify title, description, etc.)\n6. Continue with normal task creation flow after research is complete\n7. Ensure the research results can be optionally attached to the task as reference material\n8. Add appropriate help text explaining this feature in the command help\n\nThe implementation should leverage the existing Perplexity research command from Task #51, ensuring code reuse where possible.",
      "testStrategy": "Testing should verify both the functionality and usability of the new feature:\n\n1. Unit tests:\n   - Verify the command parser correctly recognizes the --research flag\n   - Test that the research functionality is properly invoked with the correct topic\n   - Ensure task creation proceeds correctly after research is complete\n\n2. Integration tests:\n   - Test the complete flow from command invocation to task creation with research\n   - Verify research results are properly attached to the task when requested\n   - Test error handling when research API is unavailable\n\n3. Manual testing:\n   - Run the command with --research flag and verify the user experience\n   - Test with various task topics to ensure research is relevant\n   - Verify the help documentation correctly explains the feature\n   - Test the command without the flag to ensure backward compatibility\n\n4. Edge cases:\n   - Test with very short/vague task descriptions\n   - Test with complex technical topics\n   - Test cancellation of task creation during the research phase"
    },
    {
      "id": 55,
      "title": "Implement Positional Arguments Support for CLI Commands",
      "description": "Upgrade CLI commands to support positional arguments alongside the existing flag-based syntax, allowing for more intuitive command usage.",
      "status": "pending",
      "dependencies": [],
      "priority": "medium",
      "details": "This task involves modifying the command parsing logic in commands.js to support positional arguments as an alternative to the current flag-based approach. The implementation should:\n\n1. Update the argument parsing logic to detect when arguments are provided without flag prefixes (--)\n2. Map positional arguments to their corresponding parameters based on their order\n3. For each command in commands.js, define a consistent positional argument order (e.g., for set-status: first arg = id, second arg = status)\n4. Maintain backward compatibility with the existing flag-based syntax\n5. Handle edge cases such as:\n   - Commands with optional parameters\n   - Commands with multiple parameters\n   - Commands that accept arrays or complex data types\n6. Update the help text for each command to show both usage patterns\n7. Modify the cursor rules to work with both input styles\n8. Ensure error messages are clear when positional arguments are provided incorrectly\n\nExample implementations:\n- `task-master set-status 25 done` should be equivalent to `task-master set-status --id=25 --status=done`\n- `task-master add-task \"New task name\" \"Task description\"` should be equivalent to `task-master add-task --name=\"New task name\" --description=\"Task description\"`\n\nThe code should prioritize maintaining the existing functionality while adding this new capability.",
      "testStrategy": "Testing should verify both the new positional argument functionality and continued support for flag-based syntax:\n\n1. Unit tests:\n   - Create tests for each command that verify it works with both positional and flag-based arguments\n   - Test edge cases like missing arguments, extra arguments, and mixed usage (some positional, some flags)\n   - Verify help text correctly displays both usage patterns\n\n2. Integration tests:\n   - Test the full CLI with various commands using both syntax styles\n   - Verify that output is identical regardless of which syntax is used\n   - Test commands with different numbers of arguments\n\n3. Manual testing:\n   - Run through a comprehensive set of real-world usage scenarios with both syntax styles\n   - Verify cursor behavior works correctly with both input methods\n   - Check that error messages are helpful when incorrect positional arguments are provided\n\n4. Documentation verification:\n   - Ensure README and help text accurately reflect the new dual syntax support\n   - Verify examples in documentation show both styles where appropriate\n\nAll tests should pass with 100% of commands supporting both argument styles without any regression in existing functionality."
    },
    {
      "id": 56,
      "title": "Refactor Task-Master Files into Node Module Structure",
      "description": "Restructure the task-master files by moving them from the project root into a proper node module structure to improve organization and maintainability.",
      "status": "pending",
      "dependencies": [],
      "priority": "medium",
      "details": "This task involves a significant refactoring of the task-master system to follow better Node.js module practices. Currently, task-master files are located in the project root, which creates clutter and doesn't follow best practices for Node.js applications. The refactoring should:\n\n1. Create a dedicated directory structure within node_modules or as a local package\n2. Update all import/require paths throughout the codebase to reference the new module location\n3. Reorganize the files into a logical structure (lib/, utils/, commands/, etc.)\n4. Ensure the module has a proper package.json with dependencies and exports\n5. Update any build processes, scripts, or configuration files to reflect the new structure\n6. Maintain backward compatibility where possible to minimize disruption\n7. Document the new structure and any changes to usage patterns\n\nThis is a high-risk refactoring as it touches many parts of the system, so it should be approached methodically with frequent testing. Consider using a feature branch and implementing the changes incrementally rather than all at once.",
      "testStrategy": "Testing for this refactoring should be comprehensive to ensure nothing breaks during the restructuring:\n\n1. Create a complete inventory of existing functionality through automated tests before starting\n2. Implement unit tests for each module to verify they function correctly in the new structure\n3. Create integration tests that verify the interactions between modules work as expected\n4. Test all CLI commands to ensure they continue to function with the new module structure\n5. Verify that all import/require statements resolve correctly\n6. Test on different environments (development, staging) to ensure compatibility\n7. Perform regression testing on all features that depend on task-master functionality\n8. Create a rollback plan and test it to ensure we can revert changes if critical issues arise\n9. Conduct performance testing to ensure the refactoring doesn't introduce overhead\n10. Have multiple developers test the changes on their local environments before merging"
    },
    {
      "id": 57,
      "title": "Enhance Task-Master CLI User Experience and Interface",
      "description": "Improve the Task-Master CLI's user experience by refining the interface, reducing verbose logging, and adding visual polish to create a more professional and intuitive tool.",
      "status": "pending",
      "dependencies": [],
      "priority": "medium",
      "details": "The current Task-Master CLI interface is functional but lacks polish and produces excessive log output. This task involves several key improvements:\n\n1. Log Management:\n   - Implement log levels (ERROR, WARN, INFO, DEBUG, TRACE)\n   - Only show INFO and above by default\n   - Add a --verbose flag to show all logs\n   - Create a dedicated log file for detailed logs\n\n2. Visual Enhancements:\n   - Add a clean, branded header when the tool starts\n   - Implement color-coding for different types of messages (success in green, errors in red, etc.)\n   - Use spinners or progress indicators for operations that take time\n   - Add clear visual separation between command input and output\n\n3. Interactive Elements:\n   - Add loading animations for longer operations\n   - Implement interactive prompts for complex inputs instead of requiring all parameters upfront\n   - Add confirmation dialogs for destructive operations\n\n4. Output Formatting:\n   - Format task listings in tables with consistent spacing\n   - Implement a compact mode and a detailed mode for viewing tasks\n   - Add visual indicators for task status (icons or colors)\n\n5. Help and Documentation:\n   - Enhance help text with examples and clearer descriptions\n   - Add contextual hints for common next steps after commands\n\nUse libraries like chalk, ora, inquirer, and boxen to implement these improvements. Ensure the interface remains functional in CI/CD environments where interactive elements might not be supported.",
      "testStrategy": "Testing should verify both functionality and user experience improvements:\n\n1. Automated Tests:\n   - Create unit tests for log level filtering functionality\n   - Test that all commands still function correctly with the new UI\n   - Verify that non-interactive mode works in CI environments\n   - Test that verbose and quiet modes function as expected\n\n2. User Experience Testing:\n   - Create a test script that runs through common user flows\n   - Capture before/after screenshots for visual comparison\n   - Measure and compare the number of lines output for common operations\n\n3. Usability Testing:\n   - Have 3-5 team members perform specific tasks using the new interface\n   - Collect feedback on clarity, ease of use, and visual appeal\n   - Identify any confusion points or areas for improvement\n\n4. Edge Case Testing:\n   - Test in terminals with different color schemes and sizes\n   - Verify functionality in environments without color support\n   - Test with very large task lists to ensure formatting remains clean\n\nAcceptance Criteria:\n- Log output is reduced by at least 50% in normal operation\n- All commands provide clear visual feedback about their progress and completion\n- Help text is comprehensive and includes examples\n- Interface is visually consistent across all commands\n- Tool remains fully functional in non-interactive environments"
    },
    {
      "id": 58,
      "title": "Implement Elegant Package Update Mechanism for Task-Master",
      "description": "Create a robust update mechanism that handles package updates gracefully, ensuring all necessary files are updated when the global package is upgraded.",
      "status": "pending",
      "dependencies": [],
      "priority": "medium",
      "details": "Develop a comprehensive update system with these components:\n\n1. **Update Detection**: When task-master runs, check if the current version matches the installed version. If not, notify the user an update is available.\n\n2. **Update Command**: Implement a dedicated `task-master update` command that:\n   - Updates the global package (`npm -g task-master-ai@latest`)\n   - Automatically runs necessary initialization steps\n   - Preserves user configurations while updating system files\n\n3. **Smart File Management**:\n   - Create a manifest of core files with checksums\n   - During updates, compare existing files with the manifest\n   - Only overwrite files that have changed in the update\n   - Preserve user-modified files with an option to merge changes\n\n4. **Configuration Versioning**:\n   - Add version tracking to configuration files\n   - Implement migration paths for configuration changes between versions\n   - Provide backward compatibility for older configurations\n\n5. **Update Notifications**:\n   - Add a non-intrusive notification when updates are available\n   - Include a changelog summary of what's new\n\nThis system should work seamlessly with the existing `task-master init` command but provide a more automated and user-friendly update experience.",
      "testStrategy": "Test the update mechanism with these specific scenarios:\n\n1. **Version Detection Test**:\n   - Install an older version, then verify the system correctly detects when a newer version is available\n   - Test with minor and major version changes\n\n2. **Update Command Test**:\n   - Verify `task-master update` successfully updates the global package\n   - Confirm all necessary files are updated correctly\n   - Test with and without user-modified files present\n\n3. **File Preservation Test**:\n   - Modify configuration files, then update\n   - Verify user changes are preserved while system files are updated\n   - Test with conflicts between user changes and system updates\n\n4. **Rollback Test**:\n   - Implement and test a rollback mechanism if updates fail\n   - Verify system returns to previous working state\n\n5. **Integration Test**:\n   - Create a test project with the current version\n   - Run through the update process\n   - Verify all functionality continues to work after update\n\n6. **Edge Case Tests**:\n   - Test updating with insufficient permissions\n   - Test updating with network interruptions\n   - Test updating from very old versions to latest"
    },
    {
      "id": 59,
      "title": "Remove Manual Package.json Modifications and Implement Automatic Dependency Management",
      "description": "Eliminate code that manually modifies users' package.json files and implement proper npm dependency management that automatically handles package requirements when users install task-master-ai.",
      "status": "pending",
      "dependencies": [],
      "priority": "medium",
      "details": "Currently, the application is attempting to manually modify users' package.json files, which is not the recommended approach for npm packages. Instead:\n\n1. Review all code that directly manipulates package.json files in users' projects\n2. Remove these manual modifications\n3. Properly define all dependencies in the package.json of task-master-ai itself\n4. Ensure all peer dependencies are correctly specified\n5. For any scripts that need to be available to users, use proper npm bin linking or npx commands\n6. Update the installation process to leverage npm's built-in dependency management\n7. If configuration is needed in users' projects, implement a proper initialization command that creates config files rather than modifying package.json\n8. Document the new approach in the README and any other relevant documentation\n\nThis change will make the package more reliable, follow npm best practices, and prevent potential conflicts or errors when modifying users' project files.",
      "testStrategy": "1. Create a fresh test project directory\n2. Install the updated task-master-ai package using npm install task-master-ai\n3. Verify that no code attempts to modify the test project's package.json\n4. Confirm all dependencies are properly installed in node_modules\n5. Test all commands to ensure they work without the previous manual package.json modifications\n6. Try installing in projects with various existing configurations to ensure no conflicts occur\n7. Test the uninstall process to verify it cleanly removes the package without leaving unwanted modifications\n8. Verify the package works in different npm environments (npm 6, 7, 8) and with different Node.js versions\n9. Create an integration test that simulates a real user workflow from installation through usage"
    },
    {
      "id": 60,
      "title": "Implement Mentor System with Round-Table Discussion Feature",
      "description": "Create a mentor system that allows users to add simulated mentors to their projects and facilitate round-table discussions between these mentors to gain diverse perspectives and insights on tasks.",
      "details": "Implement a comprehensive mentor system with the following features:\n\n1. **Mentor Management**:\n   - Create a `mentors.json` file to store mentor data including name, personality, expertise, and other relevant attributes\n   - Implement `add-mentor` command that accepts a name and prompt describing the mentor's characteristics\n   - Implement `remove-mentor` command to delete mentors from the system\n   - Implement `list-mentors` command to display all configured mentors and their details\n   - Set a recommended maximum of 5 mentors with appropriate warnings\n\n2. **Round-Table Discussion**:\n   - Create a `round-table` command with the following parameters:\n     - `--prompt`: Optional text prompt to guide the discussion\n     - `--id`: Optional task/subtask ID(s) to provide context (support comma-separated values)\n     - `--turns`: Number of discussion rounds (each mentor speaks once per turn)\n     - `--output`: Optional flag to export results to a file\n   - Implement an interactive CLI experience using inquirer for the round-table\n   - Generate a simulated discussion where each mentor speaks in turn based on their personality\n   - After all turns complete, generate insights, recommendations, and a summary\n   - Display results in the CLI\n   - When `--output` is specified, create a `round-table.txt` file containing:\n     - Initial prompt\n     - Target task ID(s)\n     - Full round-table discussion transcript\n     - Recommendations and insights section\n\n3. **Integration with Task System**:\n   - Enhance `update`, `update-task`, and `update-subtask` commands to accept a round-table.txt file\n   - Use the round-table output as input for updating tasks or subtasks\n   - Allow appending round-table insights to subtasks\n\n4. **LLM Integration**:\n   - Configure the system to effectively simulate different personalities using LLM\n   - Ensure mentors maintain consistent personalities across different round-tables\n   - Implement proper context handling to ensure relevant task information is included\n\nEnsure all commands have proper help text and error handling for cases like no mentors configured, invalid task IDs, etc.",
      "testStrategy": "1. **Unit Tests**:\n   - Test mentor data structure creation and validation\n   - Test mentor addition with various input formats\n   - Test mentor removal functionality\n   - Test listing of mentors with different configurations\n   - Test round-table parameter parsing and validation\n\n2. **Integration Tests**:\n   - Test the complete flow of adding mentors and running a round-table\n   - Test round-table with different numbers of turns\n   - Test round-table with task context vs. custom prompt\n   - Test output file generation and format\n   - Test using round-table output to update tasks and subtasks\n\n3. **Edge Cases**:\n   - Test behavior when no mentors are configured but round-table is called\n   - Test with invalid task IDs in the --id parameter\n   - Test with extremely long discussions (many turns)\n   - Test with mentors that have similar personalities\n   - Test removing a mentor that doesn't exist\n   - Test adding more than the recommended 5 mentors\n\n4. **Manual Testing Scenarios**:\n   - Create mentors with distinct personalities (e.g., Vitalik Buterin, Steve Jobs, etc.)\n   - Run a round-table on a complex task and verify the insights are helpful\n   - Verify the personality simulation is consistent and believable\n   - Test the round-table output file readability and usefulness\n   - Verify that using round-table output to update tasks produces meaningful improvements",
      "status": "pending",
      "dependencies": [],
      "priority": "medium"
>>>>>>> 48a8d952
    }
  ],
  "metadata": {
    "generatedAt": "2025-04-13T15:47:12.605Z",
    "source": "prd-parser",
    "prdFile": "prd.txt"
  }
}<|MERGE_RESOLUTION|>--- conflicted
+++ resolved
@@ -2,17 +2,10 @@
   "tasks": [
     {
       "id": 1,
-<<<<<<< HEAD
-      "title": "Implement consistent error handling",
-      "description": "Add standardized error handling throughout the application, focusing on task-master-core.js and context-manager.js",
-      "details": "Create custom error classes for different error types, implement try/catch blocks around critical operations, ensure proper error propagation, and add contextual information to error messages. Update error logging to include stack traces and relevant context.",
-      "testStrategy": "Create unit tests that trigger various error conditions and verify proper error handling. Use mocks to simulate failures in external dependencies. Verify error messages contain useful information.",
-=======
       "title": "Implement Task Data Structure",
       "description": "Design and implement the core tasks.json structure that will serve as the single source of truth for the system.",
       "status": "done",
       "dependencies": [],
->>>>>>> 48a8d952
       "priority": "high",
       "status": "pending",
       "dependencies": []
@@ -138,495 +131,6 @@
       "details": "Achieve minimum 80% code coverage for all modules, add tests for edge cases and error conditions, implement property-based testing for complex logic, and create integration tests for all critical paths.",
       "testStrategy": "Use code coverage tools to identify untested code. Create a test plan that prioritizes critical components. Implement continuous integration to run tests automatically.",
       "priority": "high",
-<<<<<<< HEAD
-=======
-      "details": "Implement a comprehensive test suite using Jest as the testing framework. The test suite should be organized into three main categories:\n\n1. Unit Tests:\n   - Create tests for all utility functions and core logic components\n   - Test task creation, parsing, and manipulation functions\n   - Test data storage and retrieval functions\n   - Test formatting and display functions\n\n2. Integration Tests:\n   - Test all CLI commands (create, expand, update, list, etc.)\n   - Verify command options and parameters work correctly\n   - Test interactions between different components\n   - Test configuration loading and application settings\n\n3. End-to-End Tests:\n   - Test complete workflows (e.g., creating a task, expanding it, updating status)\n   - Test error scenarios and recovery\n   - Test edge cases like handling large numbers of tasks\n\nImplement proper mocking for:\n- Claude API interactions (using Jest mock functions)\n- File system operations (using mock-fs or similar)\n- User input/output (using mock stdin/stdout)\n\nEnsure tests cover both successful operations and error handling paths. Set up continuous integration to run tests automatically. Create fixtures for common test data and scenarios. Include test coverage reporting to identify untested code paths.",
-      "testStrategy": "Verification will involve:\n\n1. Code Review:\n   - Verify test organization follows the unit/integration/end-to-end structure\n   - Check that all major functions have corresponding tests\n   - Verify mocks are properly implemented for external dependencies\n\n2. Test Coverage Analysis:\n   - Run test coverage tools to ensure at least 80% code coverage\n   - Verify critical paths have 100% coverage\n   - Identify any untested code paths\n\n3. Test Quality Verification:\n   - Manually review test cases to ensure they test meaningful behavior\n   - Verify both positive and negative test cases exist\n   - Check that tests are deterministic and don't have false positives/negatives\n\n4. CI Integration:\n   - Verify tests run successfully in the CI environment\n   - Ensure tests run in a reasonable amount of time\n   - Check that test failures provide clear, actionable information\n\nThe task will be considered complete when all tests pass consistently, coverage meets targets, and the test suite can detect intentionally introduced bugs.",
-      "subtasks": [
-        {
-          "id": 1,
-          "title": "Set Up Jest Testing Environment",
-          "description": "Configure Jest for the project, including setting up the jest.config.js file, adding necessary dependencies, and creating the initial test directory structure. Implement proper mocking for Claude API interactions, file system operations, and user input/output. Set up test coverage reporting and configure it to run in the CI pipeline.",
-          "status": "done",
-          "dependencies": [],
-          "acceptanceCriteria": "- jest.config.js is properly configured for the project"
-        },
-        {
-          "id": 2,
-          "title": "Implement Unit Tests for Core Components",
-          "description": "Create a comprehensive set of unit tests for all utility functions, core logic components, and individual modules of the Task Master CLI. This includes tests for task creation, parsing, manipulation, data storage, retrieval, and formatting functions. Ensure all edge cases and error scenarios are covered.",
-          "status": "done",
-          "dependencies": [
-            1
-          ],
-          "acceptanceCriteria": "- Unit tests are implemented for all utility functions in the project"
-        },
-        {
-          "id": 3,
-          "title": "Develop Integration and End-to-End Tests",
-          "description": "Create integration tests that verify the correct interaction between different components of the CLI, including command execution, option parsing, and data flow. Implement end-to-end tests that simulate complete user workflows, such as creating a task, expanding it, and updating its status. Include tests for error scenarios, recovery processes, and handling large numbers of tasks.",
-          "status": "deferred",
-          "dependencies": [
-            1,
-            2
-          ],
-          "acceptanceCriteria": "- Integration tests cover all CLI commands (create, expand, update, list, etc.)"
-        }
-      ]
-    },
-    {
-      "id": 23,
-      "title": "Complete MCP Server Implementation for Task Master using FastMCP",
-      "description": "Finalize the MCP server functionality for Task Master by leveraging FastMCP's capabilities, transitioning from CLI-based execution to direct function imports, and optimizing performance, authentication, and context management. Ensure the server integrates seamlessly with Cursor via `mcp.json` and supports proper tool registration, efficient context handling, and transport type handling (focusing on stdio). Additionally, ensure the server can be instantiated properly when installed via `npx` or `npm i -g`. Evaluate and address gaps in the current implementation, including function imports, context management, caching, tool registration, and adherence to FastMCP best practices.",
-      "status": "in-progress",
-      "dependencies": [
-        22
-      ],
-      "priority": "medium",
-      "details": "This task involves completing the Model Context Protocol (MCP) server implementation for Task Master using FastMCP. Key updates include:\n\n1. Transition from CLI-based execution (currently using `child_process.spawnSync`) to direct Task Master function imports for improved performance and reliability.\n2. Implement caching mechanisms for frequently accessed contexts to enhance performance, leveraging FastMCP's efficient transport mechanisms (e.g., stdio).\n3. Refactor context management to align with best practices for handling large context windows, metadata, and tagging.\n4. Refactor tool registration in `tools/index.js` to include clear descriptions and parameter definitions, leveraging FastMCP's decorator-based patterns for better integration.\n5. Enhance transport type handling to ensure proper stdio communication and compatibility with FastMCP.\n6. Ensure the MCP server can be instantiated and run correctly when installed globally via `npx` or `npm i -g`.\n7. Integrate the ModelContextProtocol SDK directly to streamline resource and tool registration, ensuring compatibility with FastMCP's transport mechanisms.\n8. Identify and address missing components or functionalities to meet FastMCP best practices, such as robust error handling, monitoring endpoints, and concurrency support.\n9. Update documentation to include examples of using the MCP server with FastMCP, detailed setup instructions, and client integration guides.\n10. Organize direct function implementations in a modular structure within the mcp-server/src/core/direct-functions/ directory for improved maintainability and organization.\n11. Follow consistent naming conventions: file names use kebab-case (like-this.js), direct functions use camelCase with Direct suffix (functionNameDirect), tool registration functions use camelCase with Tool suffix (registerToolNameTool), and MCP tool names exposed to clients use snake_case (tool_name).\n\nThe implementation must ensure compatibility with existing MCP clients and follow RESTful API design principles, while supporting concurrent requests and maintaining robust error handling.",
-      "testStrategy": "Testing for the MCP server implementation will follow a comprehensive approach based on our established testing guidelines:\n\n## Test Organization\n\n1. **Unit Tests** (`tests/unit/mcp-server/`):\n   - Test individual MCP server components in isolation\n   - Mock all external dependencies including FastMCP SDK\n   - Test each tool implementation separately\n   - Test each direct function implementation in the direct-functions directory\n   - Verify direct function imports work correctly\n   - Test context management and caching mechanisms\n   - Example files: `context-manager.test.js`, `tool-registration.test.js`, `direct-functions/list-tasks.test.js`\n\n2. **Integration Tests** (`tests/integration/mcp-server/`):\n   - Test interactions between MCP server components\n   - Verify proper tool registration with FastMCP\n   - Test context flow between components\n   - Validate error handling across module boundaries\n   - Test the integration between direct functions and their corresponding MCP tools\n   - Example files: `server-tool-integration.test.js`, `context-flow.test.js`\n\n3. **End-to-End Tests** (`tests/e2e/mcp-server/`):\n   - Test complete MCP server workflows\n   - Verify server instantiation via different methods (direct, npx, global install)\n   - Test actual stdio communication with mock clients\n   - Example files: `server-startup.e2e.test.js`, `client-communication.e2e.test.js`\n\n4. **Test Fixtures** (`tests/fixtures/mcp-server/`):\n   - Sample context data\n   - Mock tool definitions\n   - Sample MCP requests and responses\n\n## Testing Approach\n\n### Module Mocking Strategy\n```javascript\n// Mock the FastMCP SDK\njest.mock('@model-context-protocol/sdk', () => ({\n  MCPServer: jest.fn().mockImplementation(() => ({\n    registerTool: jest.fn(),\n    registerResource: jest.fn(),\n    start: jest.fn().mockResolvedValue(undefined),\n    stop: jest.fn().mockResolvedValue(undefined)\n  })),\n  MCPError: jest.fn().mockImplementation(function(message, code) {\n    this.message = message;\n    this.code = code;\n  })\n}));\n\n// Import modules after mocks\nimport { MCPServer, MCPError } from '@model-context-protocol/sdk';\nimport { initMCPServer } from '../../scripts/mcp-server.js';\n```\n\n### Direct Function Testing\n- Test each direct function in isolation\n- Verify proper error handling and return formats\n- Test with various input parameters and edge cases\n- Verify integration with the task-master-core.js export hub\n\n### Context Management Testing\n- Test context creation, retrieval, and manipulation\n- Verify caching mechanisms work correctly\n- Test context windowing and metadata handling\n- Validate context persistence across server restarts\n\n### Direct Function Import Testing\n- Verify Task Master functions are imported correctly\n- Test performance improvements compared to CLI execution\n- Validate error handling with direct imports\n\n### Tool Registration Testing\n- Verify tools are registered with proper descriptions and parameters\n- Test decorator-based registration patterns\n- Validate tool execution with different input types\n\n### Error Handling Testing\n- Test all error paths with appropriate MCPError types\n- Verify error propagation to clients\n- Test recovery from various error conditions\n\n### Performance Testing\n- Benchmark response times with and without caching\n- Test memory usage under load\n- Verify concurrent request handling\n\n## Test Quality Guidelines\n\n- Follow TDD approach when possible\n- Maintain test independence and isolation\n- Use descriptive test names explaining expected behavior\n- Aim for 80%+ code coverage, with critical paths at 100%\n- Follow the mock-first-then-import pattern for all Jest mocks\n- Avoid testing implementation details that might change\n- Ensure tests don't depend on execution order\n\n## Specific Test Cases\n\n1. **Server Initialization**\n   - Test server creation with various configuration options\n   - Verify proper tool and resource registration\n   - Test server startup and shutdown procedures\n\n2. **Context Operations**\n   - Test context creation, retrieval, update, and deletion\n   - Verify context windowing and truncation\n   - Test context metadata and tagging\n\n3. **Tool Execution**\n   - Test each tool with various input parameters\n   - Verify proper error handling for invalid inputs\n   - Test tool execution performance\n\n4. **MCP.json Integration**\n   - Test creation and updating of .cursor/mcp.json\n   - Verify proper server registration in mcp.json\n   - Test handling of existing mcp.json files\n\n5. **Transport Handling**\n   - Test stdio communication\n   - Verify proper message formatting\n   - Test error handling in transport layer\n\n6. **Direct Function Structure**\n   - Test the modular organization of direct functions\n   - Verify proper import/export through task-master-core.js\n   - Test utility functions in the utils directory\n\nAll tests will be automated and integrated into the CI/CD pipeline to ensure consistent quality.",
-      "subtasks": [
-        {
-          "id": 1,
-          "title": "Create Core MCP Server Module and Basic Structure",
-          "description": "Create the foundation for the MCP server implementation by setting up the core module structure, configuration, and server initialization.",
-          "dependencies": [],
-          "details": "Implementation steps:\n1. Create a new module `mcp-server.js` with the basic server structure\n2. Implement configuration options to enable/disable the MCP server\n3. Set up Express.js routes for the required MCP endpoints (/context, /models, /execute)\n4. Create middleware for request validation and response formatting\n5. Implement basic error handling according to MCP specifications\n6. Add logging infrastructure for MCP operations\n7. Create initialization and shutdown procedures for the MCP server\n8. Set up integration with the main Task Master application\n\nTesting approach:\n- Unit tests for configuration loading and validation\n- Test server initialization and shutdown procedures\n- Verify that routes are properly registered\n- Test basic error handling with invalid requests",
-          "status": "done",
-          "parentTaskId": 23
-        },
-        {
-          "id": 2,
-          "title": "Implement Context Management System",
-          "description": "Develop a robust context management system that can efficiently store, retrieve, and manipulate context data according to the MCP specification.",
-          "dependencies": [
-            1
-          ],
-          "details": "Implementation steps:\n1. Design and implement data structures for context storage\n2. Create methods for context creation, retrieval, updating, and deletion\n3. Implement context windowing and truncation algorithms for handling size limits\n4. Add support for context metadata and tagging\n5. Create utilities for context serialization and deserialization\n6. Implement efficient indexing for quick context lookups\n7. Add support for context versioning and history\n8. Develop mechanisms for context persistence (in-memory, disk-based, or database)\n\nTesting approach:\n- Unit tests for all context operations (CRUD)\n- Performance tests for context retrieval with various sizes\n- Test context windowing and truncation with edge cases\n- Verify metadata handling and tagging functionality\n- Test persistence mechanisms with simulated failures",
-          "status": "done",
-          "parentTaskId": 23
-        },
-        {
-          "id": 3,
-          "title": "Implement MCP Endpoints and API Handlers",
-          "description": "Develop the complete API handlers for all required MCP endpoints, ensuring they follow the protocol specification and integrate with the context management system.",
-          "dependencies": [
-            1,
-            2
-          ],
-          "details": "Implementation steps:\n1. Implement the `/context` endpoint for:\n   - GET: retrieving existing context\n   - POST: creating new context\n   - PUT: updating existing context\n   - DELETE: removing context\n2. Implement the `/models` endpoint to list available models\n3. Develop the `/execute` endpoint for performing operations with context\n4. Create request validators for each endpoint\n5. Implement response formatters according to MCP specifications\n6. Add detailed error handling for each endpoint\n7. Set up proper HTTP status codes for different scenarios\n8. Implement pagination for endpoints that return lists\n\nTesting approach:\n- Unit tests for each endpoint handler\n- Integration tests with mock context data\n- Test various request formats and edge cases\n- Verify response formats match MCP specifications\n- Test error handling with invalid inputs\n- Benchmark endpoint performance",
-          "status": "done",
-          "parentTaskId": 23
-        },
-        {
-          "id": 6,
-          "title": "Refactor MCP Server to Leverage ModelContextProtocol SDK",
-          "description": "Integrate the ModelContextProtocol SDK directly into the MCP server implementation to streamline tool registration and resource handling.",
-          "dependencies": [
-            1,
-            2,
-            3
-          ],
-          "details": "Implementation steps:\n1. Replace manual tool registration with ModelContextProtocol SDK methods.\n2. Use SDK utilities to simplify resource and template management.\n3. Ensure compatibility with FastMCP's transport mechanisms.\n4. Update server initialization to include SDK-based configurations.\n\nTesting approach:\n- Verify SDK integration with all MCP endpoints.\n- Test resource and template registration using SDK methods.\n- Validate compatibility with existing MCP clients.\n- Benchmark performance improvements from SDK integration.\n\n<info added on 2025-03-31T18:49:14.439Z>\nThe subtask is being cancelled because FastMCP already serves as a higher-level abstraction over the Model Context Protocol SDK. Direct integration with the MCP SDK would be redundant and potentially counterproductive since:\n\n1. FastMCP already encapsulates the necessary SDK functionality for tool registration and resource handling\n2. The existing FastMCP abstractions provide a more streamlined developer experience\n3. Adding another layer of SDK integration would increase complexity without clear benefits\n4. The transport mechanisms in FastMCP are already optimized for the current architecture\n\nInstead, we should focus on extending and enhancing the existing FastMCP abstractions where needed, rather than attempting to bypass them with direct SDK integration.\n</info added on 2025-03-31T18:49:14.439Z>",
-          "status": "cancelled",
-          "parentTaskId": 23
-        },
-        {
-          "id": 8,
-          "title": "Implement Direct Function Imports and Replace CLI-based Execution",
-          "description": "Refactor the MCP server implementation to use direct Task Master function imports instead of the current CLI-based execution using child_process.spawnSync. This will improve performance, reliability, and enable better error handling.",
-          "dependencies": [
-            "23.13"
-          ],
-          "details": "\n\n<info added on 2025-03-30T00:14:10.040Z>\n```\n# Refactoring Strategy for Direct Function Imports\n\n## Core Approach\n1. Create a clear separation between data retrieval/processing and presentation logic\n2. Modify function signatures to accept `outputFormat` parameter ('cli'|'json', default: 'cli')\n3. Implement early returns for JSON format to bypass CLI-specific code\n\n## Implementation Details for `listTasks`\n```javascript\nfunction listTasks(tasksPath, statusFilter, withSubtasks = false, outputFormat = 'cli') {\n  try {\n    // Existing data retrieval logic\n    const filteredTasks = /* ... */;\n    \n    // Early return for JSON format\n    if (outputFormat === 'json') return filteredTasks;\n    \n    // Existing CLI output logic\n  } catch (error) {\n    if (outputFormat === 'json') {\n      throw {\n        code: 'TASK_LIST_ERROR',\n        message: error.message,\n        details: error.stack\n      };\n    } else {\n      console.error(error);\n      process.exit(1);\n    }\n  }\n}\n```\n\n## Testing Strategy\n- Create integration tests in `tests/integration/mcp-server/`\n- Use FastMCP InMemoryTransport for direct client-server testing\n- Test both JSON and CLI output formats\n- Verify structure consistency with schema validation\n\n## Additional Considerations\n- Update JSDoc comments to document new parameters and return types\n- Ensure backward compatibility with default CLI behavior\n- Add JSON schema validation for consistent output structure\n- Apply similar pattern to other core functions (expandTask, updateTaskById, etc.)\n\n## Error Handling Improvements\n- Standardize error format for JSON returns:\n```javascript\n{\n  code: 'ERROR_CODE',\n  message: 'Human-readable message',\n  details: {}, // Additional context when available\n  stack: process.env.NODE_ENV === 'development' ? error.stack : undefined\n}\n```\n- Enrich JSON errors with error codes and debug info\n- Ensure validation failures return proper objects in JSON mode\n```\n</info added on 2025-03-30T00:14:10.040Z>",
-          "status": "done",
-          "parentTaskId": 23
-        },
-        {
-          "id": 9,
-          "title": "Implement Context Management and Caching Mechanisms",
-          "description": "Enhance the MCP server with proper context management and caching to improve performance and user experience, especially for frequently accessed data and contexts.",
-          "dependencies": [
-            1
-          ],
-          "details": "1. Implement a context manager class that leverages FastMCP's Context object\n2. Add caching for frequently accessed task data with configurable TTL settings\n3. Implement context tagging for better organization of context data\n4. Add methods to efficiently handle large context windows\n5. Create helper functions for storing and retrieving context data\n6. Implement cache invalidation strategies for task updates\n7. Add cache statistics for monitoring performance\n8. Create unit tests for context management and caching functionality",
-          "status": "done",
-          "parentTaskId": 23
-        },
-        {
-          "id": 10,
-          "title": "Enhance Tool Registration and Resource Management",
-          "description": "Refactor tool registration to follow FastMCP best practices, using decorators and improving the overall structure. Implement proper resource management for task templates and other shared resources.",
-          "dependencies": [
-            1,
-            "23.8"
-          ],
-          "details": "1. Update registerTaskMasterTools function to use FastMCP's decorator pattern\n2. Implement @mcp.tool() decorators for all existing tools\n3. Add proper type annotations and documentation for all tools\n4. Create resource handlers for task templates using @mcp.resource()\n5. Implement resource templates for common task patterns\n6. Update the server initialization to properly register all tools and resources\n7. Add validation for tool inputs using FastMCP's built-in validation\n8. Create comprehensive tests for tool registration and resource access\n\n<info added on 2025-03-31T18:35:21.513Z>\nHere is additional information to enhance the subtask regarding resources and resource templates in FastMCP:\n\nResources in FastMCP are used to expose static or dynamic data to LLM clients. For the Task Master MCP server, we should implement resources to provide:\n\n1. Task templates: Predefined task structures that can be used as starting points\n2. Workflow definitions: Reusable workflow patterns for common task sequences\n3. User preferences: Stored user settings for task management\n4. Project metadata: Information about active projects and their attributes\n\nResource implementation should follow this structure:\n\n```python\n@mcp.resource(\"tasks://templates/{template_id}\")\ndef get_task_template(template_id: str) -> dict:\n    # Fetch and return the specified task template\n    ...\n\n@mcp.resource(\"workflows://definitions/{workflow_id}\")\ndef get_workflow_definition(workflow_id: str) -> dict:\n    # Fetch and return the specified workflow definition\n    ...\n\n@mcp.resource(\"users://{user_id}/preferences\")\ndef get_user_preferences(user_id: str) -> dict:\n    # Fetch and return user preferences\n    ...\n\n@mcp.resource(\"projects://metadata\")\ndef get_project_metadata() -> List[dict]:\n    # Fetch and return metadata for all active projects\n    ...\n```\n\nResource templates in FastMCP allow for dynamic generation of resources based on patterns. For Task Master, we can implement:\n\n1. Dynamic task creation templates\n2. Customizable workflow templates\n3. User-specific resource views\n\nExample implementation:\n\n```python\n@mcp.resource(\"tasks://create/{task_type}\")\ndef get_task_creation_template(task_type: str) -> dict:\n    # Generate and return a task creation template based on task_type\n    ...\n\n@mcp.resource(\"workflows://custom/{user_id}/{workflow_name}\")\ndef get_custom_workflow_template(user_id: str, workflow_name: str) -> dict:\n    # Generate and return a custom workflow template for the user\n    ...\n\n@mcp.resource(\"users://{user_id}/dashboard\")\ndef get_user_dashboard(user_id: str) -> dict:\n    # Generate and return a personalized dashboard view for the user\n    ...\n```\n\nBest practices for integrating resources with Task Master functionality:\n\n1. Use resources to provide context and data for tools\n2. Implement caching for frequently accessed resources\n3. Ensure proper error handling and not-found cases for all resources\n4. Use resource templates to generate dynamic, personalized views of data\n5. Implement access control to ensure users only access authorized resources\n\nBy properly implementing these resources and resource templates, we can provide rich, contextual data to LLM clients, enhancing the Task Master's capabilities and user experience.\n</info added on 2025-03-31T18:35:21.513Z>",
-          "status": "deferred",
-          "parentTaskId": 23
-        },
-        {
-          "id": 11,
-          "title": "Implement Comprehensive Error Handling",
-          "description": "Implement robust error handling using FastMCP's MCPError, including custom error types for different categories and standardized error responses.",
-          "details": "1. Create custom error types extending MCPError for different categories (validation, auth, etc.)\\n2. Implement standardized error responses following MCP protocol\\n3. Add error handling middleware for all MCP endpoints\\n4. Ensure proper error propagation from tools to client\\n5. Add debug mode with detailed error information\\n6. Document error types and handling patterns",
-          "status": "deferred",
-          "dependencies": [
-            "23.1",
-            "23.3"
-          ],
-          "parentTaskId": 23
-        },
-        {
-          "id": 12,
-          "title": "Implement Structured Logging System",
-          "description": "Implement a comprehensive logging system for the MCP server with different log levels, structured logging format, and request/response tracking.",
-          "details": "1. Design structured log format for consistent parsing\\n2. Implement different log levels (debug, info, warn, error)\\n3. Add request/response logging middleware\\n4. Implement correlation IDs for request tracking\\n5. Add performance metrics logging\\n6. Configure log output destinations (console, file)\\n7. Document logging patterns and usage",
-          "status": "done",
-          "dependencies": [
-            "23.1",
-            "23.3"
-          ],
-          "parentTaskId": 23
-        },
-        {
-          "id": 13,
-          "title": "Create Testing Framework and Test Suite",
-          "description": "Implement a comprehensive testing framework for the MCP server, including unit tests, integration tests, and end-to-end tests.",
-          "details": "1. Set up Jest testing framework with proper configuration\\n2. Create MCPTestClient for testing FastMCP server interaction\\n3. Implement unit tests for individual tool functions\\n4. Create integration tests for end-to-end request/response cycles\\n5. Set up test fixtures and mock data\\n6. Implement test coverage reporting\\n7. Document testing guidelines and examples",
-          "status": "deferred",
-          "dependencies": [
-            "23.1",
-            "23.3"
-          ],
-          "parentTaskId": 23
-        },
-        {
-          "id": 14,
-          "title": "Add MCP.json to the Init Workflow",
-          "description": "Implement functionality to create or update .cursor/mcp.json during project initialization, handling cases where: 1) If there's no mcp.json, create it with the appropriate configuration; 2) If there is an mcp.json, intelligently append to it without syntax errors like trailing commas",
-          "details": "1. Create functionality to detect if .cursor/mcp.json exists in the project\\n2. Implement logic to create a new mcp.json file with proper structure if it doesn't exist\\n3. Add functionality to read and parse existing mcp.json if it exists\\n4. Create method to add a new taskmaster-ai server entry to the mcpServers object\\n5. Implement intelligent JSON merging that avoids trailing commas and syntax errors\\n6. Ensure proper formatting and indentation in the generated/updated JSON\\n7. Add validation to verify the updated configuration is valid JSON\\n8. Include this functionality in the init workflow\\n9. Add error handling for file system operations and JSON parsing\\n10. Document the mcp.json structure and integration process",
-          "status": "done",
-          "dependencies": [
-            "23.1",
-            "23.3"
-          ],
-          "parentTaskId": 23
-        },
-        {
-          "id": 15,
-          "title": "Implement SSE Support for Real-time Updates",
-          "description": "Add Server-Sent Events (SSE) capabilities to the MCP server to enable real-time updates and streaming of task execution progress, logs, and status changes to clients",
-          "details": "1. Research and implement SSE protocol for the MCP server\\n2. Create dedicated SSE endpoints for event streaming\\n3. Implement event emitter pattern for internal event management\\n4. Add support for different event types (task status, logs, errors)\\n5. Implement client connection management with proper keep-alive handling\\n6. Add filtering capabilities to allow subscribing to specific event types\\n7. Create in-memory event buffer for clients reconnecting\\n8. Document SSE endpoint usage and client implementation examples\\n9. Add robust error handling for dropped connections\\n10. Implement rate limiting and backpressure mechanisms\\n11. Add authentication for SSE connections",
-          "status": "deferred",
-          "dependencies": [
-            "23.1",
-            "23.3",
-            "23.11"
-          ],
-          "parentTaskId": 23
-        },
-        {
-          "id": 16,
-          "title": "Implement parse-prd MCP command",
-          "description": "Create direct function wrapper and MCP tool for parsing PRD documents to generate tasks.",
-          "details": "Following MCP implementation standards:\\n\\n1. Create parsePRDDirect function in task-master-core.js:\\n   - Import parsePRD from task-manager.js\\n   - Handle file paths using findTasksJsonPath utility\\n   - Process arguments: input file, output path, numTasks\\n   - Validate inputs and handle errors with try/catch\\n   - Return standardized { success, data/error } object\\n   - Add to directFunctions map\\n\\n2. Create parse-prd.js MCP tool in mcp-server/src/tools/:\\n   - Import z from zod for parameter schema\\n   - Import executeMCPToolAction from ./utils.js\\n   - Import parsePRDDirect from task-master-core.js\\n   - Define parameters matching CLI options using zod schema\\n   - Implement registerParsePRDTool(server) with server.addTool\\n   - Use executeMCPToolAction in execute method\\n\\n3. Register in tools/index.js\\n\\n4. Add to .cursor/mcp.json with appropriate schema\\n\\n5. Write tests following testing guidelines:\\n   - Unit test for parsePRDDirect\\n   - Integration test for MCP tool",
-          "status": "done",
-          "dependencies": [],
-          "parentTaskId": 23
-        },
-        {
-          "id": 17,
-          "title": "Implement update MCP command",
-          "description": "Create direct function wrapper and MCP tool for updating multiple tasks based on prompt.",
-          "details": "Following MCP implementation standards:\\n\\n1. Create updateTasksDirect function in task-master-core.js:\\n   - Import updateTasks from task-manager.js\\n   - Handle file paths using findTasksJsonPath utility\\n   - Process arguments: fromId, prompt, useResearch\\n   - Validate inputs and handle errors with try/catch\\n   - Return standardized { success, data/error } object\\n   - Add to directFunctions map\\n\\n2. Create update.js MCP tool in mcp-server/src/tools/:\\n   - Import z from zod for parameter schema\\n   - Import executeMCPToolAction from ./utils.js\\n   - Import updateTasksDirect from task-master-core.js\\n   - Define parameters matching CLI options using zod schema\\n   - Implement registerUpdateTool(server) with server.addTool\\n   - Use executeMCPToolAction in execute method\\n\\n3. Register in tools/index.js\\n\\n4. Add to .cursor/mcp.json with appropriate schema\\n\\n5. Write tests following testing guidelines:\\n   - Unit test for updateTasksDirect\\n   - Integration test for MCP tool",
-          "status": "done",
-          "dependencies": [],
-          "parentTaskId": 23
-        },
-        {
-          "id": 18,
-          "title": "Implement update-task MCP command",
-          "description": "Create direct function wrapper and MCP tool for updating a single task by ID with new information.",
-          "details": "Following MCP implementation standards:\n\n1. Create updateTaskByIdDirect.js in mcp-server/src/core/direct-functions/:\n   - Import updateTaskById from task-manager.js\n   - Handle file paths using findTasksJsonPath utility\n   - Process arguments: taskId, prompt, useResearch\n   - Validate inputs and handle errors with try/catch\n   - Return standardized { success, data/error } object\n\n2. Export from task-master-core.js:\n   - Import the function from its file\n   - Add to directFunctions map\n\n3. Create update-task.js MCP tool in mcp-server/src/tools/:\n   - Import z from zod for parameter schema\n   - Import executeMCPToolAction from ./utils.js\n   - Import updateTaskByIdDirect from task-master-core.js\n   - Define parameters matching CLI options using zod schema\n   - Implement registerUpdateTaskTool(server) with server.addTool\n   - Use executeMCPToolAction in execute method\n\n4. Register in tools/index.js\n\n5. Add to .cursor/mcp.json with appropriate schema\n\n6. Write tests following testing guidelines:\n   - Unit test for updateTaskByIdDirect.js\n   - Integration test for MCP tool",
-          "status": "done",
-          "dependencies": [],
-          "parentTaskId": 23
-        },
-        {
-          "id": 19,
-          "title": "Implement update-subtask MCP command",
-          "description": "Create direct function wrapper and MCP tool for appending information to a specific subtask.",
-          "details": "Following MCP implementation standards:\n\n1. Create updateSubtaskByIdDirect.js in mcp-server/src/core/direct-functions/:\n   - Import updateSubtaskById from task-manager.js\n   - Handle file paths using findTasksJsonPath utility\n   - Process arguments: subtaskId, prompt, useResearch\n   - Validate inputs and handle errors with try/catch\n   - Return standardized { success, data/error } object\n\n2. Export from task-master-core.js:\n   - Import the function from its file\n   - Add to directFunctions map\n\n3. Create update-subtask.js MCP tool in mcp-server/src/tools/:\n   - Import z from zod for parameter schema\n   - Import executeMCPToolAction from ./utils.js\n   - Import updateSubtaskByIdDirect from task-master-core.js\n   - Define parameters matching CLI options using zod schema\n   - Implement registerUpdateSubtaskTool(server) with server.addTool\n   - Use executeMCPToolAction in execute method\n\n4. Register in tools/index.js\n\n5. Add to .cursor/mcp.json with appropriate schema\n\n6. Write tests following testing guidelines:\n   - Unit test for updateSubtaskByIdDirect.js\n   - Integration test for MCP tool",
-          "status": "done",
-          "dependencies": [],
-          "parentTaskId": 23
-        },
-        {
-          "id": 20,
-          "title": "Implement generate MCP command",
-          "description": "Create direct function wrapper and MCP tool for generating task files from tasks.json.",
-          "details": "Following MCP implementation standards:\n\n1. Create generateTaskFilesDirect.js in mcp-server/src/core/direct-functions/:\n   - Import generateTaskFiles from task-manager.js\n   - Handle file paths using findTasksJsonPath utility\n   - Process arguments: tasksPath, outputDir\n   - Validate inputs and handle errors with try/catch\n   - Return standardized { success, data/error } object\n\n2. Export from task-master-core.js:\n   - Import the function from its file\n   - Add to directFunctions map\n\n3. Create generate.js MCP tool in mcp-server/src/tools/:\n   - Import z from zod for parameter schema\n   - Import executeMCPToolAction from ./utils.js\n   - Import generateTaskFilesDirect from task-master-core.js\n   - Define parameters matching CLI options using zod schema\n   - Implement registerGenerateTool(server) with server.addTool\n   - Use executeMCPToolAction in execute method\n\n4. Register in tools/index.js\n\n5. Add to .cursor/mcp.json with appropriate schema\n\n6. Write tests following testing guidelines:\n   - Unit test for generateTaskFilesDirect.js\n   - Integration test for MCP tool",
-          "status": "done",
-          "dependencies": [],
-          "parentTaskId": 23
-        },
-        {
-          "id": 21,
-          "title": "Implement set-status MCP command",
-          "description": "Create direct function wrapper and MCP tool for setting task status.",
-          "details": "Following MCP implementation standards:\n\n1. Create setTaskStatusDirect.js in mcp-server/src/core/direct-functions/:\n   - Import setTaskStatus from task-manager.js\n   - Handle file paths using findTasksJsonPath utility\n   - Process arguments: taskId, status\n   - Validate inputs and handle errors with try/catch\n   - Return standardized { success, data/error } object\n\n2. Export from task-master-core.js:\n   - Import the function from its file\n   - Add to directFunctions map\n\n3. Create set-status.js MCP tool in mcp-server/src/tools/:\n   - Import z from zod for parameter schema\n   - Import executeMCPToolAction from ./utils.js\n   - Import setTaskStatusDirect from task-master-core.js\n   - Define parameters matching CLI options using zod schema\n   - Implement registerSetStatusTool(server) with server.addTool\n   - Use executeMCPToolAction in execute method\n\n4. Register in tools/index.js\n\n5. Add to .cursor/mcp.json with appropriate schema\n\n6. Write tests following testing guidelines:\n   - Unit test for setTaskStatusDirect.js\n   - Integration test for MCP tool",
-          "status": "done",
-          "dependencies": [],
-          "parentTaskId": 23
-        },
-        {
-          "id": 22,
-          "title": "Implement show-task MCP command",
-          "description": "Create direct function wrapper and MCP tool for showing task details.",
-          "details": "Following MCP implementation standards:\n\n1. Create showTaskDirect.js in mcp-server/src/core/direct-functions/:\n   - Import showTask from task-manager.js\n   - Handle file paths using findTasksJsonPath utility\n   - Process arguments: taskId\n   - Validate inputs and handle errors with try/catch\n   - Return standardized { success, data/error } object\n\n2. Export from task-master-core.js:\n   - Import the function from its file\n   - Add to directFunctions map\n\n3. Create show-task.js MCP tool in mcp-server/src/tools/:\n   - Import z from zod for parameter schema\n   - Import executeMCPToolAction from ./utils.js\n   - Import showTaskDirect from task-master-core.js\n   - Define parameters matching CLI options using zod schema\n   - Implement registerShowTaskTool(server) with server.addTool\n   - Use executeMCPToolAction in execute method\n\n4. Register in tools/index.js with tool name 'show_task'\n\n5. Add to .cursor/mcp.json with appropriate schema\n\n6. Write tests following testing guidelines:\n   - Unit test for showTaskDirect.js\n   - Integration test for MCP tool",
-          "status": "done",
-          "dependencies": [],
-          "parentTaskId": 23
-        },
-        {
-          "id": 23,
-          "title": "Implement next-task MCP command",
-          "description": "Create direct function wrapper and MCP tool for finding the next task to work on.",
-          "details": "Following MCP implementation standards:\n\n1. Create nextTaskDirect.js in mcp-server/src/core/direct-functions/:\n   - Import nextTask from task-manager.js\n   - Handle file paths using findTasksJsonPath utility\n   - Process arguments (no specific args needed except projectRoot/file)\n   - Handle errors with try/catch\n   - Return standardized { success, data/error } object\n\n2. Export from task-master-core.js:\n   - Import the function from its file\n   - Add to directFunctions map\n\n3. Create next-task.js MCP tool in mcp-server/src/tools/:\n   - Import z from zod for parameter schema\n   - Import executeMCPToolAction from ./utils.js\n   - Import nextTaskDirect from task-master-core.js\n   - Define parameters matching CLI options using zod schema\n   - Implement registerNextTaskTool(server) with server.addTool\n   - Use executeMCPToolAction in execute method\n\n4. Register in tools/index.js with tool name 'next_task'\n\n5. Add to .cursor/mcp.json with appropriate schema\n\n6. Write tests following testing guidelines:\n   - Unit test for nextTaskDirect.js\n   - Integration test for MCP tool",
-          "status": "done",
-          "dependencies": [],
-          "parentTaskId": 23
-        },
-        {
-          "id": 24,
-          "title": "Implement expand-task MCP command",
-          "description": "Create direct function wrapper and MCP tool for expanding a task into subtasks.",
-          "details": "Following MCP implementation standards:\n\n1. Create expandTaskDirect.js in mcp-server/src/core/direct-functions/:\n   - Import expandTask from task-manager.js\n   - Handle file paths using findTasksJsonPath utility\n   - Process arguments: taskId, prompt, num, force, research\n   - Validate inputs and handle errors with try/catch\n   - Return standardized { success, data/error } object\n\n2. Export from task-master-core.js:\n   - Import the function from its file\n   - Add to directFunctions map\n\n3. Create expand-task.js MCP tool in mcp-server/src/tools/:\n   - Import z from zod for parameter schema\n   - Import executeMCPToolAction from ./utils.js\n   - Import expandTaskDirect from task-master-core.js\n   - Define parameters matching CLI options using zod schema\n   - Implement registerExpandTaskTool(server) with server.addTool\n   - Use executeMCPToolAction in execute method\n\n4. Register in tools/index.js with tool name 'expand_task'\n\n5. Add to .cursor/mcp.json with appropriate schema\n\n6. Write tests following testing guidelines:\n   - Unit test for expandTaskDirect.js\n   - Integration test for MCP tool",
-          "status": "done",
-          "dependencies": [],
-          "parentTaskId": 23
-        },
-        {
-          "id": 25,
-          "title": "Implement add-task MCP command",
-          "description": "Create direct function wrapper and MCP tool for adding new tasks.",
-          "details": "Following MCP implementation standards:\n\n1. Create addTaskDirect.js in mcp-server/src/core/direct-functions/:\n   - Import addTask from task-manager.js\n   - Handle file paths using findTasksJsonPath utility\n   - Process arguments: prompt, priority, dependencies\n   - Validate inputs and handle errors with try/catch\n   - Return standardized { success, data/error } object\n\n2. Export from task-master-core.js:\n   - Import the function from its file\n   - Add to directFunctions map\n\n3. Create add-task.js MCP tool in mcp-server/src/tools/:\n   - Import z from zod for parameter schema\n   - Import executeMCPToolAction from ./utils.js\n   - Import addTaskDirect from task-master-core.js\n   - Define parameters matching CLI options using zod schema\n   - Implement registerAddTaskTool(server) with server.addTool\n   - Use executeMCPToolAction in execute method\n\n4. Register in tools/index.js with tool name 'add_task'\n\n5. Add to .cursor/mcp.json with appropriate schema\n\n6. Write tests following testing guidelines:\n   - Unit test for addTaskDirect.js\n   - Integration test for MCP tool",
-          "status": "done",
-          "dependencies": [],
-          "parentTaskId": 23
-        },
-        {
-          "id": 26,
-          "title": "Implement add-subtask MCP command",
-          "description": "Create direct function wrapper and MCP tool for adding subtasks to existing tasks.",
-          "details": "Following MCP implementation standards:\n\n1. Create addSubtaskDirect.js in mcp-server/src/core/direct-functions/:\n   - Import addSubtask from task-manager.js\n   - Handle file paths using findTasksJsonPath utility\n   - Process arguments: parentTaskId, title, description, details\n   - Validate inputs and handle errors with try/catch\n   - Return standardized { success, data/error } object\n\n2. Export from task-master-core.js:\n   - Import the function from its file\n   - Add to directFunctions map\n\n3. Create add-subtask.js MCP tool in mcp-server/src/tools/:\n   - Import z from zod for parameter schema\n   - Import executeMCPToolAction from ./utils.js\n   - Import addSubtaskDirect from task-master-core.js\n   - Define parameters matching CLI options using zod schema\n   - Implement registerAddSubtaskTool(server) with server.addTool\n   - Use executeMCPToolAction in execute method\n\n4. Register in tools/index.js with tool name 'add_subtask'\n\n5. Add to .cursor/mcp.json with appropriate schema\n\n6. Write tests following testing guidelines:\n   - Unit test for addSubtaskDirect.js\n   - Integration test for MCP tool",
-          "status": "done",
-          "dependencies": [],
-          "parentTaskId": 23
-        },
-        {
-          "id": 27,
-          "title": "Implement remove-subtask MCP command",
-          "description": "Create direct function wrapper and MCP tool for removing subtasks from tasks.",
-          "details": "Following MCP implementation standards:\n\n1. Create removeSubtaskDirect.js in mcp-server/src/core/direct-functions/:\n   - Import removeSubtask from task-manager.js\n   - Handle file paths using findTasksJsonPath utility\n   - Process arguments: parentTaskId, subtaskId\n   - Validate inputs and handle errors with try/catch\n   - Return standardized { success, data/error } object\n\n2. Export from task-master-core.js:\n   - Import the function from its file\n   - Add to directFunctions map\n\n3. Create remove-subtask.js MCP tool in mcp-server/src/tools/:\n   - Import z from zod for parameter schema\n   - Import executeMCPToolAction from ./utils.js\n   - Import removeSubtaskDirect from task-master-core.js\n   - Define parameters matching CLI options using zod schema\n   - Implement registerRemoveSubtaskTool(server) with server.addTool\n   - Use executeMCPToolAction in execute method\n\n4. Register in tools/index.js with tool name 'remove_subtask'\n\n5. Add to .cursor/mcp.json with appropriate schema\n\n6. Write tests following testing guidelines:\n   - Unit test for removeSubtaskDirect.js\n   - Integration test for MCP tool",
-          "status": "done",
-          "dependencies": [],
-          "parentTaskId": 23
-        },
-        {
-          "id": 28,
-          "title": "Implement analyze MCP command",
-          "description": "Create direct function wrapper and MCP tool for analyzing task complexity.",
-          "details": "Following MCP implementation standards:\n\n1. Create analyzeTaskComplexityDirect.js in mcp-server/src/core/direct-functions/:\n   - Import analyzeTaskComplexity from task-manager.js\n   - Handle file paths using findTasksJsonPath utility\n   - Process arguments: taskId\n   - Validate inputs and handle errors with try/catch\n   - Return standardized { success, data/error } object\n\n2. Export from task-master-core.js:\n   - Import the function from its file\n   - Add to directFunctions map\n\n3. Create analyze.js MCP tool in mcp-server/src/tools/:\n   - Import z from zod for parameter schema\n   - Import executeMCPToolAction from ./utils.js\n   - Import analyzeTaskComplexityDirect from task-master-core.js\n   - Define parameters matching CLI options using zod schema\n   - Implement registerAnalyzeTool(server) with server.addTool\n   - Use executeMCPToolAction in execute method\n\n4. Register in tools/index.js with tool name 'analyze'\n\n5. Add to .cursor/mcp.json with appropriate schema\n\n6. Write tests following testing guidelines:\n   - Unit test for analyzeTaskComplexityDirect.js\n   - Integration test for MCP tool",
-          "status": "done",
-          "dependencies": [],
-          "parentTaskId": 23
-        },
-        {
-          "id": 29,
-          "title": "Implement clear-subtasks MCP command",
-          "description": "Create direct function wrapper and MCP tool for clearing subtasks from a parent task.",
-          "details": "Following MCP implementation standards:\n\n1. Create clearSubtasksDirect.js in mcp-server/src/core/direct-functions/:\n   - Import clearSubtasks from task-manager.js\n   - Handle file paths using findTasksJsonPath utility\n   - Process arguments: taskId\n   - Validate inputs and handle errors with try/catch\n   - Return standardized { success, data/error } object\n\n2. Export from task-master-core.js:\n   - Import the function from its file\n   - Add to directFunctions map\n\n3. Create clear-subtasks.js MCP tool in mcp-server/src/tools/:\n   - Import z from zod for parameter schema\n   - Import executeMCPToolAction from ./utils.js\n   - Import clearSubtasksDirect from task-master-core.js\n   - Define parameters matching CLI options using zod schema\n   - Implement registerClearSubtasksTool(server) with server.addTool\n   - Use executeMCPToolAction in execute method\n\n4. Register in tools/index.js with tool name 'clear_subtasks'\n\n5. Add to .cursor/mcp.json with appropriate schema\n\n6. Write tests following testing guidelines:\n   - Unit test for clearSubtasksDirect.js\n   - Integration test for MCP tool",
-          "status": "done",
-          "dependencies": [],
-          "parentTaskId": 23
-        },
-        {
-          "id": 30,
-          "title": "Implement expand-all MCP command",
-          "description": "Create direct function wrapper and MCP tool for expanding all tasks into subtasks.",
-          "details": "Following MCP implementation standards:\n\n1. Create expandAllTasksDirect.js in mcp-server/src/core/direct-functions/:\n   - Import expandAllTasks from task-manager.js\n   - Handle file paths using findTasksJsonPath utility\n   - Process arguments: prompt, num, force, research\n   - Validate inputs and handle errors with try/catch\n   - Return standardized { success, data/error } object\n\n2. Export from task-master-core.js:\n   - Import the function from its file\n   - Add to directFunctions map\n\n3. Create expand-all.js MCP tool in mcp-server/src/tools/:\n   - Import z from zod for parameter schema\n   - Import executeMCPToolAction from ./utils.js\n   - Import expandAllTasksDirect from task-master-core.js\n   - Define parameters matching CLI options using zod schema\n   - Implement registerExpandAllTool(server) with server.addTool\n   - Use executeMCPToolAction in execute method\n\n4. Register in tools/index.js with tool name 'expand_all'\n\n5. Add to .cursor/mcp.json with appropriate schema\n\n6. Write tests following testing guidelines:\n   - Unit test for expandAllTasksDirect.js\n   - Integration test for MCP tool",
-          "status": "done",
-          "dependencies": [],
-          "parentTaskId": 23
-        },
-        {
-          "id": 31,
-          "title": "Create Core Direct Function Structure",
-          "description": "Set up the modular directory structure for direct functions and update task-master-core.js to act as an import/export hub.",
-          "details": "1. Create the mcp-server/src/core/direct-functions/ directory structure\n2. Update task-master-core.js to import and re-export functions from individual files\n3. Create a utils directory for shared utility functions\n4. Implement a standard template for direct function files\n5. Create documentation for the new modular structure\n6. Update existing imports in MCP tools to use the new structure\n7. Create unit tests for the import/export hub functionality\n8. Ensure backward compatibility with any existing code using the old structure",
-          "status": "done",
-          "dependencies": [],
-          "parentTaskId": 23
-        },
-        {
-          "id": 32,
-          "title": "Refactor Existing Direct Functions to Modular Structure",
-          "description": "Move existing direct function implementations from task-master-core.js to individual files in the new directory structure.",
-          "details": "1. Identify all existing direct functions in task-master-core.js\n2. Create individual files for each function in mcp-server/src/core/direct-functions/\n3. Move the implementation to the new files, ensuring consistent error handling\n4. Update imports/exports in task-master-core.js\n5. Create unit tests for each individual function file\n6. Update documentation to reflect the new structure\n7. Ensure all MCP tools reference the functions through task-master-core.js\n8. Verify backward compatibility with existing code",
-          "status": "done",
-          "dependencies": [
-            "23.31"
-          ],
-          "parentTaskId": 23
-        },
-        {
-          "id": 33,
-          "title": "Implement Naming Convention Standards",
-          "description": "Update all MCP server components to follow the standardized naming conventions for files, functions, and tools.",
-          "details": "1. Audit all existing MCP server files and update file names to use kebab-case (like-this.js)\n2. Refactor direct function names to use camelCase with Direct suffix (functionNameDirect)\n3. Update tool registration functions to use camelCase with Tool suffix (registerToolNameTool)\n4. Ensure all MCP tool names exposed to clients use snake_case (tool_name)\n5. Create a naming convention documentation file for future reference\n6. Update imports/exports in all files to reflect the new naming conventions\n7. Verify that all tools are properly registered with the correct naming pattern\n8. Update tests to reflect the new naming conventions\n9. Create a linting rule to enforce naming conventions in future development",
-          "status": "done",
-          "dependencies": [],
-          "parentTaskId": 23
-        },
-        {
-          "id": 34,
-          "title": "Review functionality of all MCP direct functions",
-          "description": "Verify that all implemented MCP direct functions work correctly with edge cases",
-          "details": "Perform comprehensive testing of all MCP direct function implementations to ensure they handle various input scenarios correctly and return appropriate responses. Check edge cases, error handling, and parameter validation.",
-          "status": "in-progress",
-          "dependencies": [],
-          "parentTaskId": 23
-        },
-        {
-          "id": 35,
-          "title": "Review commands.js to ensure all commands are available via MCP",
-          "description": "Verify that all CLI commands have corresponding MCP implementations",
-          "details": "Compare the commands defined in scripts/modules/commands.js with the MCP tools implemented in mcp-server/src/tools/. Create a list of any commands missing MCP implementations and ensure all command options are properly represented in the MCP parameter schemas.",
-          "status": "done",
-          "dependencies": [],
-          "parentTaskId": 23
-        },
-        {
-          "id": 36,
-          "title": "Finish setting up addResearch in index.js",
-          "description": "Complete the implementation of addResearch functionality in the MCP server",
-          "details": "Implement the addResearch function in the MCP server's index.js file to enable research-backed functionality. This should include proper integration with Perplexity AI and ensure that all MCP tools requiring research capabilities have access to this functionality.",
-          "status": "done",
-          "dependencies": [],
-          "parentTaskId": 23
-        },
-        {
-          "id": 37,
-          "title": "Finish setting up addTemplates in index.js",
-          "description": "Complete the implementation of addTemplates functionality in the MCP server",
-          "details": "Implement the addTemplates function in the MCP server's index.js file to enable template-based generation. Configure proper loading of templates from the appropriate directory and ensure they're accessible to all MCP tools that need to generate formatted content.",
-          "status": "done",
-          "dependencies": [],
-          "parentTaskId": 23
-        },
-        {
-          "id": 38,
-          "title": "Implement robust project root handling for file paths",
-          "description": "Create a consistent approach for handling project root paths across MCP tools",
-          "details": "Analyze and refactor the project root handling mechanism to ensure consistent file path resolution across all MCP direct functions. This should properly handle relative and absolute paths, respect the projectRoot parameter when provided, and have appropriate fallbacks when not specified. Document the approach in a comment within path-utils.js for future maintainers.\n\n<info added on 2025-04-01T02:21:57.137Z>\nHere's additional information addressing the request for research on npm package path handling:\n\n## Path Handling Best Practices for npm Packages\n\n### Distinguishing Package and Project Paths\n\n1. **Package Installation Path**: \n   - Use `require.resolve()` to find paths relative to your package\n   - For global installs, use `process.execPath` to locate the Node.js executable\n\n2. **Project Path**:\n   - Use `process.cwd()` as a starting point\n   - Search upwards for `package.json` or `.git` to find project root\n   - Consider using packages like `find-up` or `pkg-dir` for robust root detection\n\n### Standard Approaches\n\n1. **Detecting Project Root**:\n   - Recursive search for `package.json` or `.git` directory\n   - Use `path.resolve()` to handle relative paths\n   - Fall back to `process.cwd()` if no root markers found\n\n2. **Accessing Package Files**:\n   - Use `__dirname` for paths relative to current script\n   - For files in `node_modules`, use `require.resolve('package-name/path/to/file')`\n\n3. **Separating Package and Project Files**:\n   - Store package-specific files in a dedicated directory (e.g., `.task-master`)\n   - Use environment variables to override default paths\n\n### Cross-Platform Compatibility\n\n1. Use `path.join()` and `path.resolve()` for cross-platform path handling\n2. Avoid hardcoded forward/backslashes in paths\n3. Use `os.homedir()` for user home directory references\n\n### Best Practices for Path Resolution\n\n1. **Absolute vs Relative Paths**:\n   - Always convert relative paths to absolute using `path.resolve()`\n   - Use `path.isAbsolute()` to check if a path is already absolute\n\n2. **Handling Different Installation Scenarios**:\n   - Local dev: Use `process.cwd()` as fallback project root\n   - Local dependency: Resolve paths relative to consuming project\n   - Global install: Use `process.execPath` to locate global `node_modules`\n\n3. **Configuration Options**:\n   - Allow users to specify custom project root via CLI option or config file\n   - Implement a clear precedence order for path resolution (e.g., CLI option > config file > auto-detection)\n\n4. **Error Handling**:\n   - Provide clear error messages when critical paths cannot be resolved\n   - Implement retry logic with alternative methods if primary path detection fails\n\n5. **Documentation**:\n   - Clearly document path handling behavior in README and inline comments\n   - Provide examples for common scenarios and edge cases\n\nBy implementing these practices, the MCP tools can achieve consistent and robust path handling across various npm installation and usage scenarios.\n</info added on 2025-04-01T02:21:57.137Z>\n\n<info added on 2025-04-01T02:25:01.463Z>\nHere's additional information addressing the request for clarification on path handling challenges for npm packages:\n\n## Advanced Path Handling Challenges and Solutions\n\n### Challenges to Avoid\n\n1. **Relying solely on process.cwd()**:\n   - Global installs: process.cwd() could be any directory\n   - Local installs as dependency: points to parent project's root\n   - Users may run commands from subdirectories\n\n2. **Dual Path Requirements**:\n   - Package Path: Where task-master code is installed\n   - Project Path: Where user's tasks.json resides\n\n3. **Specific Edge Cases**:\n   - Non-project directory execution\n   - Deeply nested project structures\n   - Yarn/pnpm workspaces\n   - Monorepos with multiple tasks.json files\n   - Commands invoked from scripts in different directories\n\n### Advanced Solutions\n\n1. **Project Marker Detection**:\n   - Implement recursive search for package.json or .git\n   - Use `find-up` package for efficient directory traversal\n   ```javascript\n   const findUp = require('find-up');\n   const projectRoot = await findUp(dir => findUp.sync('package.json', { cwd: dir }));\n   ```\n\n2. **Package Path Resolution**:\n   - Leverage `import.meta.url` with `fileURLToPath`:\n   ```javascript\n   import { fileURLToPath } from 'url';\n   import path from 'path';\n   \n   const __filename = fileURLToPath(import.meta.url);\n   const __dirname = path.dirname(__filename);\n   const packageRoot = path.resolve(__dirname, '..');\n   ```\n\n3. **Workspace-Aware Resolution**:\n   - Detect Yarn/pnpm workspaces:\n   ```javascript\n   const findWorkspaceRoot = require('find-yarn-workspace-root');\n   const workspaceRoot = findWorkspaceRoot(process.cwd());\n   ```\n\n4. **Monorepo Handling**:\n   - Implement cascading configuration search\n   - Allow multiple tasks.json files with clear precedence rules\n\n5. **CLI Tool Inspiration**:\n   - ESLint: Uses `eslint-find-rule-files` for config discovery\n   - Jest: Implements `jest-resolve` for custom module resolution\n   - Next.js: Uses `find-up` to locate project directories\n\n6. **Robust Path Resolution Algorithm**:\n   ```javascript\n   function resolveProjectRoot(startDir) {\n     const projectMarkers = ['package.json', '.git', 'tasks.json'];\n     let currentDir = startDir;\n     while (currentDir !== path.parse(currentDir).root) {\n       if (projectMarkers.some(marker => fs.existsSync(path.join(currentDir, marker)))) {\n         return currentDir;\n       }\n       currentDir = path.dirname(currentDir);\n     }\n     return startDir; // Fallback to original directory\n   }\n   ```\n\n7. **Environment Variable Overrides**:\n   - Allow users to explicitly set paths:\n   ```javascript\n   const projectRoot = process.env.TASK_MASTER_PROJECT_ROOT || resolveProjectRoot(process.cwd());\n   ```\n\nBy implementing these advanced techniques, task-master can achieve robust path handling across various npm scenarios without requiring manual specification.\n</info added on 2025-04-01T02:25:01.463Z>",
-          "status": "done",
-          "dependencies": [],
-          "parentTaskId": 23
-        },
-        {
-          "id": 39,
-          "title": "Implement add-dependency MCP command",
-          "description": "Create MCP tool implementation for the add-dependency command",
-          "details": "",
-          "status": "done",
-          "dependencies": [
-            "23.31"
-          ],
-          "parentTaskId": 23
-        },
-        {
-          "id": 40,
-          "title": "Implement remove-dependency MCP command",
-          "description": "Create MCP tool implementation for the remove-dependency command",
-          "details": "",
-          "status": "done",
-          "dependencies": [
-            "23.31"
-          ],
-          "parentTaskId": 23
-        },
-        {
-          "id": 41,
-          "title": "Implement validate-dependencies MCP command",
-          "description": "Create MCP tool implementation for the validate-dependencies command",
-          "details": "",
-          "status": "done",
-          "dependencies": [
-            "23.31",
-            "23.39",
-            "23.40"
-          ],
-          "parentTaskId": 23
-        },
-        {
-          "id": 42,
-          "title": "Implement fix-dependencies MCP command",
-          "description": "Create MCP tool implementation for the fix-dependencies command",
-          "details": "",
-          "status": "done",
-          "dependencies": [
-            "23.31",
-            "23.41"
-          ],
-          "parentTaskId": 23
-        },
-        {
-          "id": 43,
-          "title": "Implement complexity-report MCP command",
-          "description": "Create MCP tool implementation for the complexity-report command",
-          "details": "",
-          "status": "done",
-          "dependencies": [
-            "23.31"
-          ],
-          "parentTaskId": 23
-        },
-        {
-          "id": 44,
-          "title": "Implement init MCP command",
-          "description": "Create MCP tool implementation for the init command",
-          "details": "",
-          "status": "deferred",
-          "dependencies": [],
-          "parentTaskId": 23
-        },
-        {
-          "id": 45,
-          "title": "Support setting env variables through mcp server",
-          "description": "currently we need to access the env variables through the env file present in the project (that we either create or find and append to). we could abstract this by allowing users to define the env vars in the mcp.json directly as folks currently do. mcp.json should then be in gitignore if thats the case. but for this i think in fastmcp all we need is to access ENV in a specific way. we need to find that way and then implement it",
-          "details": "\n\n<info added on 2025-04-01T01:57:24.160Z>\nTo access environment variables defined in the mcp.json config file when using FastMCP, you can utilize the `Config` class from the `fastmcp` module. Here's how to implement this:\n\n1. Import the necessary module:\n```python\nfrom fastmcp import Config\n```\n\n2. Access environment variables:\n```python\nconfig = Config()\nenv_var = config.env.get(\"VARIABLE_NAME\")\n```\n\nThis approach allows you to retrieve environment variables defined in the mcp.json file directly in your code. The `Config` class automatically loads the configuration, including environment variables, from the mcp.json file.\n\nFor security, ensure that sensitive information in mcp.json is not committed to version control. You can add mcp.json to your .gitignore file to prevent accidental commits.\n\nIf you need to access multiple environment variables, you can do so like this:\n```python\ndb_url = config.env.get(\"DATABASE_URL\")\napi_key = config.env.get(\"API_KEY\")\ndebug_mode = config.env.get(\"DEBUG_MODE\", False)  # With a default value\n```\n\nThis method provides a clean and consistent way to access environment variables defined in the mcp.json configuration file within your FastMCP project.\n</info added on 2025-04-01T01:57:24.160Z>\n\n<info added on 2025-04-01T01:57:49.848Z>\nTo access environment variables defined in the mcp.json config file when using FastMCP in a JavaScript environment, you can use the `fastmcp` npm package. Here's how to implement this:\n\n1. Install the `fastmcp` package:\n```bash\nnpm install fastmcp\n```\n\n2. Import the necessary module:\n```javascript\nconst { Config } = require('fastmcp');\n```\n\n3. Access environment variables:\n```javascript\nconst config = new Config();\nconst envVar = config.env.get('VARIABLE_NAME');\n```\n\nThis approach allows you to retrieve environment variables defined in the mcp.json file directly in your JavaScript code. The `Config` class automatically loads the configuration, including environment variables, from the mcp.json file.\n\nYou can access multiple environment variables like this:\n```javascript\nconst dbUrl = config.env.get('DATABASE_URL');\nconst apiKey = config.env.get('API_KEY');\nconst debugMode = config.env.get('DEBUG_MODE', false); // With a default value\n```\n\nThis method provides a consistent way to access environment variables defined in the mcp.json configuration file within your FastMCP project in a JavaScript environment.\n</info added on 2025-04-01T01:57:49.848Z>",
-          "status": "pending",
-          "dependencies": [],
-          "parentTaskId": 23
-        },
-        {
-          "id": 46,
-          "title": "adjust rules so it prioritizes mcp commands over script",
-          "description": "",
-          "details": "",
-          "status": "done",
-          "dependencies": [],
-          "parentTaskId": 23
-        }
-      ]
-    },
-    {
-      "id": 24,
-      "title": "Implement AI-Powered Test Generation Command",
-      "description": "Create a new 'generate-test' command in Task Master that leverages AI to automatically produce Jest test files for tasks based on their descriptions and subtasks, utilizing Claude API for AI integration.",
->>>>>>> 48a8d952
       "status": "pending",
       "dependencies": []
     },
@@ -672,10 +176,1426 @@
       "details": "Add comprehensive JSDoc comments to all functions and classes, create architecture diagrams explaining component relationships, document design patterns and architectural decisions, write installation and setup guides, and create API documentation with examples.",
       "testStrategy": "Verify documentation accuracy by having team members follow guides. Check that JSDoc generates complete API documentation. Test examples to ensure they work as documented.",
       "priority": "high",
-      "status": "pending",
-<<<<<<< HEAD
-      "dependencies": []
-=======
+      "details": "Build configuration management including:\n- Environment variable handling\n- .env file support\n- Configuration validation\n- Sensible defaults with overrides\n- Create .env.example template\n- Add configuration documentation\n- Implement secure handling of API keys",
+      "testStrategy": "Test configuration loading from various sources (environment variables, .env files). Verify that validation correctly identifies invalid configurations. Test that defaults are applied when values are missing.",
+      "subtasks": [
+        {
+          "id": 1,
+          "title": "Implement Environment Variable Loading",
+          "description": "Create a module that loads environment variables from process.env and makes them accessible throughout the application. Implement a hierarchical structure for configuration values with proper typing. Include support for required vs. optional variables and implement a validation mechanism to ensure critical environment variables are present.",
+          "status": "done",
+          "dependencies": [],
+          "acceptanceCriteria": "- Function created to access environment variables with proper TypeScript typing\n- Support for required variables with validation\n- Default values provided for optional variables\n- Error handling for missing required variables\n- Unit tests verifying environment variable loading works correctly"
+        },
+        {
+          "id": 2,
+          "title": "Implement .env File Support",
+          "description": "Add support for loading configuration from .env files using dotenv or a similar library. Implement file detection, parsing, and merging with existing environment variables. Handle multiple environments (.env.development, .env.production, etc.) and implement proper error handling for file reading issues.",
+          "status": "done",
+          "dependencies": [
+            1
+          ],
+          "acceptanceCriteria": "- Integration with dotenv or equivalent library\n- Support for multiple environment-specific .env files (.env.development, .env.production)\n- Proper error handling for missing or malformed .env files\n- Priority order established (process.env overrides .env values)\n- Unit tests verifying .env file loading and overriding behavior"
+        },
+        {
+          "id": 3,
+          "title": "Implement Configuration Validation",
+          "description": "Create a validation system for configuration values using a schema validation library like Joi, Zod, or Ajv. Define schemas for all configuration categories (API keys, file paths, feature flags, etc.). Implement validation that runs at startup and provides clear error messages for invalid configurations.",
+          "status": "done",
+          "dependencies": [
+            1,
+            2
+          ],
+          "acceptanceCriteria": "- Schema validation implemented for all configuration values\n- Type checking and format validation for different value types\n- Comprehensive error messages that clearly identify validation failures\n- Support for custom validation rules for complex configuration requirements\n- Unit tests covering validation of valid and invalid configurations"
+        },
+        {
+          "id": 4,
+          "title": "Create Configuration Defaults and Override System",
+          "description": "Implement a system of sensible defaults for all configuration values with the ability to override them via environment variables or .env files. Create a unified configuration object that combines defaults, .env values, and environment variables with proper precedence. Implement a caching mechanism to avoid repeated environment lookups.",
+          "status": "done",
+          "dependencies": [
+            1,
+            2,
+            3
+          ],
+          "acceptanceCriteria": "- Default configuration values defined for all settings\n- Clear override precedence (env vars > .env files > defaults)\n- Configuration object accessible throughout the application\n- Caching mechanism to improve performance\n- Unit tests verifying override behavior works correctly"
+        },
+        {
+          "id": 5,
+          "title": "Create .env.example Template",
+          "description": "Generate a comprehensive .env.example file that documents all supported environment variables, their purpose, format, and default values. Include comments explaining the purpose of each variable and provide examples. Ensure sensitive values are not included but have clear placeholders.",
+          "status": "done",
+          "dependencies": [
+            1,
+            2,
+            3,
+            4
+          ],
+          "acceptanceCriteria": "- Complete .env.example file with all supported variables\n- Detailed comments explaining each variable's purpose and format\n- Clear placeholders for sensitive values (API_KEY=your-api-key-here)\n- Categorization of variables by function (API, logging, features, etc.)\n- Documentation on how to use the .env.example file"
+        },
+        {
+          "id": 6,
+          "title": "Implement Secure API Key Handling",
+          "description": "Create a secure mechanism for handling sensitive configuration values like API keys. Implement masking of sensitive values in logs and error messages. Add validation for API key formats and implement a mechanism to detect and warn about insecure storage of API keys (e.g., committed to git). Add support for key rotation and refresh.",
+          "status": "done",
+          "dependencies": [
+            1,
+            2,
+            3,
+            4
+          ],
+          "acceptanceCriteria": "- Secure storage of API keys and sensitive configuration\n- Masking of sensitive values in logs and error messages\n- Validation of API key formats (length, character set, etc.)\n- Warning system for potentially insecure configuration practices\n- Support for key rotation without application restart\n- Unit tests verifying secure handling of sensitive configuration\n\nThese subtasks provide a comprehensive approach to implementing the configuration management system with a focus on security, validation, and developer experience. The tasks are sequenced to build upon each other logically, starting with basic environment variable support and progressing to more advanced features like secure API key handling."
+        }
+      ]
+    },
+    {
+      "id": 17,
+      "title": "Implement Comprehensive Logging System",
+      "description": "Create a flexible logging system with configurable levels and output formats.",
+      "status": "done",
+      "dependencies": [
+        16
+      ],
+      "priority": "medium",
+      "details": "Implement logging system including:\n- Multiple log levels (debug, info, warn, error)\n- Configurable output destinations\n- Command execution logging\n- API interaction logging\n- Error tracking\n- Performance metrics\n- Log file rotation",
+      "testStrategy": "Test logging at different verbosity levels. Verify that logs contain appropriate information for debugging. Test log file rotation with large volumes of logs.",
+      "subtasks": [
+        {
+          "id": 1,
+          "title": "Implement Core Logging Framework with Log Levels",
+          "description": "Create a modular logging framework that supports multiple log levels (debug, info, warn, error). Implement a Logger class that handles message formatting, timestamp addition, and log level filtering. The framework should allow for global log level configuration through the configuration system and provide a clean API for logging messages at different levels.",
+          "status": "done",
+          "dependencies": [],
+          "acceptanceCriteria": "- Logger class with methods for each log level (debug, info, warn, error)\n- Log level filtering based on configuration settings\n- Consistent log message format including timestamp, level, and context\n- Unit tests for each log level and filtering functionality\n- Documentation for logger usage in different parts of the application"
+        },
+        {
+          "id": 2,
+          "title": "Implement Configurable Output Destinations",
+          "description": "Extend the logging framework to support multiple output destinations simultaneously. Implement adapters for console output, file output, and potentially other destinations (like remote logging services). Create a configuration system that allows specifying which log levels go to which destinations. Ensure thread-safe writing to prevent log corruption.",
+          "status": "done",
+          "dependencies": [
+            1
+          ],
+          "acceptanceCriteria": "- Abstract destination interface that can be implemented by different output types\n- Console output adapter with color-coding based on log level\n- File output adapter with proper file handling and path configuration\n- Configuration options to route specific log levels to specific destinations\n- Ability to add custom output destinations through the adapter pattern\n- Tests verifying logs are correctly routed to configured destinations"
+        },
+        {
+          "id": 3,
+          "title": "Implement Command and API Interaction Logging",
+          "description": "Create specialized logging functionality for command execution and API interactions. For commands, log the command name, arguments, options, and execution status. For API interactions, log request details (URL, method, headers), response status, and timing information. Implement sanitization to prevent logging sensitive data like API keys or passwords.",
+          "status": "done",
+          "dependencies": [
+            1,
+            2
+          ],
+          "acceptanceCriteria": "- Command logger that captures command execution details\n- API logger that records request/response details with timing information\n- Data sanitization to mask sensitive information in logs\n- Configuration options to control verbosity of command and API logs\n- Integration with existing command execution flow\n- Tests verifying proper logging of commands and API calls"
+        },
+        {
+          "id": 4,
+          "title": "Implement Error Tracking and Performance Metrics",
+          "description": "Enhance the logging system to provide detailed error tracking and performance metrics. For errors, capture stack traces, error codes, and contextual information. For performance metrics, implement timing utilities to measure execution duration of key operations. Create a consistent format for these specialized log types to enable easier analysis.",
+          "status": "done",
+          "dependencies": [
+            1
+          ],
+          "acceptanceCriteria": "- Error logging with full stack trace capture and error context\n- Performance timer utility for measuring operation duration\n- Standard format for error and performance log entries\n- Ability to track related errors through correlation IDs\n- Configuration options for performance logging thresholds\n- Unit tests for error tracking and performance measurement"
+        },
+        {
+          "id": 5,
+          "title": "Implement Log File Rotation and Management",
+          "description": "Create a log file management system that handles rotation based on file size or time intervals. Implement compression of rotated logs, automatic cleanup of old logs, and configurable retention policies. Ensure that log rotation happens without disrupting the application and that no log messages are lost during rotation.",
+          "status": "done",
+          "dependencies": [
+            2
+          ],
+          "acceptanceCriteria": "- Log rotation based on configurable file size or time interval\n- Compressed archive creation for rotated logs\n- Configurable retention policy for log archives\n- Zero message loss during rotation operations\n- Proper file locking to prevent corruption during rotation\n- Configuration options for rotation settings\n- Tests verifying rotation functionality with large log volumes\n- Documentation for log file location and naming conventions"
+        }
+      ]
+    },
+    {
+      "id": 18,
+      "title": "Create Comprehensive User Documentation",
+      "description": "Develop complete user documentation including README, examples, and troubleshooting guides.",
+      "status": "done",
+      "dependencies": [
+        1,
+        3,
+        4,
+        5,
+        6,
+        7,
+        11,
+        12,
+        16
+      ],
+      "priority": "medium",
+      "details": "Create user documentation including:\n- Detailed README with installation and usage instructions\n- Command reference documentation\n- Configuration guide\n- Example workflows\n- Troubleshooting guides\n- API integration documentation\n- Best practices\n- Advanced usage scenarios",
+      "testStrategy": "Review documentation for clarity and completeness. Have users unfamiliar with the system attempt to follow the documentation and note any confusion or issues.",
+      "subtasks": [
+        {
+          "id": 1,
+          "title": "Create Detailed README with Installation and Usage Instructions",
+          "description": "Develop a comprehensive README.md file that serves as the primary documentation entry point. Include project overview, installation steps for different environments, basic usage examples, and links to other documentation sections. Structure the README with clear headings, code blocks for commands, and screenshots where helpful.",
+          "status": "done",
+          "dependencies": [
+            3
+          ],
+          "acceptanceCriteria": "- README includes project overview, features list, and system requirements\n- Installation instructions cover all supported platforms with step-by-step commands\n- Basic usage examples demonstrate core functionality with command syntax\n- Configuration section explains environment variables and .env file usage\n- Documentation includes badges for version, license, and build status\n- All sections are properly formatted with Markdown for readability"
+        },
+        {
+          "id": 2,
+          "title": "Develop Command Reference Documentation",
+          "description": "Create detailed documentation for all CLI commands, their options, arguments, and examples. Organize commands by functionality category, include syntax diagrams, and provide real-world examples for each command. Document all global options and environment variables that affect command behavior.",
+          "status": "done",
+          "dependencies": [
+            3
+          ],
+          "acceptanceCriteria": "- All commands are documented with syntax, options, and arguments\n- Each command includes at least 2 practical usage examples\n- Commands are organized into logical categories (task management, AI integration, etc.)\n- Global options are documented with their effects on command execution\n- Exit codes and error messages are documented for troubleshooting\n- Documentation includes command output examples"
+        },
+        {
+          "id": 3,
+          "title": "Create Configuration and Environment Setup Guide",
+          "description": "Develop a comprehensive guide for configuring the application, including environment variables, .env file setup, API keys management, and configuration best practices. Include security considerations for API keys and sensitive information. Document all configuration options with their default values and effects.",
+          "status": "done",
+          "dependencies": [],
+          "acceptanceCriteria": "- All environment variables are documented with purpose, format, and default values\n- Step-by-step guide for setting up .env file with examples\n- Security best practices for managing API keys\n- Configuration troubleshooting section with common issues and solutions\n- Documentation includes example configurations for different use cases\n- Validation rules for configuration values are clearly explained"
+        },
+        {
+          "id": 4,
+          "title": "Develop Example Workflows and Use Cases",
+          "description": "Create detailed documentation of common workflows and use cases, showing how to use the tool effectively for different scenarios. Include step-by-step guides with command sequences, expected outputs, and explanations. Cover basic to advanced workflows, including PRD parsing, task expansion, and implementation drift handling.",
+          "status": "done",
+          "dependencies": [
+            3,
+            6
+          ],
+          "acceptanceCriteria": "- At least 5 complete workflow examples from initialization to completion\n- Each workflow includes all commands in sequence with expected outputs\n- Screenshots or terminal recordings illustrate the workflows\n- Explanation of decision points and alternatives within workflows\n- Advanced use cases demonstrate integration with development processes\n- Examples show how to handle common edge cases and errors"
+        },
+        {
+          "id": 5,
+          "title": "Create Troubleshooting Guide and FAQ",
+          "description": "Develop a comprehensive troubleshooting guide that addresses common issues, error messages, and their solutions. Include a FAQ section covering common questions about usage, configuration, and best practices. Document known limitations and workarounds for edge cases.",
+          "status": "done",
+          "dependencies": [
+            1,
+            2,
+            3
+          ],
+          "acceptanceCriteria": "- All error messages are documented with causes and solutions\n- Common issues are organized by category (installation, configuration, execution)\n- FAQ covers at least 15 common questions with detailed answers\n- Troubleshooting decision trees help users diagnose complex issues\n- Known limitations and edge cases are clearly documented\n- Recovery procedures for data corruption or API failures are included"
+        },
+        {
+          "id": 6,
+          "title": "Develop API Integration and Extension Documentation",
+          "description": "Create technical documentation for API integrations (Claude, Perplexity) and extension points. Include details on prompt templates, response handling, token optimization, and custom integrations. Document the internal architecture to help developers extend the tool with new features or integrations.",
+          "status": "done",
+          "dependencies": [
+            5
+          ],
+          "acceptanceCriteria": "- Detailed documentation of all API integrations with authentication requirements\n- Prompt templates are documented with variables and expected responses\n- Token usage optimization strategies are explained\n- Extension points are documented with examples\n- Internal architecture diagrams show component relationships\n- Custom integration guide includes step-by-step instructions and code examples"
+        }
+      ]
+    },
+    {
+      "id": 19,
+      "title": "Implement Error Handling and Recovery",
+      "description": "Create robust error handling throughout the system with helpful error messages and recovery options.",
+      "status": "done",
+      "dependencies": [
+        1,
+        3,
+        5,
+        9,
+        16,
+        17
+      ],
+      "priority": "high",
+      "details": "Implement error handling including:\n- Consistent error message format\n- Helpful error messages with recovery suggestions\n- API error handling with retries\n- File system error recovery\n- Data validation errors with specific feedback\n- Command syntax error guidance\n- System state recovery after failures",
+      "testStrategy": "Deliberately trigger various error conditions and verify that the system handles them gracefully. Check that error messages are helpful and provide clear guidance on how to resolve issues.",
+      "subtasks": [
+        {
+          "id": 1,
+          "title": "Define Error Message Format and Structure",
+          "description": "Create a standardized error message format that includes error codes, descriptive messages, and recovery suggestions. Implement a centralized ErrorMessage class or module that enforces this structure across the application. This should include methods for generating consistent error messages and translating error codes to user-friendly descriptions.",
+          "status": "done",
+          "dependencies": [],
+          "acceptanceCriteria": "- ErrorMessage class/module is implemented with methods for creating structured error messages"
+        },
+        {
+          "id": 2,
+          "title": "Implement API Error Handling with Retry Logic",
+          "description": "Develop a robust error handling system for API calls, including automatic retries with exponential backoff. Create a wrapper for API requests that catches common errors (e.g., network timeouts, rate limiting) and implements appropriate retry logic. This should be integrated with both the Claude and Perplexity API calls.",
+          "status": "done",
+          "dependencies": [],
+          "acceptanceCriteria": "- API request wrapper is implemented with configurable retry logic"
+        },
+        {
+          "id": 3,
+          "title": "Develop File System Error Recovery Mechanisms",
+          "description": "Implement error handling and recovery mechanisms for file system operations, focusing on tasks.json and individual task files. This should include handling of file not found errors, permission issues, and data corruption scenarios. Implement automatic backups and recovery procedures to ensure data integrity.",
+          "status": "done",
+          "dependencies": [
+            1
+          ],
+          "acceptanceCriteria": "- File system operations are wrapped with comprehensive error handling"
+        },
+        {
+          "id": 4,
+          "title": "Enhance Data Validation with Detailed Error Feedback",
+          "description": "Improve the existing data validation system to provide more specific and actionable error messages. Implement detailed validation checks for all user inputs and task data, with clear error messages that pinpoint the exact issue and how to resolve it. This should cover task creation, updates, and any data imported from external sources.",
+          "status": "done",
+          "dependencies": [
+            1,
+            3
+          ],
+          "acceptanceCriteria": "- Enhanced validation checks are implemented for all task properties and user inputs"
+        },
+        {
+          "id": 5,
+          "title": "Implement Command Syntax Error Handling and Guidance",
+          "description": "Enhance the CLI to provide more helpful error messages and guidance when users input invalid commands or options. Implement a \"did you mean?\" feature for close matches to valid commands, and provide context-sensitive help for command syntax errors. This should integrate with the existing Commander.js setup.",
+          "status": "done",
+          "dependencies": [
+            2
+          ],
+          "acceptanceCriteria": "- Invalid commands trigger helpful error messages with suggestions for valid alternatives"
+        },
+        {
+          "id": 6,
+          "title": "Develop System State Recovery After Critical Failures",
+          "description": "Implement a system state recovery mechanism to handle critical failures that could leave the task management system in an inconsistent state. This should include creating periodic snapshots of the system state, implementing a recovery procedure to restore from these snapshots, and providing tools for manual intervention if automatic recovery fails.",
+          "status": "done",
+          "dependencies": [
+            1,
+            3
+          ],
+          "acceptanceCriteria": "- Periodic snapshots of the tasks.json and related state are automatically created"
+        }
+      ]
+    },
+    {
+      "id": 20,
+      "title": "Create Token Usage Tracking and Cost Management",
+      "description": "Implement system for tracking API token usage and managing costs.",
+      "status": "done",
+      "dependencies": [
+        5,
+        9,
+        17
+      ],
+      "priority": "medium",
+      "details": "Implement token tracking including:\n- Track token usage for all API calls\n- Implement configurable usage limits\n- Add reporting on token consumption\n- Create cost estimation features\n- Implement caching to reduce API calls\n- Add token optimization for prompts\n- Create usage alerts when approaching limits",
+      "testStrategy": "Track token usage across various operations and verify accuracy. Test that limits properly prevent excessive usage. Verify that caching reduces token consumption for repeated operations.",
+      "subtasks": [
+        {
+          "id": 1,
+          "title": "Implement Token Usage Tracking for API Calls",
+          "description": "Create a middleware or wrapper function that intercepts all API calls to OpenAI, Anthropic, and Perplexity. This function should count the number of tokens used in both the request and response, storing this information in a persistent data store (e.g., SQLite database). Implement a caching mechanism to reduce redundant API calls and token usage.",
+          "status": "done",
+          "dependencies": [
+            5
+          ],
+          "acceptanceCriteria": "- Token usage is accurately tracked for all API calls"
+        },
+        {
+          "id": 2,
+          "title": "Develop Configurable Usage Limits",
+          "description": "Create a configuration system that allows setting token usage limits at the project, user, and API level. Implement a mechanism to enforce these limits by checking the current usage against the configured limits before making API calls. Add the ability to set different limit types (e.g., daily, weekly, monthly) and actions to take when limits are reached (e.g., block calls, send notifications).",
+          "status": "done",
+          "dependencies": [],
+          "acceptanceCriteria": "- Configuration file or database table for storing usage limits"
+        },
+        {
+          "id": 3,
+          "title": "Implement Token Usage Reporting and Cost Estimation",
+          "description": "Develop a reporting module that generates detailed token usage reports. Include breakdowns by API, user, and time period. Implement cost estimation features by integrating current pricing information for each API. Create both command-line and programmatic interfaces for generating reports and estimates.",
+          "status": "done",
+          "dependencies": [
+            1,
+            2
+          ],
+          "acceptanceCriteria": "- CLI command for generating usage reports with various filters"
+        },
+        {
+          "id": 4,
+          "title": "Optimize Token Usage in Prompts",
+          "description": "Implement a prompt optimization system that analyzes and refines prompts to reduce token usage while maintaining effectiveness. Use techniques such as prompt compression, removing redundant information, and leveraging efficient prompting patterns. Integrate this system into the existing prompt generation and API call processes.",
+          "status": "done",
+          "dependencies": [],
+          "acceptanceCriteria": "- Prompt optimization function reduces average token usage by at least 10%"
+        },
+        {
+          "id": 5,
+          "title": "Develop Token Usage Alert System",
+          "description": "Create an alert system that monitors token usage in real-time and sends notifications when usage approaches or exceeds defined thresholds. Implement multiple notification channels (e.g., email, Slack, system logs) and allow for customizable alert rules. Integrate this system with the existing logging and reporting modules.",
+          "status": "done",
+          "dependencies": [
+            2,
+            3
+          ],
+          "acceptanceCriteria": "- Real-time monitoring of token usage against configured limits"
+        }
+      ]
+    },
+    {
+      "id": 21,
+      "title": "Refactor dev.js into Modular Components",
+      "description": "Restructure the monolithic dev.js file into separate modular components to improve code maintainability, readability, and testability while preserving all existing functionality.",
+      "status": "done",
+      "dependencies": [
+        3,
+        16,
+        17
+      ],
+      "priority": "high",
+      "details": "This task involves breaking down the current dev.js file into logical modules with clear responsibilities:\n\n1. Create the following module files:\n   - commands.js: Handle all CLI command definitions and execution logic\n   - ai-services.js: Encapsulate all AI service interactions (OpenAI, etc.)\n   - task-manager.js: Manage task operations (create, read, update, delete)\n   - ui.js: Handle all console output formatting, colors, and user interaction\n   - utils.js: Contain helper functions, utilities, and shared code\n\n2. Refactor dev.js to serve as the entry point that:\n   - Imports and initializes all modules\n   - Handles command-line argument parsing\n   - Sets up the execution environment\n   - Orchestrates the flow between modules\n\n3. Ensure proper dependency injection between modules to avoid circular dependencies\n\n4. Maintain consistent error handling across modules\n\n5. Update import/export statements throughout the codebase\n\n6. Document each module with clear JSDoc comments explaining purpose and usage\n\n7. Ensure configuration and logging systems are properly integrated into each module\n\nThe refactoring should not change any existing functionality - this is purely a code organization task.",
+      "testStrategy": "Testing should verify that functionality remains identical after refactoring:\n\n1. Automated Testing:\n   - Create unit tests for each new module to verify individual functionality\n   - Implement integration tests that verify modules work together correctly\n   - Test each command to ensure it works exactly as before\n\n2. Manual Testing:\n   - Execute all existing CLI commands and verify outputs match pre-refactoring behavior\n   - Test edge cases like error handling and invalid inputs\n   - Verify that configuration options still work as expected\n\n3. Code Quality Verification:\n   - Run linting tools to ensure code quality standards are maintained\n   - Check for any circular dependencies between modules\n   - Verify that each module has a single, clear responsibility\n\n4. Performance Testing:\n   - Compare execution time before and after refactoring to ensure no performance regression\n\n5. Documentation Check:\n   - Verify that each module has proper documentation\n   - Ensure README is updated if necessary to reflect architectural changes",
+      "subtasks": [
+        {
+          "id": 1,
+          "title": "Analyze Current dev.js Structure and Plan Module Boundaries",
+          "description": "Perform a comprehensive analysis of the existing dev.js file to identify logical boundaries for the new modules. Create a detailed mapping document that outlines which functions, variables, and code blocks will move to which module files. Identify shared dependencies, potential circular references, and determine the appropriate interfaces between modules.",
+          "status": "done",
+          "dependencies": [],
+          "acceptanceCriteria": "- Complete inventory of all functions, variables, and code blocks in dev.js"
+        },
+        {
+          "id": 2,
+          "title": "Create Core Module Structure and Entry Point Refactoring",
+          "description": "Create the skeleton structure for all module files (commands.js, ai-services.js, task-manager.js, ui.js, utils.js) with proper export statements. Refactor dev.js to serve as the entry point that imports and orchestrates these modules. Implement the basic initialization flow and command-line argument parsing in the new structure.",
+          "status": "done",
+          "dependencies": [
+            1
+          ],
+          "acceptanceCriteria": "- All module files created with appropriate JSDoc headers explaining purpose"
+        },
+        {
+          "id": 3,
+          "title": "Implement Core Module Functionality with Dependency Injection",
+          "description": "Migrate the core functionality from dev.js into the appropriate modules following the mapping document. Implement proper dependency injection to avoid circular dependencies. Ensure each module has a clear API and properly encapsulates its internal state. Focus on the critical path functionality first.",
+          "status": "done",
+          "dependencies": [
+            2
+          ],
+          "acceptanceCriteria": "- All core functionality migrated to appropriate modules"
+        },
+        {
+          "id": 4,
+          "title": "Implement Error Handling and Complete Module Migration",
+          "description": "Establish a consistent error handling pattern across all modules. Complete the migration of remaining functionality from dev.js to the appropriate modules. Ensure all edge cases, error scenarios, and helper functions are properly moved and integrated. Update all import/export statements throughout the codebase to reference the new module structure.",
+          "status": "done",
+          "dependencies": [
+            3
+          ],
+          "acceptanceCriteria": "- Consistent error handling pattern implemented across all modules"
+        },
+        {
+          "id": 5,
+          "title": "Test, Document, and Finalize Modular Structure",
+          "description": "Perform comprehensive testing of the refactored codebase to ensure all functionality works as expected. Add detailed JSDoc comments to all modules, functions, and significant code blocks. Create or update developer documentation explaining the new modular structure, module responsibilities, and how they interact. Perform a final code review to ensure code quality, consistency, and adherence to best practices.",
+          "status": "done",
+          "dependencies": [
+            "21.4"
+          ],
+          "acceptanceCriteria": "- All existing functionality works exactly as before"
+        }
+      ]
+    },
+    {
+      "id": 22,
+      "title": "Create Comprehensive Test Suite for Task Master CLI",
+      "description": "Develop a complete testing infrastructure for the Task Master CLI that includes unit, integration, and end-to-end tests to verify all core functionality and error handling.",
+      "status": "done",
+      "dependencies": [
+        21
+      ],
+      "priority": "high",
+      "details": "Implement a comprehensive test suite using Jest as the testing framework. The test suite should be organized into three main categories:\n\n1. Unit Tests:\n   - Create tests for all utility functions and core logic components\n   - Test task creation, parsing, and manipulation functions\n   - Test data storage and retrieval functions\n   - Test formatting and display functions\n\n2. Integration Tests:\n   - Test all CLI commands (create, expand, update, list, etc.)\n   - Verify command options and parameters work correctly\n   - Test interactions between different components\n   - Test configuration loading and application settings\n\n3. End-to-End Tests:\n   - Test complete workflows (e.g., creating a task, expanding it, updating status)\n   - Test error scenarios and recovery\n   - Test edge cases like handling large numbers of tasks\n\nImplement proper mocking for:\n- Claude API interactions (using Jest mock functions)\n- File system operations (using mock-fs or similar)\n- User input/output (using mock stdin/stdout)\n\nEnsure tests cover both successful operations and error handling paths. Set up continuous integration to run tests automatically. Create fixtures for common test data and scenarios. Include test coverage reporting to identify untested code paths.",
+      "testStrategy": "Verification will involve:\n\n1. Code Review:\n   - Verify test organization follows the unit/integration/end-to-end structure\n   - Check that all major functions have corresponding tests\n   - Verify mocks are properly implemented for external dependencies\n\n2. Test Coverage Analysis:\n   - Run test coverage tools to ensure at least 80% code coverage\n   - Verify critical paths have 100% coverage\n   - Identify any untested code paths\n\n3. Test Quality Verification:\n   - Manually review test cases to ensure they test meaningful behavior\n   - Verify both positive and negative test cases exist\n   - Check that tests are deterministic and don't have false positives/negatives\n\n4. CI Integration:\n   - Verify tests run successfully in the CI environment\n   - Ensure tests run in a reasonable amount of time\n   - Check that test failures provide clear, actionable information\n\nThe task will be considered complete when all tests pass consistently, coverage meets targets, and the test suite can detect intentionally introduced bugs.",
+      "subtasks": [
+        {
+          "id": 1,
+          "title": "Set Up Jest Testing Environment",
+          "description": "Configure Jest for the project, including setting up the jest.config.js file, adding necessary dependencies, and creating the initial test directory structure. Implement proper mocking for Claude API interactions, file system operations, and user input/output. Set up test coverage reporting and configure it to run in the CI pipeline.",
+          "status": "done",
+          "dependencies": [],
+          "acceptanceCriteria": "- jest.config.js is properly configured for the project"
+        },
+        {
+          "id": 2,
+          "title": "Implement Unit Tests for Core Components",
+          "description": "Create a comprehensive set of unit tests for all utility functions, core logic components, and individual modules of the Task Master CLI. This includes tests for task creation, parsing, manipulation, data storage, retrieval, and formatting functions. Ensure all edge cases and error scenarios are covered.",
+          "status": "done",
+          "dependencies": [
+            1
+          ],
+          "acceptanceCriteria": "- Unit tests are implemented for all utility functions in the project"
+        },
+        {
+          "id": 3,
+          "title": "Develop Integration and End-to-End Tests",
+          "description": "Create integration tests that verify the correct interaction between different components of the CLI, including command execution, option parsing, and data flow. Implement end-to-end tests that simulate complete user workflows, such as creating a task, expanding it, and updating its status. Include tests for error scenarios, recovery processes, and handling large numbers of tasks.",
+          "status": "deferred",
+          "dependencies": [
+            1,
+            2
+          ],
+          "acceptanceCriteria": "- Integration tests cover all CLI commands (create, expand, update, list, etc.)"
+        }
+      ]
+    },
+    {
+      "id": 23,
+      "title": "Complete MCP Server Implementation for Task Master using FastMCP",
+      "description": "Finalize the MCP server functionality for Task Master by leveraging FastMCP's capabilities, transitioning from CLI-based execution to direct function imports, and optimizing performance, authentication, and context management. Ensure the server integrates seamlessly with Cursor via `mcp.json` and supports proper tool registration, efficient context handling, and transport type handling (focusing on stdio). Additionally, ensure the server can be instantiated properly when installed via `npx` or `npm i -g`. Evaluate and address gaps in the current implementation, including function imports, context management, caching, tool registration, and adherence to FastMCP best practices.",
+      "status": "in-progress",
+      "dependencies": [
+        22
+      ],
+      "priority": "medium",
+      "details": "This task involves completing the Model Context Protocol (MCP) server implementation for Task Master using FastMCP. Key updates include:\n\n1. Transition from CLI-based execution (currently using `child_process.spawnSync`) to direct Task Master function imports for improved performance and reliability.\n2. Implement caching mechanisms for frequently accessed contexts to enhance performance, leveraging FastMCP's efficient transport mechanisms (e.g., stdio).\n3. Refactor context management to align with best practices for handling large context windows, metadata, and tagging.\n4. Refactor tool registration in `tools/index.js` to include clear descriptions and parameter definitions, leveraging FastMCP's decorator-based patterns for better integration.\n5. Enhance transport type handling to ensure proper stdio communication and compatibility with FastMCP.\n6. Ensure the MCP server can be instantiated and run correctly when installed globally via `npx` or `npm i -g`.\n7. Integrate the ModelContextProtocol SDK directly to streamline resource and tool registration, ensuring compatibility with FastMCP's transport mechanisms.\n8. Identify and address missing components or functionalities to meet FastMCP best practices, such as robust error handling, monitoring endpoints, and concurrency support.\n9. Update documentation to include examples of using the MCP server with FastMCP, detailed setup instructions, and client integration guides.\n10. Organize direct function implementations in a modular structure within the mcp-server/src/core/direct-functions/ directory for improved maintainability and organization.\n11. Follow consistent naming conventions: file names use kebab-case (like-this.js), direct functions use camelCase with Direct suffix (functionNameDirect), tool registration functions use camelCase with Tool suffix (registerToolNameTool), and MCP tool names exposed to clients use snake_case (tool_name).\n\nThe implementation must ensure compatibility with existing MCP clients and follow RESTful API design principles, while supporting concurrent requests and maintaining robust error handling.",
+      "testStrategy": "Testing for the MCP server implementation will follow a comprehensive approach based on our established testing guidelines:\n\n## Test Organization\n\n1. **Unit Tests** (`tests/unit/mcp-server/`):\n   - Test individual MCP server components in isolation\n   - Mock all external dependencies including FastMCP SDK\n   - Test each tool implementation separately\n   - Test each direct function implementation in the direct-functions directory\n   - Verify direct function imports work correctly\n   - Test context management and caching mechanisms\n   - Example files: `context-manager.test.js`, `tool-registration.test.js`, `direct-functions/list-tasks.test.js`\n\n2. **Integration Tests** (`tests/integration/mcp-server/`):\n   - Test interactions between MCP server components\n   - Verify proper tool registration with FastMCP\n   - Test context flow between components\n   - Validate error handling across module boundaries\n   - Test the integration between direct functions and their corresponding MCP tools\n   - Example files: `server-tool-integration.test.js`, `context-flow.test.js`\n\n3. **End-to-End Tests** (`tests/e2e/mcp-server/`):\n   - Test complete MCP server workflows\n   - Verify server instantiation via different methods (direct, npx, global install)\n   - Test actual stdio communication with mock clients\n   - Example files: `server-startup.e2e.test.js`, `client-communication.e2e.test.js`\n\n4. **Test Fixtures** (`tests/fixtures/mcp-server/`):\n   - Sample context data\n   - Mock tool definitions\n   - Sample MCP requests and responses\n\n## Testing Approach\n\n### Module Mocking Strategy\n```javascript\n// Mock the FastMCP SDK\njest.mock('@model-context-protocol/sdk', () => ({\n  MCPServer: jest.fn().mockImplementation(() => ({\n    registerTool: jest.fn(),\n    registerResource: jest.fn(),\n    start: jest.fn().mockResolvedValue(undefined),\n    stop: jest.fn().mockResolvedValue(undefined)\n  })),\n  MCPError: jest.fn().mockImplementation(function(message, code) {\n    this.message = message;\n    this.code = code;\n  })\n}));\n\n// Import modules after mocks\nimport { MCPServer, MCPError } from '@model-context-protocol/sdk';\nimport { initMCPServer } from '../../scripts/mcp-server.js';\n```\n\n### Direct Function Testing\n- Test each direct function in isolation\n- Verify proper error handling and return formats\n- Test with various input parameters and edge cases\n- Verify integration with the task-master-core.js export hub\n\n### Context Management Testing\n- Test context creation, retrieval, and manipulation\n- Verify caching mechanisms work correctly\n- Test context windowing and metadata handling\n- Validate context persistence across server restarts\n\n### Direct Function Import Testing\n- Verify Task Master functions are imported correctly\n- Test performance improvements compared to CLI execution\n- Validate error handling with direct imports\n\n### Tool Registration Testing\n- Verify tools are registered with proper descriptions and parameters\n- Test decorator-based registration patterns\n- Validate tool execution with different input types\n\n### Error Handling Testing\n- Test all error paths with appropriate MCPError types\n- Verify error propagation to clients\n- Test recovery from various error conditions\n\n### Performance Testing\n- Benchmark response times with and without caching\n- Test memory usage under load\n- Verify concurrent request handling\n\n## Test Quality Guidelines\n\n- Follow TDD approach when possible\n- Maintain test independence and isolation\n- Use descriptive test names explaining expected behavior\n- Aim for 80%+ code coverage, with critical paths at 100%\n- Follow the mock-first-then-import pattern for all Jest mocks\n- Avoid testing implementation details that might change\n- Ensure tests don't depend on execution order\n\n## Specific Test Cases\n\n1. **Server Initialization**\n   - Test server creation with various configuration options\n   - Verify proper tool and resource registration\n   - Test server startup and shutdown procedures\n\n2. **Context Operations**\n   - Test context creation, retrieval, update, and deletion\n   - Verify context windowing and truncation\n   - Test context metadata and tagging\n\n3. **Tool Execution**\n   - Test each tool with various input parameters\n   - Verify proper error handling for invalid inputs\n   - Test tool execution performance\n\n4. **MCP.json Integration**\n   - Test creation and updating of .cursor/mcp.json\n   - Verify proper server registration in mcp.json\n   - Test handling of existing mcp.json files\n\n5. **Transport Handling**\n   - Test stdio communication\n   - Verify proper message formatting\n   - Test error handling in transport layer\n\n6. **Direct Function Structure**\n   - Test the modular organization of direct functions\n   - Verify proper import/export through task-master-core.js\n   - Test utility functions in the utils directory\n\nAll tests will be automated and integrated into the CI/CD pipeline to ensure consistent quality.",
+      "subtasks": [
+        {
+          "id": 1,
+          "title": "Create Core MCP Server Module and Basic Structure",
+          "description": "Create the foundation for the MCP server implementation by setting up the core module structure, configuration, and server initialization.",
+          "dependencies": [],
+          "details": "Implementation steps:\n1. Create a new module `mcp-server.js` with the basic server structure\n2. Implement configuration options to enable/disable the MCP server\n3. Set up Express.js routes for the required MCP endpoints (/context, /models, /execute)\n4. Create middleware for request validation and response formatting\n5. Implement basic error handling according to MCP specifications\n6. Add logging infrastructure for MCP operations\n7. Create initialization and shutdown procedures for the MCP server\n8. Set up integration with the main Task Master application\n\nTesting approach:\n- Unit tests for configuration loading and validation\n- Test server initialization and shutdown procedures\n- Verify that routes are properly registered\n- Test basic error handling with invalid requests",
+          "status": "done",
+          "parentTaskId": 23
+        },
+        {
+          "id": 2,
+          "title": "Implement Context Management System",
+          "description": "Develop a robust context management system that can efficiently store, retrieve, and manipulate context data according to the MCP specification.",
+          "dependencies": [
+            1
+          ],
+          "details": "Implementation steps:\n1. Design and implement data structures for context storage\n2. Create methods for context creation, retrieval, updating, and deletion\n3. Implement context windowing and truncation algorithms for handling size limits\n4. Add support for context metadata and tagging\n5. Create utilities for context serialization and deserialization\n6. Implement efficient indexing for quick context lookups\n7. Add support for context versioning and history\n8. Develop mechanisms for context persistence (in-memory, disk-based, or database)\n\nTesting approach:\n- Unit tests for all context operations (CRUD)\n- Performance tests for context retrieval with various sizes\n- Test context windowing and truncation with edge cases\n- Verify metadata handling and tagging functionality\n- Test persistence mechanisms with simulated failures",
+          "status": "done",
+          "parentTaskId": 23
+        },
+        {
+          "id": 3,
+          "title": "Implement MCP Endpoints and API Handlers",
+          "description": "Develop the complete API handlers for all required MCP endpoints, ensuring they follow the protocol specification and integrate with the context management system.",
+          "dependencies": [
+            1,
+            2
+          ],
+          "details": "Implementation steps:\n1. Implement the `/context` endpoint for:\n   - GET: retrieving existing context\n   - POST: creating new context\n   - PUT: updating existing context\n   - DELETE: removing context\n2. Implement the `/models` endpoint to list available models\n3. Develop the `/execute` endpoint for performing operations with context\n4. Create request validators for each endpoint\n5. Implement response formatters according to MCP specifications\n6. Add detailed error handling for each endpoint\n7. Set up proper HTTP status codes for different scenarios\n8. Implement pagination for endpoints that return lists\n\nTesting approach:\n- Unit tests for each endpoint handler\n- Integration tests with mock context data\n- Test various request formats and edge cases\n- Verify response formats match MCP specifications\n- Test error handling with invalid inputs\n- Benchmark endpoint performance",
+          "status": "done",
+          "parentTaskId": 23
+        },
+        {
+          "id": 6,
+          "title": "Refactor MCP Server to Leverage ModelContextProtocol SDK",
+          "description": "Integrate the ModelContextProtocol SDK directly into the MCP server implementation to streamline tool registration and resource handling.",
+          "dependencies": [
+            1,
+            2,
+            3
+          ],
+          "details": "Implementation steps:\n1. Replace manual tool registration with ModelContextProtocol SDK methods.\n2. Use SDK utilities to simplify resource and template management.\n3. Ensure compatibility with FastMCP's transport mechanisms.\n4. Update server initialization to include SDK-based configurations.\n\nTesting approach:\n- Verify SDK integration with all MCP endpoints.\n- Test resource and template registration using SDK methods.\n- Validate compatibility with existing MCP clients.\n- Benchmark performance improvements from SDK integration.\n\n<info added on 2025-03-31T18:49:14.439Z>\nThe subtask is being cancelled because FastMCP already serves as a higher-level abstraction over the Model Context Protocol SDK. Direct integration with the MCP SDK would be redundant and potentially counterproductive since:\n\n1. FastMCP already encapsulates the necessary SDK functionality for tool registration and resource handling\n2. The existing FastMCP abstractions provide a more streamlined developer experience\n3. Adding another layer of SDK integration would increase complexity without clear benefits\n4. The transport mechanisms in FastMCP are already optimized for the current architecture\n\nInstead, we should focus on extending and enhancing the existing FastMCP abstractions where needed, rather than attempting to bypass them with direct SDK integration.\n</info added on 2025-03-31T18:49:14.439Z>",
+          "status": "cancelled",
+          "parentTaskId": 23
+        },
+        {
+          "id": 8,
+          "title": "Implement Direct Function Imports and Replace CLI-based Execution",
+          "description": "Refactor the MCP server implementation to use direct Task Master function imports instead of the current CLI-based execution using child_process.spawnSync. This will improve performance, reliability, and enable better error handling.",
+          "dependencies": [
+            "23.13"
+          ],
+          "details": "\n\n<info added on 2025-03-30T00:14:10.040Z>\n```\n# Refactoring Strategy for Direct Function Imports\n\n## Core Approach\n1. Create a clear separation between data retrieval/processing and presentation logic\n2. Modify function signatures to accept `outputFormat` parameter ('cli'|'json', default: 'cli')\n3. Implement early returns for JSON format to bypass CLI-specific code\n\n## Implementation Details for `listTasks`\n```javascript\nfunction listTasks(tasksPath, statusFilter, withSubtasks = false, outputFormat = 'cli') {\n  try {\n    // Existing data retrieval logic\n    const filteredTasks = /* ... */;\n    \n    // Early return for JSON format\n    if (outputFormat === 'json') return filteredTasks;\n    \n    // Existing CLI output logic\n  } catch (error) {\n    if (outputFormat === 'json') {\n      throw {\n        code: 'TASK_LIST_ERROR',\n        message: error.message,\n        details: error.stack\n      };\n    } else {\n      console.error(error);\n      process.exit(1);\n    }\n  }\n}\n```\n\n## Testing Strategy\n- Create integration tests in `tests/integration/mcp-server/`\n- Use FastMCP InMemoryTransport for direct client-server testing\n- Test both JSON and CLI output formats\n- Verify structure consistency with schema validation\n\n## Additional Considerations\n- Update JSDoc comments to document new parameters and return types\n- Ensure backward compatibility with default CLI behavior\n- Add JSON schema validation for consistent output structure\n- Apply similar pattern to other core functions (expandTask, updateTaskById, etc.)\n\n## Error Handling Improvements\n- Standardize error format for JSON returns:\n```javascript\n{\n  code: 'ERROR_CODE',\n  message: 'Human-readable message',\n  details: {}, // Additional context when available\n  stack: process.env.NODE_ENV === 'development' ? error.stack : undefined\n}\n```\n- Enrich JSON errors with error codes and debug info\n- Ensure validation failures return proper objects in JSON mode\n```\n</info added on 2025-03-30T00:14:10.040Z>",
+          "status": "done",
+          "parentTaskId": 23
+        },
+        {
+          "id": 9,
+          "title": "Implement Context Management and Caching Mechanisms",
+          "description": "Enhance the MCP server with proper context management and caching to improve performance and user experience, especially for frequently accessed data and contexts.",
+          "dependencies": [
+            1
+          ],
+          "details": "1. Implement a context manager class that leverages FastMCP's Context object\n2. Add caching for frequently accessed task data with configurable TTL settings\n3. Implement context tagging for better organization of context data\n4. Add methods to efficiently handle large context windows\n5. Create helper functions for storing and retrieving context data\n6. Implement cache invalidation strategies for task updates\n7. Add cache statistics for monitoring performance\n8. Create unit tests for context management and caching functionality",
+          "status": "done",
+          "parentTaskId": 23
+        },
+        {
+          "id": 10,
+          "title": "Enhance Tool Registration and Resource Management",
+          "description": "Refactor tool registration to follow FastMCP best practices, using decorators and improving the overall structure. Implement proper resource management for task templates and other shared resources.",
+          "dependencies": [
+            1,
+            "23.8"
+          ],
+          "details": "1. Update registerTaskMasterTools function to use FastMCP's decorator pattern\n2. Implement @mcp.tool() decorators for all existing tools\n3. Add proper type annotations and documentation for all tools\n4. Create resource handlers for task templates using @mcp.resource()\n5. Implement resource templates for common task patterns\n6. Update the server initialization to properly register all tools and resources\n7. Add validation for tool inputs using FastMCP's built-in validation\n8. Create comprehensive tests for tool registration and resource access\n\n<info added on 2025-03-31T18:35:21.513Z>\nHere is additional information to enhance the subtask regarding resources and resource templates in FastMCP:\n\nResources in FastMCP are used to expose static or dynamic data to LLM clients. For the Task Master MCP server, we should implement resources to provide:\n\n1. Task templates: Predefined task structures that can be used as starting points\n2. Workflow definitions: Reusable workflow patterns for common task sequences\n3. User preferences: Stored user settings for task management\n4. Project metadata: Information about active projects and their attributes\n\nResource implementation should follow this structure:\n\n```python\n@mcp.resource(\"tasks://templates/{template_id}\")\ndef get_task_template(template_id: str) -> dict:\n    # Fetch and return the specified task template\n    ...\n\n@mcp.resource(\"workflows://definitions/{workflow_id}\")\ndef get_workflow_definition(workflow_id: str) -> dict:\n    # Fetch and return the specified workflow definition\n    ...\n\n@mcp.resource(\"users://{user_id}/preferences\")\ndef get_user_preferences(user_id: str) -> dict:\n    # Fetch and return user preferences\n    ...\n\n@mcp.resource(\"projects://metadata\")\ndef get_project_metadata() -> List[dict]:\n    # Fetch and return metadata for all active projects\n    ...\n```\n\nResource templates in FastMCP allow for dynamic generation of resources based on patterns. For Task Master, we can implement:\n\n1. Dynamic task creation templates\n2. Customizable workflow templates\n3. User-specific resource views\n\nExample implementation:\n\n```python\n@mcp.resource(\"tasks://create/{task_type}\")\ndef get_task_creation_template(task_type: str) -> dict:\n    # Generate and return a task creation template based on task_type\n    ...\n\n@mcp.resource(\"workflows://custom/{user_id}/{workflow_name}\")\ndef get_custom_workflow_template(user_id: str, workflow_name: str) -> dict:\n    # Generate and return a custom workflow template for the user\n    ...\n\n@mcp.resource(\"users://{user_id}/dashboard\")\ndef get_user_dashboard(user_id: str) -> dict:\n    # Generate and return a personalized dashboard view for the user\n    ...\n```\n\nBest practices for integrating resources with Task Master functionality:\n\n1. Use resources to provide context and data for tools\n2. Implement caching for frequently accessed resources\n3. Ensure proper error handling and not-found cases for all resources\n4. Use resource templates to generate dynamic, personalized views of data\n5. Implement access control to ensure users only access authorized resources\n\nBy properly implementing these resources and resource templates, we can provide rich, contextual data to LLM clients, enhancing the Task Master's capabilities and user experience.\n</info added on 2025-03-31T18:35:21.513Z>",
+          "status": "deferred",
+          "parentTaskId": 23
+        },
+        {
+          "id": 11,
+          "title": "Implement Comprehensive Error Handling",
+          "description": "Implement robust error handling using FastMCP's MCPError, including custom error types for different categories and standardized error responses.",
+          "details": "1. Create custom error types extending MCPError for different categories (validation, auth, etc.)\\n2. Implement standardized error responses following MCP protocol\\n3. Add error handling middleware for all MCP endpoints\\n4. Ensure proper error propagation from tools to client\\n5. Add debug mode with detailed error information\\n6. Document error types and handling patterns",
+          "status": "deferred",
+          "dependencies": [
+            "23.1",
+            "23.3"
+          ],
+          "parentTaskId": 23
+        },
+        {
+          "id": 12,
+          "title": "Implement Structured Logging System",
+          "description": "Implement a comprehensive logging system for the MCP server with different log levels, structured logging format, and request/response tracking.",
+          "details": "1. Design structured log format for consistent parsing\\n2. Implement different log levels (debug, info, warn, error)\\n3. Add request/response logging middleware\\n4. Implement correlation IDs for request tracking\\n5. Add performance metrics logging\\n6. Configure log output destinations (console, file)\\n7. Document logging patterns and usage",
+          "status": "done",
+          "dependencies": [
+            "23.1",
+            "23.3"
+          ],
+          "parentTaskId": 23
+        },
+        {
+          "id": 13,
+          "title": "Create Testing Framework and Test Suite",
+          "description": "Implement a comprehensive testing framework for the MCP server, including unit tests, integration tests, and end-to-end tests.",
+          "details": "1. Set up Jest testing framework with proper configuration\\n2. Create MCPTestClient for testing FastMCP server interaction\\n3. Implement unit tests for individual tool functions\\n4. Create integration tests for end-to-end request/response cycles\\n5. Set up test fixtures and mock data\\n6. Implement test coverage reporting\\n7. Document testing guidelines and examples",
+          "status": "deferred",
+          "dependencies": [
+            "23.1",
+            "23.3"
+          ],
+          "parentTaskId": 23
+        },
+        {
+          "id": 14,
+          "title": "Add MCP.json to the Init Workflow",
+          "description": "Implement functionality to create or update .cursor/mcp.json during project initialization, handling cases where: 1) If there's no mcp.json, create it with the appropriate configuration; 2) If there is an mcp.json, intelligently append to it without syntax errors like trailing commas",
+          "details": "1. Create functionality to detect if .cursor/mcp.json exists in the project\\n2. Implement logic to create a new mcp.json file with proper structure if it doesn't exist\\n3. Add functionality to read and parse existing mcp.json if it exists\\n4. Create method to add a new taskmaster-ai server entry to the mcpServers object\\n5. Implement intelligent JSON merging that avoids trailing commas and syntax errors\\n6. Ensure proper formatting and indentation in the generated/updated JSON\\n7. Add validation to verify the updated configuration is valid JSON\\n8. Include this functionality in the init workflow\\n9. Add error handling for file system operations and JSON parsing\\n10. Document the mcp.json structure and integration process",
+          "status": "done",
+          "dependencies": [
+            "23.1",
+            "23.3"
+          ],
+          "parentTaskId": 23
+        },
+        {
+          "id": 15,
+          "title": "Implement SSE Support for Real-time Updates",
+          "description": "Add Server-Sent Events (SSE) capabilities to the MCP server to enable real-time updates and streaming of task execution progress, logs, and status changes to clients",
+          "details": "1. Research and implement SSE protocol for the MCP server\\n2. Create dedicated SSE endpoints for event streaming\\n3. Implement event emitter pattern for internal event management\\n4. Add support for different event types (task status, logs, errors)\\n5. Implement client connection management with proper keep-alive handling\\n6. Add filtering capabilities to allow subscribing to specific event types\\n7. Create in-memory event buffer for clients reconnecting\\n8. Document SSE endpoint usage and client implementation examples\\n9. Add robust error handling for dropped connections\\n10. Implement rate limiting and backpressure mechanisms\\n11. Add authentication for SSE connections",
+          "status": "deferred",
+          "dependencies": [
+            "23.1",
+            "23.3",
+            "23.11"
+          ],
+          "parentTaskId": 23
+        },
+        {
+          "id": 16,
+          "title": "Implement parse-prd MCP command",
+          "description": "Create direct function wrapper and MCP tool for parsing PRD documents to generate tasks.",
+          "details": "Following MCP implementation standards:\\n\\n1. Create parsePRDDirect function in task-master-core.js:\\n   - Import parsePRD from task-manager.js\\n   - Handle file paths using findTasksJsonPath utility\\n   - Process arguments: input file, output path, numTasks\\n   - Validate inputs and handle errors with try/catch\\n   - Return standardized { success, data/error } object\\n   - Add to directFunctions map\\n\\n2. Create parse-prd.js MCP tool in mcp-server/src/tools/:\\n   - Import z from zod for parameter schema\\n   - Import executeMCPToolAction from ./utils.js\\n   - Import parsePRDDirect from task-master-core.js\\n   - Define parameters matching CLI options using zod schema\\n   - Implement registerParsePRDTool(server) with server.addTool\\n   - Use executeMCPToolAction in execute method\\n\\n3. Register in tools/index.js\\n\\n4. Add to .cursor/mcp.json with appropriate schema\\n\\n5. Write tests following testing guidelines:\\n   - Unit test for parsePRDDirect\\n   - Integration test for MCP tool",
+          "status": "done",
+          "dependencies": [],
+          "parentTaskId": 23
+        },
+        {
+          "id": 17,
+          "title": "Implement update MCP command",
+          "description": "Create direct function wrapper and MCP tool for updating multiple tasks based on prompt.",
+          "details": "Following MCP implementation standards:\\n\\n1. Create updateTasksDirect function in task-master-core.js:\\n   - Import updateTasks from task-manager.js\\n   - Handle file paths using findTasksJsonPath utility\\n   - Process arguments: fromId, prompt, useResearch\\n   - Validate inputs and handle errors with try/catch\\n   - Return standardized { success, data/error } object\\n   - Add to directFunctions map\\n\\n2. Create update.js MCP tool in mcp-server/src/tools/:\\n   - Import z from zod for parameter schema\\n   - Import executeMCPToolAction from ./utils.js\\n   - Import updateTasksDirect from task-master-core.js\\n   - Define parameters matching CLI options using zod schema\\n   - Implement registerUpdateTool(server) with server.addTool\\n   - Use executeMCPToolAction in execute method\\n\\n3. Register in tools/index.js\\n\\n4. Add to .cursor/mcp.json with appropriate schema\\n\\n5. Write tests following testing guidelines:\\n   - Unit test for updateTasksDirect\\n   - Integration test for MCP tool",
+          "status": "done",
+          "dependencies": [],
+          "parentTaskId": 23
+        },
+        {
+          "id": 18,
+          "title": "Implement update-task MCP command",
+          "description": "Create direct function wrapper and MCP tool for updating a single task by ID with new information.",
+          "details": "Following MCP implementation standards:\n\n1. Create updateTaskByIdDirect.js in mcp-server/src/core/direct-functions/:\n   - Import updateTaskById from task-manager.js\n   - Handle file paths using findTasksJsonPath utility\n   - Process arguments: taskId, prompt, useResearch\n   - Validate inputs and handle errors with try/catch\n   - Return standardized { success, data/error } object\n\n2. Export from task-master-core.js:\n   - Import the function from its file\n   - Add to directFunctions map\n\n3. Create update-task.js MCP tool in mcp-server/src/tools/:\n   - Import z from zod for parameter schema\n   - Import executeMCPToolAction from ./utils.js\n   - Import updateTaskByIdDirect from task-master-core.js\n   - Define parameters matching CLI options using zod schema\n   - Implement registerUpdateTaskTool(server) with server.addTool\n   - Use executeMCPToolAction in execute method\n\n4. Register in tools/index.js\n\n5. Add to .cursor/mcp.json with appropriate schema\n\n6. Write tests following testing guidelines:\n   - Unit test for updateTaskByIdDirect.js\n   - Integration test for MCP tool",
+          "status": "done",
+          "dependencies": [],
+          "parentTaskId": 23
+        },
+        {
+          "id": 19,
+          "title": "Implement update-subtask MCP command",
+          "description": "Create direct function wrapper and MCP tool for appending information to a specific subtask.",
+          "details": "Following MCP implementation standards:\n\n1. Create updateSubtaskByIdDirect.js in mcp-server/src/core/direct-functions/:\n   - Import updateSubtaskById from task-manager.js\n   - Handle file paths using findTasksJsonPath utility\n   - Process arguments: subtaskId, prompt, useResearch\n   - Validate inputs and handle errors with try/catch\n   - Return standardized { success, data/error } object\n\n2. Export from task-master-core.js:\n   - Import the function from its file\n   - Add to directFunctions map\n\n3. Create update-subtask.js MCP tool in mcp-server/src/tools/:\n   - Import z from zod for parameter schema\n   - Import executeMCPToolAction from ./utils.js\n   - Import updateSubtaskByIdDirect from task-master-core.js\n   - Define parameters matching CLI options using zod schema\n   - Implement registerUpdateSubtaskTool(server) with server.addTool\n   - Use executeMCPToolAction in execute method\n\n4. Register in tools/index.js\n\n5. Add to .cursor/mcp.json with appropriate schema\n\n6. Write tests following testing guidelines:\n   - Unit test for updateSubtaskByIdDirect.js\n   - Integration test for MCP tool",
+          "status": "done",
+          "dependencies": [],
+          "parentTaskId": 23
+        },
+        {
+          "id": 20,
+          "title": "Implement generate MCP command",
+          "description": "Create direct function wrapper and MCP tool for generating task files from tasks.json.",
+          "details": "Following MCP implementation standards:\n\n1. Create generateTaskFilesDirect.js in mcp-server/src/core/direct-functions/:\n   - Import generateTaskFiles from task-manager.js\n   - Handle file paths using findTasksJsonPath utility\n   - Process arguments: tasksPath, outputDir\n   - Validate inputs and handle errors with try/catch\n   - Return standardized { success, data/error } object\n\n2. Export from task-master-core.js:\n   - Import the function from its file\n   - Add to directFunctions map\n\n3. Create generate.js MCP tool in mcp-server/src/tools/:\n   - Import z from zod for parameter schema\n   - Import executeMCPToolAction from ./utils.js\n   - Import generateTaskFilesDirect from task-master-core.js\n   - Define parameters matching CLI options using zod schema\n   - Implement registerGenerateTool(server) with server.addTool\n   - Use executeMCPToolAction in execute method\n\n4. Register in tools/index.js\n\n5. Add to .cursor/mcp.json with appropriate schema\n\n6. Write tests following testing guidelines:\n   - Unit test for generateTaskFilesDirect.js\n   - Integration test for MCP tool",
+          "status": "done",
+          "dependencies": [],
+          "parentTaskId": 23
+        },
+        {
+          "id": 21,
+          "title": "Implement set-status MCP command",
+          "description": "Create direct function wrapper and MCP tool for setting task status.",
+          "details": "Following MCP implementation standards:\n\n1. Create setTaskStatusDirect.js in mcp-server/src/core/direct-functions/:\n   - Import setTaskStatus from task-manager.js\n   - Handle file paths using findTasksJsonPath utility\n   - Process arguments: taskId, status\n   - Validate inputs and handle errors with try/catch\n   - Return standardized { success, data/error } object\n\n2. Export from task-master-core.js:\n   - Import the function from its file\n   - Add to directFunctions map\n\n3. Create set-status.js MCP tool in mcp-server/src/tools/:\n   - Import z from zod for parameter schema\n   - Import executeMCPToolAction from ./utils.js\n   - Import setTaskStatusDirect from task-master-core.js\n   - Define parameters matching CLI options using zod schema\n   - Implement registerSetStatusTool(server) with server.addTool\n   - Use executeMCPToolAction in execute method\n\n4. Register in tools/index.js\n\n5. Add to .cursor/mcp.json with appropriate schema\n\n6. Write tests following testing guidelines:\n   - Unit test for setTaskStatusDirect.js\n   - Integration test for MCP tool",
+          "status": "done",
+          "dependencies": [],
+          "parentTaskId": 23
+        },
+        {
+          "id": 22,
+          "title": "Implement show-task MCP command",
+          "description": "Create direct function wrapper and MCP tool for showing task details.",
+          "details": "Following MCP implementation standards:\n\n1. Create showTaskDirect.js in mcp-server/src/core/direct-functions/:\n   - Import showTask from task-manager.js\n   - Handle file paths using findTasksJsonPath utility\n   - Process arguments: taskId\n   - Validate inputs and handle errors with try/catch\n   - Return standardized { success, data/error } object\n\n2. Export from task-master-core.js:\n   - Import the function from its file\n   - Add to directFunctions map\n\n3. Create show-task.js MCP tool in mcp-server/src/tools/:\n   - Import z from zod for parameter schema\n   - Import executeMCPToolAction from ./utils.js\n   - Import showTaskDirect from task-master-core.js\n   - Define parameters matching CLI options using zod schema\n   - Implement registerShowTaskTool(server) with server.addTool\n   - Use executeMCPToolAction in execute method\n\n4. Register in tools/index.js with tool name 'show_task'\n\n5. Add to .cursor/mcp.json with appropriate schema\n\n6. Write tests following testing guidelines:\n   - Unit test for showTaskDirect.js\n   - Integration test for MCP tool",
+          "status": "done",
+          "dependencies": [],
+          "parentTaskId": 23
+        },
+        {
+          "id": 23,
+          "title": "Implement next-task MCP command",
+          "description": "Create direct function wrapper and MCP tool for finding the next task to work on.",
+          "details": "Following MCP implementation standards:\n\n1. Create nextTaskDirect.js in mcp-server/src/core/direct-functions/:\n   - Import nextTask from task-manager.js\n   - Handle file paths using findTasksJsonPath utility\n   - Process arguments (no specific args needed except projectRoot/file)\n   - Handle errors with try/catch\n   - Return standardized { success, data/error } object\n\n2. Export from task-master-core.js:\n   - Import the function from its file\n   - Add to directFunctions map\n\n3. Create next-task.js MCP tool in mcp-server/src/tools/:\n   - Import z from zod for parameter schema\n   - Import executeMCPToolAction from ./utils.js\n   - Import nextTaskDirect from task-master-core.js\n   - Define parameters matching CLI options using zod schema\n   - Implement registerNextTaskTool(server) with server.addTool\n   - Use executeMCPToolAction in execute method\n\n4. Register in tools/index.js with tool name 'next_task'\n\n5. Add to .cursor/mcp.json with appropriate schema\n\n6. Write tests following testing guidelines:\n   - Unit test for nextTaskDirect.js\n   - Integration test for MCP tool",
+          "status": "done",
+          "dependencies": [],
+          "parentTaskId": 23
+        },
+        {
+          "id": 24,
+          "title": "Implement expand-task MCP command",
+          "description": "Create direct function wrapper and MCP tool for expanding a task into subtasks.",
+          "details": "Following MCP implementation standards:\n\n1. Create expandTaskDirect.js in mcp-server/src/core/direct-functions/:\n   - Import expandTask from task-manager.js\n   - Handle file paths using findTasksJsonPath utility\n   - Process arguments: taskId, prompt, num, force, research\n   - Validate inputs and handle errors with try/catch\n   - Return standardized { success, data/error } object\n\n2. Export from task-master-core.js:\n   - Import the function from its file\n   - Add to directFunctions map\n\n3. Create expand-task.js MCP tool in mcp-server/src/tools/:\n   - Import z from zod for parameter schema\n   - Import executeMCPToolAction from ./utils.js\n   - Import expandTaskDirect from task-master-core.js\n   - Define parameters matching CLI options using zod schema\n   - Implement registerExpandTaskTool(server) with server.addTool\n   - Use executeMCPToolAction in execute method\n\n4. Register in tools/index.js with tool name 'expand_task'\n\n5. Add to .cursor/mcp.json with appropriate schema\n\n6. Write tests following testing guidelines:\n   - Unit test for expandTaskDirect.js\n   - Integration test for MCP tool",
+          "status": "done",
+          "dependencies": [],
+          "parentTaskId": 23
+        },
+        {
+          "id": 25,
+          "title": "Implement add-task MCP command",
+          "description": "Create direct function wrapper and MCP tool for adding new tasks.",
+          "details": "Following MCP implementation standards:\n\n1. Create addTaskDirect.js in mcp-server/src/core/direct-functions/:\n   - Import addTask from task-manager.js\n   - Handle file paths using findTasksJsonPath utility\n   - Process arguments: prompt, priority, dependencies\n   - Validate inputs and handle errors with try/catch\n   - Return standardized { success, data/error } object\n\n2. Export from task-master-core.js:\n   - Import the function from its file\n   - Add to directFunctions map\n\n3. Create add-task.js MCP tool in mcp-server/src/tools/:\n   - Import z from zod for parameter schema\n   - Import executeMCPToolAction from ./utils.js\n   - Import addTaskDirect from task-master-core.js\n   - Define parameters matching CLI options using zod schema\n   - Implement registerAddTaskTool(server) with server.addTool\n   - Use executeMCPToolAction in execute method\n\n4. Register in tools/index.js with tool name 'add_task'\n\n5. Add to .cursor/mcp.json with appropriate schema\n\n6. Write tests following testing guidelines:\n   - Unit test for addTaskDirect.js\n   - Integration test for MCP tool",
+          "status": "done",
+          "dependencies": [],
+          "parentTaskId": 23
+        },
+        {
+          "id": 26,
+          "title": "Implement add-subtask MCP command",
+          "description": "Create direct function wrapper and MCP tool for adding subtasks to existing tasks.",
+          "details": "Following MCP implementation standards:\n\n1. Create addSubtaskDirect.js in mcp-server/src/core/direct-functions/:\n   - Import addSubtask from task-manager.js\n   - Handle file paths using findTasksJsonPath utility\n   - Process arguments: parentTaskId, title, description, details\n   - Validate inputs and handle errors with try/catch\n   - Return standardized { success, data/error } object\n\n2. Export from task-master-core.js:\n   - Import the function from its file\n   - Add to directFunctions map\n\n3. Create add-subtask.js MCP tool in mcp-server/src/tools/:\n   - Import z from zod for parameter schema\n   - Import executeMCPToolAction from ./utils.js\n   - Import addSubtaskDirect from task-master-core.js\n   - Define parameters matching CLI options using zod schema\n   - Implement registerAddSubtaskTool(server) with server.addTool\n   - Use executeMCPToolAction in execute method\n\n4. Register in tools/index.js with tool name 'add_subtask'\n\n5. Add to .cursor/mcp.json with appropriate schema\n\n6. Write tests following testing guidelines:\n   - Unit test for addSubtaskDirect.js\n   - Integration test for MCP tool",
+          "status": "done",
+          "dependencies": [],
+          "parentTaskId": 23
+        },
+        {
+          "id": 27,
+          "title": "Implement remove-subtask MCP command",
+          "description": "Create direct function wrapper and MCP tool for removing subtasks from tasks.",
+          "details": "Following MCP implementation standards:\n\n1. Create removeSubtaskDirect.js in mcp-server/src/core/direct-functions/:\n   - Import removeSubtask from task-manager.js\n   - Handle file paths using findTasksJsonPath utility\n   - Process arguments: parentTaskId, subtaskId\n   - Validate inputs and handle errors with try/catch\n   - Return standardized { success, data/error } object\n\n2. Export from task-master-core.js:\n   - Import the function from its file\n   - Add to directFunctions map\n\n3. Create remove-subtask.js MCP tool in mcp-server/src/tools/:\n   - Import z from zod for parameter schema\n   - Import executeMCPToolAction from ./utils.js\n   - Import removeSubtaskDirect from task-master-core.js\n   - Define parameters matching CLI options using zod schema\n   - Implement registerRemoveSubtaskTool(server) with server.addTool\n   - Use executeMCPToolAction in execute method\n\n4. Register in tools/index.js with tool name 'remove_subtask'\n\n5. Add to .cursor/mcp.json with appropriate schema\n\n6. Write tests following testing guidelines:\n   - Unit test for removeSubtaskDirect.js\n   - Integration test for MCP tool",
+          "status": "done",
+          "dependencies": [],
+          "parentTaskId": 23
+        },
+        {
+          "id": 28,
+          "title": "Implement analyze MCP command",
+          "description": "Create direct function wrapper and MCP tool for analyzing task complexity.",
+          "details": "Following MCP implementation standards:\n\n1. Create analyzeTaskComplexityDirect.js in mcp-server/src/core/direct-functions/:\n   - Import analyzeTaskComplexity from task-manager.js\n   - Handle file paths using findTasksJsonPath utility\n   - Process arguments: taskId\n   - Validate inputs and handle errors with try/catch\n   - Return standardized { success, data/error } object\n\n2. Export from task-master-core.js:\n   - Import the function from its file\n   - Add to directFunctions map\n\n3. Create analyze.js MCP tool in mcp-server/src/tools/:\n   - Import z from zod for parameter schema\n   - Import executeMCPToolAction from ./utils.js\n   - Import analyzeTaskComplexityDirect from task-master-core.js\n   - Define parameters matching CLI options using zod schema\n   - Implement registerAnalyzeTool(server) with server.addTool\n   - Use executeMCPToolAction in execute method\n\n4. Register in tools/index.js with tool name 'analyze'\n\n5. Add to .cursor/mcp.json with appropriate schema\n\n6. Write tests following testing guidelines:\n   - Unit test for analyzeTaskComplexityDirect.js\n   - Integration test for MCP tool",
+          "status": "done",
+          "dependencies": [],
+          "parentTaskId": 23
+        },
+        {
+          "id": 29,
+          "title": "Implement clear-subtasks MCP command",
+          "description": "Create direct function wrapper and MCP tool for clearing subtasks from a parent task.",
+          "details": "Following MCP implementation standards:\n\n1. Create clearSubtasksDirect.js in mcp-server/src/core/direct-functions/:\n   - Import clearSubtasks from task-manager.js\n   - Handle file paths using findTasksJsonPath utility\n   - Process arguments: taskId\n   - Validate inputs and handle errors with try/catch\n   - Return standardized { success, data/error } object\n\n2. Export from task-master-core.js:\n   - Import the function from its file\n   - Add to directFunctions map\n\n3. Create clear-subtasks.js MCP tool in mcp-server/src/tools/:\n   - Import z from zod for parameter schema\n   - Import executeMCPToolAction from ./utils.js\n   - Import clearSubtasksDirect from task-master-core.js\n   - Define parameters matching CLI options using zod schema\n   - Implement registerClearSubtasksTool(server) with server.addTool\n   - Use executeMCPToolAction in execute method\n\n4. Register in tools/index.js with tool name 'clear_subtasks'\n\n5. Add to .cursor/mcp.json with appropriate schema\n\n6. Write tests following testing guidelines:\n   - Unit test for clearSubtasksDirect.js\n   - Integration test for MCP tool",
+          "status": "done",
+          "dependencies": [],
+          "parentTaskId": 23
+        },
+        {
+          "id": 30,
+          "title": "Implement expand-all MCP command",
+          "description": "Create direct function wrapper and MCP tool for expanding all tasks into subtasks.",
+          "details": "Following MCP implementation standards:\n\n1. Create expandAllTasksDirect.js in mcp-server/src/core/direct-functions/:\n   - Import expandAllTasks from task-manager.js\n   - Handle file paths using findTasksJsonPath utility\n   - Process arguments: prompt, num, force, research\n   - Validate inputs and handle errors with try/catch\n   - Return standardized { success, data/error } object\n\n2. Export from task-master-core.js:\n   - Import the function from its file\n   - Add to directFunctions map\n\n3. Create expand-all.js MCP tool in mcp-server/src/tools/:\n   - Import z from zod for parameter schema\n   - Import executeMCPToolAction from ./utils.js\n   - Import expandAllTasksDirect from task-master-core.js\n   - Define parameters matching CLI options using zod schema\n   - Implement registerExpandAllTool(server) with server.addTool\n   - Use executeMCPToolAction in execute method\n\n4. Register in tools/index.js with tool name 'expand_all'\n\n5. Add to .cursor/mcp.json with appropriate schema\n\n6. Write tests following testing guidelines:\n   - Unit test for expandAllTasksDirect.js\n   - Integration test for MCP tool",
+          "status": "done",
+          "dependencies": [],
+          "parentTaskId": 23
+        },
+        {
+          "id": 31,
+          "title": "Create Core Direct Function Structure",
+          "description": "Set up the modular directory structure for direct functions and update task-master-core.js to act as an import/export hub.",
+          "details": "1. Create the mcp-server/src/core/direct-functions/ directory structure\n2. Update task-master-core.js to import and re-export functions from individual files\n3. Create a utils directory for shared utility functions\n4. Implement a standard template for direct function files\n5. Create documentation for the new modular structure\n6. Update existing imports in MCP tools to use the new structure\n7. Create unit tests for the import/export hub functionality\n8. Ensure backward compatibility with any existing code using the old structure",
+          "status": "done",
+          "dependencies": [],
+          "parentTaskId": 23
+        },
+        {
+          "id": 32,
+          "title": "Refactor Existing Direct Functions to Modular Structure",
+          "description": "Move existing direct function implementations from task-master-core.js to individual files in the new directory structure.",
+          "details": "1. Identify all existing direct functions in task-master-core.js\n2. Create individual files for each function in mcp-server/src/core/direct-functions/\n3. Move the implementation to the new files, ensuring consistent error handling\n4. Update imports/exports in task-master-core.js\n5. Create unit tests for each individual function file\n6. Update documentation to reflect the new structure\n7. Ensure all MCP tools reference the functions through task-master-core.js\n8. Verify backward compatibility with existing code",
+          "status": "done",
+          "dependencies": [
+            "23.31"
+          ],
+          "parentTaskId": 23
+        },
+        {
+          "id": 33,
+          "title": "Implement Naming Convention Standards",
+          "description": "Update all MCP server components to follow the standardized naming conventions for files, functions, and tools.",
+          "details": "1. Audit all existing MCP server files and update file names to use kebab-case (like-this.js)\n2. Refactor direct function names to use camelCase with Direct suffix (functionNameDirect)\n3. Update tool registration functions to use camelCase with Tool suffix (registerToolNameTool)\n4. Ensure all MCP tool names exposed to clients use snake_case (tool_name)\n5. Create a naming convention documentation file for future reference\n6. Update imports/exports in all files to reflect the new naming conventions\n7. Verify that all tools are properly registered with the correct naming pattern\n8. Update tests to reflect the new naming conventions\n9. Create a linting rule to enforce naming conventions in future development",
+          "status": "done",
+          "dependencies": [],
+          "parentTaskId": 23
+        },
+        {
+          "id": 34,
+          "title": "Review functionality of all MCP direct functions",
+          "description": "Verify that all implemented MCP direct functions work correctly with edge cases",
+          "details": "Perform comprehensive testing of all MCP direct function implementations to ensure they handle various input scenarios correctly and return appropriate responses. Check edge cases, error handling, and parameter validation.",
+          "status": "in-progress",
+          "dependencies": [],
+          "parentTaskId": 23
+        },
+        {
+          "id": 35,
+          "title": "Review commands.js to ensure all commands are available via MCP",
+          "description": "Verify that all CLI commands have corresponding MCP implementations",
+          "details": "Compare the commands defined in scripts/modules/commands.js with the MCP tools implemented in mcp-server/src/tools/. Create a list of any commands missing MCP implementations and ensure all command options are properly represented in the MCP parameter schemas.",
+          "status": "done",
+          "dependencies": [],
+          "parentTaskId": 23
+        },
+        {
+          "id": 36,
+          "title": "Finish setting up addResearch in index.js",
+          "description": "Complete the implementation of addResearch functionality in the MCP server",
+          "details": "Implement the addResearch function in the MCP server's index.js file to enable research-backed functionality. This should include proper integration with Perplexity AI and ensure that all MCP tools requiring research capabilities have access to this functionality.",
+          "status": "done",
+          "dependencies": [],
+          "parentTaskId": 23
+        },
+        {
+          "id": 37,
+          "title": "Finish setting up addTemplates in index.js",
+          "description": "Complete the implementation of addTemplates functionality in the MCP server",
+          "details": "Implement the addTemplates function in the MCP server's index.js file to enable template-based generation. Configure proper loading of templates from the appropriate directory and ensure they're accessible to all MCP tools that need to generate formatted content.",
+          "status": "done",
+          "dependencies": [],
+          "parentTaskId": 23
+        },
+        {
+          "id": 38,
+          "title": "Implement robust project root handling for file paths",
+          "description": "Create a consistent approach for handling project root paths across MCP tools",
+          "details": "Analyze and refactor the project root handling mechanism to ensure consistent file path resolution across all MCP direct functions. This should properly handle relative and absolute paths, respect the projectRoot parameter when provided, and have appropriate fallbacks when not specified. Document the approach in a comment within path-utils.js for future maintainers.\n\n<info added on 2025-04-01T02:21:57.137Z>\nHere's additional information addressing the request for research on npm package path handling:\n\n## Path Handling Best Practices for npm Packages\n\n### Distinguishing Package and Project Paths\n\n1. **Package Installation Path**: \n   - Use `require.resolve()` to find paths relative to your package\n   - For global installs, use `process.execPath` to locate the Node.js executable\n\n2. **Project Path**:\n   - Use `process.cwd()` as a starting point\n   - Search upwards for `package.json` or `.git` to find project root\n   - Consider using packages like `find-up` or `pkg-dir` for robust root detection\n\n### Standard Approaches\n\n1. **Detecting Project Root**:\n   - Recursive search for `package.json` or `.git` directory\n   - Use `path.resolve()` to handle relative paths\n   - Fall back to `process.cwd()` if no root markers found\n\n2. **Accessing Package Files**:\n   - Use `__dirname` for paths relative to current script\n   - For files in `node_modules`, use `require.resolve('package-name/path/to/file')`\n\n3. **Separating Package and Project Files**:\n   - Store package-specific files in a dedicated directory (e.g., `.task-master`)\n   - Use environment variables to override default paths\n\n### Cross-Platform Compatibility\n\n1. Use `path.join()` and `path.resolve()` for cross-platform path handling\n2. Avoid hardcoded forward/backslashes in paths\n3. Use `os.homedir()` for user home directory references\n\n### Best Practices for Path Resolution\n\n1. **Absolute vs Relative Paths**:\n   - Always convert relative paths to absolute using `path.resolve()`\n   - Use `path.isAbsolute()` to check if a path is already absolute\n\n2. **Handling Different Installation Scenarios**:\n   - Local dev: Use `process.cwd()` as fallback project root\n   - Local dependency: Resolve paths relative to consuming project\n   - Global install: Use `process.execPath` to locate global `node_modules`\n\n3. **Configuration Options**:\n   - Allow users to specify custom project root via CLI option or config file\n   - Implement a clear precedence order for path resolution (e.g., CLI option > config file > auto-detection)\n\n4. **Error Handling**:\n   - Provide clear error messages when critical paths cannot be resolved\n   - Implement retry logic with alternative methods if primary path detection fails\n\n5. **Documentation**:\n   - Clearly document path handling behavior in README and inline comments\n   - Provide examples for common scenarios and edge cases\n\nBy implementing these practices, the MCP tools can achieve consistent and robust path handling across various npm installation and usage scenarios.\n</info added on 2025-04-01T02:21:57.137Z>\n\n<info added on 2025-04-01T02:25:01.463Z>\nHere's additional information addressing the request for clarification on path handling challenges for npm packages:\n\n## Advanced Path Handling Challenges and Solutions\n\n### Challenges to Avoid\n\n1. **Relying solely on process.cwd()**:\n   - Global installs: process.cwd() could be any directory\n   - Local installs as dependency: points to parent project's root\n   - Users may run commands from subdirectories\n\n2. **Dual Path Requirements**:\n   - Package Path: Where task-master code is installed\n   - Project Path: Where user's tasks.json resides\n\n3. **Specific Edge Cases**:\n   - Non-project directory execution\n   - Deeply nested project structures\n   - Yarn/pnpm workspaces\n   - Monorepos with multiple tasks.json files\n   - Commands invoked from scripts in different directories\n\n### Advanced Solutions\n\n1. **Project Marker Detection**:\n   - Implement recursive search for package.json or .git\n   - Use `find-up` package for efficient directory traversal\n   ```javascript\n   const findUp = require('find-up');\n   const projectRoot = await findUp(dir => findUp.sync('package.json', { cwd: dir }));\n   ```\n\n2. **Package Path Resolution**:\n   - Leverage `import.meta.url` with `fileURLToPath`:\n   ```javascript\n   import { fileURLToPath } from 'url';\n   import path from 'path';\n   \n   const __filename = fileURLToPath(import.meta.url);\n   const __dirname = path.dirname(__filename);\n   const packageRoot = path.resolve(__dirname, '..');\n   ```\n\n3. **Workspace-Aware Resolution**:\n   - Detect Yarn/pnpm workspaces:\n   ```javascript\n   const findWorkspaceRoot = require('find-yarn-workspace-root');\n   const workspaceRoot = findWorkspaceRoot(process.cwd());\n   ```\n\n4. **Monorepo Handling**:\n   - Implement cascading configuration search\n   - Allow multiple tasks.json files with clear precedence rules\n\n5. **CLI Tool Inspiration**:\n   - ESLint: Uses `eslint-find-rule-files` for config discovery\n   - Jest: Implements `jest-resolve` for custom module resolution\n   - Next.js: Uses `find-up` to locate project directories\n\n6. **Robust Path Resolution Algorithm**:\n   ```javascript\n   function resolveProjectRoot(startDir) {\n     const projectMarkers = ['package.json', '.git', 'tasks.json'];\n     let currentDir = startDir;\n     while (currentDir !== path.parse(currentDir).root) {\n       if (projectMarkers.some(marker => fs.existsSync(path.join(currentDir, marker)))) {\n         return currentDir;\n       }\n       currentDir = path.dirname(currentDir);\n     }\n     return startDir; // Fallback to original directory\n   }\n   ```\n\n7. **Environment Variable Overrides**:\n   - Allow users to explicitly set paths:\n   ```javascript\n   const projectRoot = process.env.TASK_MASTER_PROJECT_ROOT || resolveProjectRoot(process.cwd());\n   ```\n\nBy implementing these advanced techniques, task-master can achieve robust path handling across various npm scenarios without requiring manual specification.\n</info added on 2025-04-01T02:25:01.463Z>",
+          "status": "done",
+          "dependencies": [],
+          "parentTaskId": 23
+        },
+        {
+          "id": 39,
+          "title": "Implement add-dependency MCP command",
+          "description": "Create MCP tool implementation for the add-dependency command",
+          "details": "",
+          "status": "done",
+          "dependencies": [
+            "23.31"
+          ],
+          "parentTaskId": 23
+        },
+        {
+          "id": 40,
+          "title": "Implement remove-dependency MCP command",
+          "description": "Create MCP tool implementation for the remove-dependency command",
+          "details": "",
+          "status": "done",
+          "dependencies": [
+            "23.31"
+          ],
+          "parentTaskId": 23
+        },
+        {
+          "id": 41,
+          "title": "Implement validate-dependencies MCP command",
+          "description": "Create MCP tool implementation for the validate-dependencies command",
+          "details": "",
+          "status": "done",
+          "dependencies": [
+            "23.31",
+            "23.39",
+            "23.40"
+          ],
+          "parentTaskId": 23
+        },
+        {
+          "id": 42,
+          "title": "Implement fix-dependencies MCP command",
+          "description": "Create MCP tool implementation for the fix-dependencies command",
+          "details": "",
+          "status": "done",
+          "dependencies": [
+            "23.31",
+            "23.41"
+          ],
+          "parentTaskId": 23
+        },
+        {
+          "id": 43,
+          "title": "Implement complexity-report MCP command",
+          "description": "Create MCP tool implementation for the complexity-report command",
+          "details": "",
+          "status": "done",
+          "dependencies": [
+            "23.31"
+          ],
+          "parentTaskId": 23
+        },
+        {
+          "id": 44,
+          "title": "Implement init MCP command",
+          "description": "Create MCP tool implementation for the init command",
+          "details": "",
+          "status": "deferred",
+          "dependencies": [],
+          "parentTaskId": 23
+        },
+        {
+          "id": 45,
+          "title": "Support setting env variables through mcp server",
+          "description": "currently we need to access the env variables through the env file present in the project (that we either create or find and append to). we could abstract this by allowing users to define the env vars in the mcp.json directly as folks currently do. mcp.json should then be in gitignore if thats the case. but for this i think in fastmcp all we need is to access ENV in a specific way. we need to find that way and then implement it",
+          "details": "\n\n<info added on 2025-04-01T01:57:24.160Z>\nTo access environment variables defined in the mcp.json config file when using FastMCP, you can utilize the `Config` class from the `fastmcp` module. Here's how to implement this:\n\n1. Import the necessary module:\n```python\nfrom fastmcp import Config\n```\n\n2. Access environment variables:\n```python\nconfig = Config()\nenv_var = config.env.get(\"VARIABLE_NAME\")\n```\n\nThis approach allows you to retrieve environment variables defined in the mcp.json file directly in your code. The `Config` class automatically loads the configuration, including environment variables, from the mcp.json file.\n\nFor security, ensure that sensitive information in mcp.json is not committed to version control. You can add mcp.json to your .gitignore file to prevent accidental commits.\n\nIf you need to access multiple environment variables, you can do so like this:\n```python\ndb_url = config.env.get(\"DATABASE_URL\")\napi_key = config.env.get(\"API_KEY\")\ndebug_mode = config.env.get(\"DEBUG_MODE\", False)  # With a default value\n```\n\nThis method provides a clean and consistent way to access environment variables defined in the mcp.json configuration file within your FastMCP project.\n</info added on 2025-04-01T01:57:24.160Z>\n\n<info added on 2025-04-01T01:57:49.848Z>\nTo access environment variables defined in the mcp.json config file when using FastMCP in a JavaScript environment, you can use the `fastmcp` npm package. Here's how to implement this:\n\n1. Install the `fastmcp` package:\n```bash\nnpm install fastmcp\n```\n\n2. Import the necessary module:\n```javascript\nconst { Config } = require('fastmcp');\n```\n\n3. Access environment variables:\n```javascript\nconst config = new Config();\nconst envVar = config.env.get('VARIABLE_NAME');\n```\n\nThis approach allows you to retrieve environment variables defined in the mcp.json file directly in your JavaScript code. The `Config` class automatically loads the configuration, including environment variables, from the mcp.json file.\n\nYou can access multiple environment variables like this:\n```javascript\nconst dbUrl = config.env.get('DATABASE_URL');\nconst apiKey = config.env.get('API_KEY');\nconst debugMode = config.env.get('DEBUG_MODE', false); // With a default value\n```\n\nThis method provides a consistent way to access environment variables defined in the mcp.json configuration file within your FastMCP project in a JavaScript environment.\n</info added on 2025-04-01T01:57:49.848Z>",
+          "status": "pending",
+          "dependencies": [],
+          "parentTaskId": 23
+        },
+        {
+          "id": 46,
+          "title": "adjust rules so it prioritizes mcp commands over script",
+          "description": "",
+          "details": "",
+          "status": "done",
+          "dependencies": [],
+          "parentTaskId": 23
+        }
+      ]
+    },
+    {
+      "id": 24,
+      "title": "Implement AI-Powered Test Generation Command",
+      "description": "Create a new 'generate-test' command in Task Master that leverages AI to automatically produce Jest test files for tasks based on their descriptions and subtasks, utilizing Claude API for AI integration.",
+      "status": "pending",
+      "dependencies": [
+        22
+      ],
+      "priority": "high",
+      "details": "Implement a new command in the Task Master CLI that generates comprehensive Jest test files for tasks. The command should be callable as 'task-master generate-test --id=1' and should:\n\n1. Accept a task ID parameter to identify which task to generate tests for\n2. Retrieve the task and its subtasks from the task store\n3. Analyze the task description, details, and subtasks to understand implementation requirements\n4. Construct an appropriate prompt for the AI service using Claude API\n5. Process the AI response to create a well-formatted test file named 'task_XXX.test.ts' where XXX is the zero-padded task ID\n6. Include appropriate test cases that cover the main functionality described in the task\n7. Generate mocks for external dependencies identified in the task description\n8. Create assertions that validate the expected behavior\n9. Handle both parent tasks and subtasks appropriately (for subtasks, name the file 'task_XXX_YYY.test.ts' where YYY is the subtask ID)\n10. Include error handling for API failures, invalid task IDs, etc.\n11. Add appropriate documentation for the command in the help system\n\nThe implementation should utilize the Claude API for AI service integration and maintain consistency with the current command structure and error handling patterns. Consider using TypeScript for better type safety and integration with the Claude API.",
+      "testStrategy": "Testing for this feature should include:\n\n1. Unit tests for the command handler function to verify it correctly processes arguments and options\n2. Mock tests for the Claude API integration to ensure proper prompt construction and response handling\n3. Integration tests that verify the end-to-end flow using a mock Claude API response\n4. Tests for error conditions including:\n   - Invalid task IDs\n   - Network failures when contacting the AI service\n   - Malformed AI responses\n   - File system permission issues\n5. Verification that generated test files follow Jest conventions and can be executed\n6. Tests for both parent task and subtask handling\n7. Manual verification of the quality of generated tests by running them against actual task implementations\n\nCreate a test fixture with sample tasks of varying complexity to evaluate the test generation capabilities across different scenarios. The tests should verify that the command outputs appropriate success/error messages to the console and creates files in the expected location with proper content structure.",
+      "subtasks": [
+        {
+          "id": 1,
+          "title": "Create command structure for 'generate-test'",
+          "description": "Implement the basic structure for the 'generate-test' command, including command registration, parameter validation, and help documentation.",
+          "dependencies": [],
+          "details": "Implementation steps:\n1. Create a new file `src/commands/generate-test.ts`\n2. Implement the command structure following the pattern of existing commands\n3. Register the new command in the CLI framework\n4. Add command options for task ID (--id=X) parameter\n5. Implement parameter validation to ensure a valid task ID is provided\n6. Add help documentation for the command\n7. Create the basic command flow that retrieves the task from the task store\n8. Implement error handling for invalid task IDs and other basic errors\n\nTesting approach:\n- Test command registration\n- Test parameter validation (missing ID, invalid ID format)\n- Test error handling for non-existent task IDs\n- Test basic command flow with a mock task store",
+          "status": "pending",
+          "parentTaskId": 24
+        },
+        {
+          "id": 2,
+          "title": "Implement AI prompt construction and FastMCP integration",
+          "description": "Develop the logic to analyze tasks, construct appropriate AI prompts, and interact with the AI service using FastMCP to generate test content.",
+          "dependencies": [
+            1
+          ],
+          "details": "Implementation steps:\n1. Create a utility function to analyze task descriptions and subtasks for test requirements\n2. Implement a prompt builder that formats task information into an effective AI prompt\n3. Use FastMCP to send the prompt and receive the response\n4. Process the FastMCP response to extract the generated test code\n5. Implement error handling for FastMCP failures, rate limits, and malformed responses\n6. Add appropriate logging for the FastMCP interaction process\n\nTesting approach:\n- Test prompt construction with various task types\n- Test FastMCP integration with mocked responses\n- Test error handling for FastMCP failures\n- Test response processing with sample FastMCP outputs",
+          "status": "pending",
+          "parentTaskId": 24
+        },
+        {
+          "id": 3,
+          "title": "Implement test file generation and output",
+          "description": "Create functionality to format AI-generated tests into proper Jest test files and save them to the appropriate location.",
+          "dependencies": [
+            2
+          ],
+          "details": "Implementation steps:\n1. Create a utility to format the FastMCP response into a well-structured Jest test file\n2. Implement naming logic for test files (task_XXX.test.ts for parent tasks, task_XXX_YYY.test.ts for subtasks)\n3. Add logic to determine the appropriate file path for saving the test\n4. Implement file system operations to write the test file\n5. Add validation to ensure the generated test follows Jest conventions\n6. Implement formatting of the test file for consistency with project coding standards\n7. Add user feedback about successful test generation and file location\n8. Implement handling for both parent tasks and subtasks\n\nTesting approach:\n- Test file naming logic for various task/subtask combinations\n- Test file content formatting with sample FastMCP outputs\n- Test file system operations with mocked fs module\n- Test the complete flow from command input to file output\n- Verify generated tests can be executed by Jest",
+          "status": "pending",
+          "parentTaskId": 24
+        }
+      ]
+    },
+    {
+      "id": 25,
+      "title": "Implement 'add-subtask' Command for Task Hierarchy Management",
+      "description": "Create a command-line interface command that allows users to manually add subtasks to existing tasks, establishing a parent-child relationship between tasks.",
+      "status": "done",
+      "dependencies": [
+        3
+      ],
+      "priority": "medium",
+      "details": "Implement the 'add-subtask' command that enables users to create hierarchical relationships between tasks. The command should:\n\n1. Accept parameters for the parent task ID and either the details for a new subtask or the ID of an existing task to convert to a subtask\n2. Validate that the parent task exists before proceeding\n3. If creating a new subtask, collect all necessary task information (title, description, due date, etc.)\n4. If converting an existing task, ensure it's not already a subtask of another task\n5. Update the data model to support parent-child relationships between tasks\n6. Modify the task storage mechanism to persist these relationships\n7. Ensure that when a parent task is marked complete, there's appropriate handling of subtasks (prompt user or provide options)\n8. Update the task listing functionality to display subtasks with appropriate indentation or visual hierarchy\n9. Implement proper error handling for cases like circular dependencies (a task cannot be a subtask of its own subtask)\n10. Document the command syntax and options in the help system",
+      "testStrategy": "Testing should verify both the functionality and edge cases of the subtask implementation:\n\n1. Unit tests:\n   - Test adding a new subtask to an existing task\n   - Test converting an existing task to a subtask\n   - Test validation logic for parent task existence\n   - Test prevention of circular dependencies\n   - Test error handling for invalid inputs\n\n2. Integration tests:\n   - Verify subtask relationships are correctly persisted to storage\n   - Verify subtasks appear correctly in task listings\n   - Test the complete workflow from adding a subtask to viewing it in listings\n\n3. Edge cases:\n   - Attempt to add a subtask to a non-existent parent\n   - Attempt to make a task a subtask of itself\n   - Attempt to create circular dependencies (A → B → A)\n   - Test with a deep hierarchy of subtasks (A → B → C → D)\n   - Test handling of subtasks when parent tasks are deleted\n   - Verify behavior when marking parent tasks as complete\n\n4. Manual testing:\n   - Verify command usability and clarity of error messages\n   - Test the command with various parameter combinations",
+      "subtasks": [
+        {
+          "id": 1,
+          "title": "Update Data Model to Support Parent-Child Task Relationships",
+          "description": "Modify the task data structure to support hierarchical relationships between tasks",
+          "dependencies": [],
+          "details": "1. Examine the current task data structure in scripts/modules/task-manager.js\n2. Add a 'parentId' field to the task object schema to reference parent tasks\n3. Add a 'subtasks' array field to store references to child tasks\n4. Update any relevant validation functions to account for these new fields\n5. Ensure serialization and deserialization of tasks properly handles these new fields\n6. Update the storage mechanism to persist these relationships\n7. Test by manually creating tasks with parent-child relationships and verifying they're saved correctly\n8. Write unit tests to verify the updated data model works as expected",
+          "status": "done",
+          "parentTaskId": 25
+        },
+        {
+          "id": 2,
+          "title": "Implement Core addSubtask Function in task-manager.js",
+          "description": "Create the core function that handles adding subtasks to parent tasks",
+          "dependencies": [
+            1
+          ],
+          "details": "1. Create a new addSubtask function in scripts/modules/task-manager.js\n2. Implement logic to validate that the parent task exists\n3. Add functionality to handle both creating new subtasks and converting existing tasks\n4. For new subtasks: collect task information and create a new task with parentId set\n5. For existing tasks: validate it's not already a subtask and update its parentId\n6. Add validation to prevent circular dependencies (a task cannot be a subtask of its own subtask)\n7. Update the parent task's subtasks array\n8. Ensure proper error handling with descriptive error messages\n9. Export the function for use by the command handler\n10. Write unit tests to verify all scenarios (new subtask, converting task, error cases)",
+          "status": "done",
+          "parentTaskId": 25
+        },
+        {
+          "id": 3,
+          "title": "Implement add-subtask Command in commands.js",
+          "description": "Create the command-line interface for the add-subtask functionality",
+          "dependencies": [
+            2
+          ],
+          "details": "1. Add a new command registration in scripts/modules/commands.js following existing patterns\n2. Define command syntax: 'add-subtask <parentId> [--task-id=<taskId> | --title=<title>]'\n3. Implement command handler that calls the addSubtask function from task-manager.js\n4. Add interactive prompts to collect required information when not provided as arguments\n5. Implement validation for command arguments\n6. Add appropriate success and error messages\n7. Document the command syntax and options in the help system\n8. Test the command with various input combinations\n9. Ensure the command follows the same patterns as other commands like add-dependency",
+          "status": "done",
+          "parentTaskId": 25
+        },
+        {
+          "id": 4,
+          "title": "Create Unit Test for add-subtask",
+          "description": "Develop comprehensive unit tests for the add-subtask functionality",
+          "dependencies": [
+            2,
+            3
+          ],
+          "details": "1. Create a test file in tests/unit/ directory for the add-subtask functionality\n2. Write tests for the addSubtask function in task-manager.js\n3. Test all key scenarios: adding new subtasks, converting existing tasks to subtasks\n4. Test error cases: non-existent parent task, circular dependencies, invalid input\n5. Use Jest mocks to isolate the function from file system operations\n6. Test the command handler in isolation using mock functions\n7. Ensure test coverage for all branches and edge cases\n8. Document the testing approach for future reference",
+          "status": "done",
+          "parentTaskId": 25
+        },
+        {
+          "id": 5,
+          "title": "Implement remove-subtask Command",
+          "description": "Create functionality to remove a subtask from its parent, following the same approach as add-subtask",
+          "dependencies": [
+            2,
+            3
+          ],
+          "details": "1. Create a removeSubtask function in scripts/modules/task-manager.js\n2. Implement logic to validate the subtask exists and is actually a subtask\n3. Add options to either delete the subtask completely or convert it to a standalone task\n4. Update the parent task's subtasks array to remove the reference\n5. If converting to standalone task, clear the parentId reference\n6. Implement the remove-subtask command in scripts/modules/commands.js following patterns from add-subtask\n7. Add appropriate validation and error messages\n8. Document the command in the help system\n9. Export the function in task-manager.js\n10. Ensure proper error handling for all scenarios",
+          "status": "done",
+          "parentTaskId": 25
+        }
+      ]
+    },
+    {
+      "id": 26,
+      "title": "Implement Context Foundation for AI Operations",
+      "description": "Implement the foundation for context integration in Task Master, enabling AI operations to leverage file-based context, cursor rules, and basic code context to improve generated outputs.",
+      "status": "pending",
+      "dependencies": [
+        5,
+        6,
+        7
+      ],
+      "priority": "high",
+      "details": "Create a Phase 1 foundation for context integration in Task Master that provides immediate practical value:\n\n1. Add `--context-file` Flag to AI Commands:\n   - Add a consistent `--context-file <file>` option to all AI-related commands (expand, update, add-task, etc.)\n   - Implement file reading functionality that loads content from the specified file\n   - Add content integration into Claude API prompts with appropriate formatting\n   - Handle error conditions such as file not found gracefully\n   - Update help documentation to explain the new option\n\n2. Implement Cursor Rules Integration for Context:\n   - Create a `--context-rules <rules>` option for all AI commands\n   - Implement functionality to extract content from specified .cursor/rules/*.mdc files\n   - Support comma-separated lists of rule names and \"all\" option\n   - Add validation and error handling for non-existent rules\n   - Include helpful examples in command help output\n\n3. Implement Basic Context File Extraction Utility:\n   - Create utility functions in utils.js for reading context from files\n   - Add proper error handling and logging\n   - Implement content validation to ensure reasonable size limits\n   - Add content truncation if files exceed token limits\n   - Create helper functions for formatting context additions properly\n\n4. Update Command Handler Logic:\n   - Modify command handlers to support the new context options\n   - Update prompt construction to incorporate context content\n   - Ensure backwards compatibility with existing commands\n   - Add logging for context inclusion to aid troubleshooting\n\nThe focus of this phase is to provide immediate value with straightforward implementations that enable users to include relevant context in their AI operations.",
+      "testStrategy": "Testing should verify that the context foundation works as expected and adds value:\n\n1. Functional Tests:\n   - Verify `--context-file` flag correctly reads and includes content from specified files\n   - Test that `--context-rules` correctly extracts and formats content from cursor rules\n   - Test with both existing and non-existent files/rules to verify error handling\n   - Verify content truncation works appropriately for large files\n\n2. Integration Tests:\n   - Test each AI-related command with context options\n   - Verify context is properly included in API calls to Claude\n   - Test combinations of multiple context options\n   - Verify help documentation includes the new options\n\n3. Usability Testing:\n   - Create test scenarios that show clear improvement in AI output quality with context\n   - Compare outputs with and without context to measure impact\n   - Document examples of effective context usage for the user documentation\n\n4. Error Handling:\n   - Test invalid file paths and rule names\n   - Test oversized context files\n   - Verify appropriate error messages guide users to correct usage\n\nThe testing focus should be on proving immediate value to users while ensuring robust error handling.",
+      "subtasks": [
+        {
+          "id": 1,
+          "title": "Implement --context-file Flag for AI Commands",
+          "description": "Add the --context-file <file> option to all AI-related commands and implement file reading functionality",
+          "details": "1. Update the contextOptions array in commands.js to include the --context-file option\\n2. Modify AI command action handlers to check for the context-file option\\n3. Implement file reading functionality that loads content from the specified file\\n4. Add content integration into Claude API prompts with appropriate formatting\\n5. Add error handling for file not found or permission issues\\n6. Update help documentation to explain the new option with examples",
+          "status": "pending",
+          "dependencies": [],
+          "parentTaskId": 26
+        },
+        {
+          "id": 2,
+          "title": "Implement --context Flag for AI Commands",
+          "description": "Add support for directly passing context in the command line",
+          "details": "1. Update AI command options to include a --context option\\n2. Modify action handlers to process context from command line\\n3. Sanitize and truncate long context inputs\\n4. Add content integration into Claude API prompts\\n5. Update help documentation to explain the new option with examples",
+          "status": "pending",
+          "dependencies": [],
+          "parentTaskId": 26
+        },
+        {
+          "id": 3,
+          "title": "Implement Cursor Rules Integration for Context",
+          "description": "Create a --context-rules option for all AI commands that extracts content from specified .cursor/rules/*.mdc files",
+          "details": "1. Add --context-rules <rules> option to all AI-related commands\\n2. Implement functionality to extract content from specified .cursor/rules/*.mdc files\\n3. Support comma-separated lists of rule names and 'all' option\\n4. Add validation and error handling for non-existent rules\\n5. Include helpful examples in command help output",
+          "status": "pending",
+          "dependencies": [],
+          "parentTaskId": 26
+        },
+        {
+          "id": 4,
+          "title": "Implement Basic Context File Extraction Utility",
+          "description": "Create utility functions for reading context from files with error handling and content validation",
+          "details": "1. Create utility functions in utils.js for reading context from files\\n2. Add proper error handling and logging for file access issues\\n3. Implement content validation to ensure reasonable size limits\\n4. Add content truncation if files exceed token limits\\n5. Create helper functions for formatting context additions properly\\n6. Document the utility functions with clear examples",
+          "status": "pending",
+          "dependencies": [],
+          "parentTaskId": 26
+        }
+      ]
+    },
+    {
+      "id": 27,
+      "title": "Implement Context Enhancements for AI Operations",
+      "description": "Enhance the basic context integration with more sophisticated code context extraction, task history awareness, and PRD integration to provide richer context for AI operations.",
+      "status": "pending",
+      "dependencies": [
+        26
+      ],
+      "priority": "high",
+      "details": "Building upon the foundational context implementation in Task #26, implement Phase 2 context enhancements:\n\n1. Add Code Context Extraction Feature:\n   - Create a `--context-code <pattern>` option for all AI commands\n   - Implement glob-based file matching to extract code from specified patterns\n   - Create intelligent code parsing to extract most relevant sections (function signatures, classes, exports)\n   - Implement token usage optimization by selecting key structural elements\n   - Add formatting for code context with proper file paths and syntax indicators\n\n2. Implement Task History Context:\n   - Add a `--context-tasks <ids>` option for AI commands\n   - Support comma-separated task IDs and a \"similar\" option to find related tasks\n   - Create functions to extract context from specified tasks or find similar tasks\n   - Implement formatting for task context with clear section markers\n   - Add validation and error handling for non-existent task IDs\n\n3. Add PRD Context Integration:\n   - Create a `--context-prd <file>` option for AI commands\n   - Implement PRD text extraction and intelligent summarization\n   - Add formatting for PRD context with appropriate section markers\n   - Integrate with the existing PRD parsing functionality from Task #6\n\n4. Improve Context Formatting and Integration:\n   - Create a standardized context formatting system\n   - Implement type-based sectioning for different context sources\n   - Add token estimation for different context types to manage total prompt size\n   - Enhance prompt templates to better integrate various context types\n\nThese enhancements will provide significantly richer context for AI operations, resulting in more accurate and relevant outputs while remaining practical to implement.",
+      "testStrategy": "Testing should verify the enhanced context functionality:\n\n1. Code Context Testing:\n   - Verify pattern matching works for different glob patterns\n   - Test code extraction with various file types and sizes\n   - Verify intelligent parsing correctly identifies important code elements\n   - Test token optimization by comparing full file extraction vs. optimized extraction\n   - Check code formatting in prompts sent to Claude API\n\n2. Task History Testing:\n   - Test with different combinations of task IDs\n   - Verify \"similar\" option correctly identifies relevant tasks\n   - Test with non-existent task IDs to ensure proper error handling\n   - Verify formatting and integration in prompts\n\n3. PRD Context Testing:\n   - Test with various PRD files of different sizes\n   - Verify summarization functions correctly when PRDs are too large\n   - Test integration with prompts and formatting\n\n4. Performance Testing:\n   - Measure the impact of context enrichment on command execution time\n   - Test with large code bases to ensure reasonable performance\n   - Verify token counting and optimization functions work as expected\n\n5. Quality Assessment:\n   - Compare AI outputs with Phase 1 vs. Phase 2 context to measure improvements\n   - Create test cases that specifically benefit from code context\n   - Create test cases that benefit from task history context\n\nFocus testing on practical use cases that demonstrate clear improvements in AI-generated outputs.",
+      "subtasks": [
+        {
+          "id": 1,
+          "title": "Implement Code Context Extraction Feature",
+          "description": "Create a --context-code <pattern> option for AI commands and implement glob-based file matching to extract relevant code sections",
+          "details": "",
+          "status": "pending",
+          "dependencies": [],
+          "parentTaskId": 27
+        },
+        {
+          "id": 2,
+          "title": "Implement Task History Context Integration",
+          "description": "Add a --context-tasks option for AI commands that supports finding and extracting context from specified or similar tasks",
+          "details": "",
+          "status": "pending",
+          "dependencies": [],
+          "parentTaskId": 27
+        },
+        {
+          "id": 3,
+          "title": "Add PRD Context Integration",
+          "description": "Implement a --context-prd option for AI commands that extracts and formats content from PRD files",
+          "details": "",
+          "status": "pending",
+          "dependencies": [],
+          "parentTaskId": 27
+        },
+        {
+          "id": 4,
+          "title": "Create Standardized Context Formatting System",
+          "description": "Implement a consistent formatting system for different context types with section markers and token optimization",
+          "details": "",
+          "status": "pending",
+          "dependencies": [],
+          "parentTaskId": 27
+        }
+      ]
+    },
+    {
+      "id": 28,
+      "title": "Implement Advanced ContextManager System",
+      "description": "Create a comprehensive ContextManager class to unify context handling with advanced features like context optimization, prioritization, and intelligent context selection.",
+      "status": "pending",
+      "dependencies": [
+        26,
+        27
+      ],
+      "priority": "high",
+      "details": "Building on Phase 1 and Phase 2 context implementations, develop Phase 3 advanced context management:\n\n1. Implement the ContextManager Class:\n   - Create a unified `ContextManager` class that encapsulates all context functionality\n   - Implement methods for gathering context from all supported sources\n   - Create a configurable context priority system to favor more relevant context types\n   - Add token management to ensure context fits within API limits\n   - Implement caching for frequently used context to improve performance\n\n2. Create Context Optimization Pipeline:\n   - Develop intelligent context optimization algorithms\n   - Implement type-based truncation strategies (code vs. text)\n   - Create relevance scoring to prioritize most useful context portions\n   - Add token budget allocation that divides available tokens among context types\n   - Implement dynamic optimization based on operation type\n\n3. Add Command Interface Enhancements:\n   - Create the `--context-all` flag to include all available context\n   - Add the `--context-max-tokens <tokens>` option to control token allocation\n   - Implement unified context options across all AI commands\n   - Add intelligent default values for different command types\n\n4. Integrate with AI Services:\n   - Update the AI service integration to use the ContextManager\n   - Create specialized context assembly for different AI operations\n   - Add post-processing to capture new context from AI responses\n   - Implement adaptive context selection based on operation success\n\n5. Add Performance Monitoring:\n   - Create context usage statistics tracking\n   - Implement logging for context selection decisions\n   - Add warnings for context token limits\n   - Create troubleshooting utilities for context-related issues\n\nThe ContextManager system should provide a powerful but easy-to-use interface for both users and developers, maintaining backward compatibility with earlier phases while adding substantial new capabilities.",
+      "testStrategy": "Testing should verify both the functionality and performance of the advanced context management:\n\n1. Unit Testing:\n   - Test all ContextManager class methods with various inputs\n   - Verify optimization algorithms maintain critical information\n   - Test caching mechanisms for correctness and efficiency\n   - Verify token allocation and budgeting functions\n   - Test each context source integration separately\n\n2. Integration Testing:\n   - Verify ContextManager integration with AI services\n   - Test with all AI-related commands\n   - Verify backward compatibility with existing context options\n   - Test context prioritization across multiple context types\n   - Verify logging and error handling\n\n3. Performance Testing:\n   - Benchmark context gathering and optimization times\n   - Test with large and complex context sources\n   - Measure impact of caching on repeated operations\n   - Verify memory usage remains acceptable\n   - Test with token limits of different sizes\n\n4. Quality Assessment:\n   - Compare AI outputs using Phase 3 vs. earlier context handling\n   - Measure improvements in context relevance and quality\n   - Test complex scenarios requiring multiple context types\n   - Quantify the impact on token efficiency\n\n5. User Experience Testing:\n   - Verify CLI options are intuitive and well-documented\n   - Test error messages are helpful for troubleshooting\n   - Ensure log output provides useful insights\n   - Test all convenience options like `--context-all`\n\nCreate automated test suites for regression testing of the complete context system.",
+      "subtasks": [
+        {
+          "id": 1,
+          "title": "Implement Core ContextManager Class Structure",
+          "description": "Create a unified ContextManager class that encapsulates all context functionality with methods for gathering context from supported sources",
+          "details": "",
+          "status": "pending",
+          "dependencies": [],
+          "parentTaskId": 28
+        },
+        {
+          "id": 2,
+          "title": "Develop Context Optimization Pipeline",
+          "description": "Create intelligent algorithms for context optimization including type-based truncation, relevance scoring, and token budget allocation",
+          "details": "",
+          "status": "pending",
+          "dependencies": [],
+          "parentTaskId": 28
+        },
+        {
+          "id": 3,
+          "title": "Create Command Interface Enhancements",
+          "description": "Add unified context options to all AI commands including --context-all flag and --context-max-tokens for controlling allocation",
+          "details": "",
+          "status": "pending",
+          "dependencies": [],
+          "parentTaskId": 28
+        },
+        {
+          "id": 4,
+          "title": "Integrate ContextManager with AI Services",
+          "description": "Update AI service integration to use the ContextManager with specialized context assembly for different operations",
+          "details": "",
+          "status": "pending",
+          "dependencies": [],
+          "parentTaskId": 28
+        },
+        {
+          "id": 5,
+          "title": "Implement Performance Monitoring and Metrics",
+          "description": "Create a system for tracking context usage statistics, logging selection decisions, and providing troubleshooting utilities",
+          "details": "",
+          "status": "pending",
+          "dependencies": [],
+          "parentTaskId": 28
+        }
+      ]
+    },
+    {
+      "id": 29,
+      "title": "Update Claude 3.7 Sonnet Integration with Beta Header for 128k Token Output",
+      "description": "Modify the ai-services.js file to include the beta header 'output-128k-2025-02-19' in Claude 3.7 Sonnet API requests to increase the maximum output token length to 128k tokens.",
+      "status": "done",
+      "dependencies": [],
+      "priority": "medium",
+      "details": "The task involves updating the Claude 3.7 Sonnet integration in the ai-services.js file to take advantage of the new 128k token output capability. Specifically:\n\n1. Locate the Claude 3.7 Sonnet API request configuration in ai-services.js\n2. Add the beta header 'output-128k-2025-02-19' to the request headers\n3. Update any related configuration parameters that might need adjustment for the increased token limit\n4. Ensure that token counting and management logic is updated to account for the new 128k token output limit\n5. Update any documentation comments in the code to reflect the new capability\n6. Consider implementing a configuration option to enable/disable this feature, as it may be a beta feature subject to change\n7. Verify that the token management logic correctly handles the increased limit without causing unexpected behavior\n8. Ensure backward compatibility with existing code that might assume lower token limits\n\nThe implementation should be clean and maintainable, with appropriate error handling for cases where the beta header might not be supported in the future.",
+      "testStrategy": "Testing should verify that the beta header is correctly included and that the system properly handles the increased token limit:\n\n1. Unit test: Verify that the API request to Claude 3.7 Sonnet includes the 'output-128k-2025-02-19' header\n2. Integration test: Make an actual API call to Claude 3.7 Sonnet with the beta header and confirm a successful response\n3. Test with a prompt designed to generate a very large response (>20k tokens but <128k tokens) and verify it completes successfully\n4. Test the token counting logic with mock responses of various sizes to ensure it correctly handles responses approaching the 128k limit\n5. Verify error handling by simulating API errors related to the beta header\n6. Test any configuration options for enabling/disabling the feature\n7. Performance test: Measure any impact on response time or system resources when handling very large responses\n8. Regression test: Ensure existing functionality using Claude 3.7 Sonnet continues to work as expected\n\nDocument all test results, including any limitations or edge cases discovered during testing."
+    },
+    {
+      "id": 30,
+      "title": "Enhance parse-prd Command to Support Default PRD Path",
+      "description": "Modify the parse-prd command to automatically use a default PRD path when no path is explicitly provided, improving user experience by reducing the need for manual path specification.",
+      "status": "done",
+      "dependencies": [],
+      "priority": "medium",
+      "details": "Currently, the parse-prd command requires users to explicitly specify the path to the PRD document. This enhancement should:\n\n1. Implement a default PRD path configuration that can be set in the application settings or configuration file.\n2. Update the parse-prd command to check for this default path when no path argument is provided.\n3. Add a configuration option that allows users to set/update the default PRD path through a command like `config set default-prd-path <path>`.\n4. Ensure backward compatibility by maintaining support for explicit path specification.\n5. Add appropriate error handling for cases where the default path is not set or the file doesn't exist.\n6. Update the command's help text to indicate that a default path will be used if none is specified.\n7. Consider implementing path validation to ensure the default path points to a valid PRD document.\n8. If multiple PRD formats are supported (Markdown, PDF, etc.), ensure the default path handling works with all supported formats.\n9. Add logging for default path usage to help with debugging and usage analytics.",
+      "testStrategy": "1. Unit tests:\n   - Test that the command correctly uses the default path when no path is provided\n   - Test that explicit paths override the default path\n   - Test error handling when default path is not set\n   - Test error handling when default path is set but file doesn't exist\n\n2. Integration tests:\n   - Test the full workflow of setting a default path and then using the parse-prd command without arguments\n   - Test with various file formats if multiple are supported\n\n3. Manual testing:\n   - Verify the command works in a real environment with actual PRD documents\n   - Test the user experience of setting and using default paths\n   - Verify help text correctly explains the default path behavior\n\n4. Edge cases to test:\n   - Relative vs. absolute paths for default path setting\n   - Path with special characters or spaces\n   - Very long paths approaching system limits\n   - Permissions issues with the default path location"
+    },
+    {
+      "id": 31,
+      "title": "Add Config Flag Support to task-master init Command",
+      "description": "Enhance the 'task-master init' command to accept configuration flags that allow users to bypass the interactive CLI questions and directly provide configuration values.",
+      "status": "done",
+      "dependencies": [],
+      "priority": "low",
+      "details": "Currently, the 'task-master init' command prompts users with a series of questions to set up the configuration. This task involves modifying the init command to accept command-line flags that can pre-populate these configuration values, allowing for a non-interactive setup process.\n\nImplementation steps:\n1. Identify all configuration options that are currently collected through CLI prompts during initialization\n2. Create corresponding command-line flags for each configuration option (e.g., --project-name, --ai-provider, etc.)\n3. Modify the init command handler to check for these flags before starting the interactive prompts\n4. If a flag is provided, skip the corresponding prompt and use the provided value instead\n5. If all required configuration values are provided via flags, skip the interactive process entirely\n6. Update the command's help text to document all available flags and their usage\n7. Ensure backward compatibility so the command still works with the interactive approach when no flags are provided\n8. Consider adding a --non-interactive flag that will fail if any required configuration is missing rather than prompting for it (useful for scripts and CI/CD)\n\nThe implementation should follow the existing command structure and use the same configuration file format. Make sure to validate flag values with the same validation logic used for interactive inputs.",
+      "testStrategy": "Testing should verify both the interactive and non-interactive paths work correctly:\n\n1. Unit tests:\n   - Test each flag individually to ensure it correctly overrides the corresponding prompt\n   - Test combinations of flags to ensure they work together properly\n   - Test validation of flag values to ensure invalid values are rejected\n   - Test the --non-interactive flag to ensure it fails when required values are missing\n\n2. Integration tests:\n   - Test a complete initialization with all flags provided\n   - Test partial initialization with some flags and some interactive prompts\n   - Test initialization with no flags (fully interactive)\n\n3. Manual testing scenarios:\n   - Run 'task-master init --project-name=\"Test Project\" --ai-provider=\"openai\"' and verify it skips those prompts\n   - Run 'task-master init --help' and verify all flags are documented\n   - Run 'task-master init --non-interactive' without required flags and verify it fails with a helpful error message\n   - Run a complete non-interactive initialization and verify the resulting configuration file matches expectations\n\nEnsure the command's documentation is updated to reflect the new functionality, and verify that the help text accurately describes all available options."
+    },
+    {
+      "id": 32,
+      "title": "Implement \"learn\" Command for Automatic Cursor Rule Generation",
+      "description": "Create a new \"learn\" command that analyzes Cursor's chat history and code changes to automatically generate or update rule files in the .cursor/rules directory, following the cursor_rules.mdc template format. This command will help Cursor autonomously improve its ability to follow development standards by learning from successful implementations.",
+      "status": "pending",
+      "dependencies": [],
+      "priority": "high",
+      "details": "Implement a new command in the task-master CLI that enables Cursor to learn from successful coding patterns and chat interactions:\n\nKey Components:\n1. Cursor Data Analysis\n   - Access and parse Cursor's chat history from ~/Library/Application Support/Cursor/User/History\n   - Extract relevant patterns, corrections, and successful implementations\n   - Track file changes and their associated chat context\n\n2. Rule Management\n   - Use cursor_rules.mdc as the template for all rule file formatting\n   - Manage rule files in .cursor/rules directory\n   - Support both creation and updates of rule files\n   - Categorize rules based on context (testing, components, API, etc.)\n\n3. AI Integration\n   - Utilize ai-services.js to interact with Claude\n   - Provide comprehensive context including:\n     * Relevant chat history showing the evolution of solutions\n     * Code changes and their outcomes\n     * Existing rules and template structure\n   - Generate or update rules while maintaining template consistency\n\n4. Implementation Requirements:\n   - Automatic triggering after task completion (configurable)\n   - Manual triggering via CLI command\n   - Proper error handling for missing or corrupt files\n   - Validation against cursor_rules.mdc template\n   - Performance optimization for large histories\n   - Clear logging and progress indication\n\n5. Key Files:\n   - commands/learn.js: Main command implementation\n   - rules/cursor-rules-manager.js: Rule file management\n   - utils/chat-history-analyzer.js: Cursor chat analysis\n   - index.js: Command registration\n\n6. Security Considerations:\n   - Safe file system operations\n   - Proper error handling for inaccessible files\n   - Validation of generated rules\n   - Backup of existing rules before updates",
+      "testStrategy": "1. Unit Tests:\n   - Test each component in isolation:\n     * Chat history extraction and analysis\n     * Rule file management and validation\n     * Pattern detection and categorization\n     * Template validation logic\n   - Mock file system operations and AI responses\n   - Test error handling and edge cases\n\n2. Integration Tests:\n   - End-to-end command execution\n   - File system interactions\n   - AI service integration\n   - Rule generation and updates\n   - Template compliance validation\n\n3. Manual Testing:\n   - Test after completing actual development tasks\n   - Verify rule quality and usefulness\n   - Check template compliance\n   - Validate performance with large histories\n   - Test automatic and manual triggering\n\n4. Validation Criteria:\n   - Generated rules follow cursor_rules.mdc format\n   - Rules capture meaningful patterns\n   - Performance remains acceptable\n   - Error handling works as expected\n   - Generated rules improve Cursor's effectiveness",
+      "subtasks": [
+        {
+          "id": 1,
+          "title": "Create Initial File Structure",
+          "description": "Set up the basic file structure for the learn command implementation",
+          "details": "Create the following files with basic exports:\n- commands/learn.js\n- rules/cursor-rules-manager.js\n- utils/chat-history-analyzer.js\n- utils/cursor-path-helper.js",
+          "status": "pending"
+        },
+        {
+          "id": 2,
+          "title": "Implement Cursor Path Helper",
+          "description": "Create utility functions to handle Cursor's application data paths",
+          "details": "In utils/cursor-path-helper.js implement:\n- getCursorAppDir(): Returns ~/Library/Application Support/Cursor\n- getCursorHistoryDir(): Returns User/History path\n- getCursorLogsDir(): Returns logs directory path\n- validatePaths(): Ensures required directories exist",
+          "status": "pending"
+        },
+        {
+          "id": 3,
+          "title": "Create Chat History Analyzer Base",
+          "description": "Create the base structure for analyzing Cursor's chat history",
+          "details": "In utils/chat-history-analyzer.js create:\n- ChatHistoryAnalyzer class\n- readHistoryDir(): Lists all history directories\n- readEntriesJson(): Parses entries.json files\n- parseHistoryEntry(): Extracts relevant data from .js files",
+          "status": "pending"
+        },
+        {
+          "id": 4,
+          "title": "Implement Chat History Extraction",
+          "description": "Add core functionality to extract relevant chat history",
+          "details": "In ChatHistoryAnalyzer add:\n- extractChatHistory(startTime): Gets history since task start\n- parseFileChanges(): Extracts code changes\n- parseAIInteractions(): Extracts AI responses\n- filterRelevantHistory(): Removes irrelevant entries",
+          "status": "pending"
+        },
+        {
+          "id": 5,
+          "title": "Create CursorRulesManager Base",
+          "description": "Set up the base structure for managing Cursor rules",
+          "details": "In rules/cursor-rules-manager.js create:\n- CursorRulesManager class\n- readTemplate(): Reads cursor_rules.mdc\n- listRuleFiles(): Lists all .mdc files\n- readRuleFile(): Reads specific rule file",
+          "status": "pending"
+        },
+        {
+          "id": 6,
+          "title": "Implement Template Validation",
+          "description": "Add validation logic for rule files against cursor_rules.mdc",
+          "details": "In CursorRulesManager add:\n- validateRuleFormat(): Checks against template\n- parseTemplateStructure(): Extracts template sections\n- validateAgainstTemplate(): Validates content structure\n- getRequiredSections(): Lists mandatory sections",
+          "status": "pending"
+        },
+        {
+          "id": 7,
+          "title": "Add Rule Categorization Logic",
+          "description": "Implement logic to categorize changes into rule files",
+          "details": "In CursorRulesManager add:\n- categorizeChanges(): Maps changes to rule files\n- detectRuleCategories(): Identifies relevant categories\n- getRuleFileForPattern(): Maps patterns to files\n- createNewRuleFile(): Initializes new rule files",
+          "status": "pending"
+        },
+        {
+          "id": 8,
+          "title": "Implement Pattern Analysis",
+          "description": "Create functions to analyze implementation patterns",
+          "details": "In ChatHistoryAnalyzer add:\n- extractPatterns(): Finds success patterns\n- extractCorrections(): Finds error corrections\n- findSuccessfulPaths(): Tracks successful implementations\n- analyzeDecisions(): Extracts key decisions",
+          "status": "pending"
+        },
+        {
+          "id": 9,
+          "title": "Create AI Prompt Builder",
+          "description": "Implement prompt construction for Claude",
+          "details": "In learn.js create:\n- buildRuleUpdatePrompt(): Builds Claude prompt\n- formatHistoryContext(): Formats chat history\n- formatRuleContext(): Formats current rules\n- buildInstructions(): Creates specific instructions",
+          "status": "pending"
+        },
+        {
+          "id": 10,
+          "title": "Implement Learn Command Core",
+          "description": "Create the main learn command implementation",
+          "details": "In commands/learn.js implement:\n- learnCommand(): Main command function\n- processRuleUpdates(): Handles rule updates\n- generateSummary(): Creates learning summary\n- handleErrors(): Manages error cases",
+          "status": "pending"
+        },
+        {
+          "id": 11,
+          "title": "Add Auto-trigger Support",
+          "description": "Implement automatic learning after task completion",
+          "details": "Update task-manager.js:\n- Add autoLearnConfig handling\n- Modify completeTask() to trigger learning\n- Add learning status tracking\n- Implement learning queue",
+          "status": "pending"
+        },
+        {
+          "id": 12,
+          "title": "Implement CLI Integration",
+          "description": "Add the learn command to the CLI",
+          "details": "Update index.js to:\n- Register learn command\n- Add command options\n- Handle manual triggers\n- Process command flags",
+          "status": "pending"
+        },
+        {
+          "id": 13,
+          "title": "Add Progress Logging",
+          "description": "Implement detailed progress logging",
+          "details": "Create utils/learn-logger.js with:\n- logLearningProgress(): Tracks overall progress\n- logRuleUpdates(): Tracks rule changes\n- logErrors(): Handles error logging\n- createSummary(): Generates final report",
+          "status": "pending"
+        },
+        {
+          "id": 14,
+          "title": "Implement Error Recovery",
+          "description": "Add robust error handling throughout the system",
+          "details": "Create utils/error-handler.js with:\n- handleFileErrors(): Manages file system errors\n- handleParsingErrors(): Manages parsing failures\n- handleAIErrors(): Manages Claude API errors\n- implementRecoveryStrategies(): Adds recovery logic",
+          "status": "pending"
+        },
+        {
+          "id": 15,
+          "title": "Add Performance Optimization",
+          "description": "Optimize performance for large histories",
+          "details": "Add to utils/performance-optimizer.js:\n- implementCaching(): Adds result caching\n- optimizeFileReading(): Improves file reading\n- addProgressiveLoading(): Implements lazy loading\n- addMemoryManagement(): Manages memory usage",
+          "status": "pending"
+        }
+      ]
+    },
+    {
+      "id": 33,
+      "title": "Create and Integrate Windsurf Rules Document from MDC Files",
+      "description": "Develop functionality to generate a .windsurfrules document by combining and refactoring content from three primary .mdc files used for Cursor Rules, ensuring it's properly integrated into the initialization pipeline.",
+      "status": "done",
+      "dependencies": [],
+      "priority": "medium",
+      "details": "This task involves creating a mechanism to generate a Windsurf-specific rules document by combining three existing MDC (Markdown Content) files that are currently used for Cursor Rules. The implementation should:\n\n1. Identify and locate the three primary .mdc files used for Cursor Rules\n2. Extract content from these files and merge them into a single document\n3. Refactor the content to make it Windsurf-specific, replacing Cursor-specific terminology and adapting guidelines as needed\n4. Create a function that generates a .windsurfrules document from this content\n5. Integrate this function into the initialization pipeline\n6. Implement logic to check if a .windsurfrules document already exists:\n   - If it exists, append the new content to it\n   - If it doesn't exist, create a new document\n7. Ensure proper error handling for file operations\n8. Add appropriate logging to track the generation and modification of the .windsurfrules document\n\nThe implementation should be modular and maintainable, with clear separation of concerns between content extraction, refactoring, and file operations.",
+      "testStrategy": "Testing should verify both the content generation and the integration with the initialization pipeline:\n\n1. Unit Tests:\n   - Test the content extraction function with mock .mdc files\n   - Test the content refactoring function to ensure Cursor-specific terms are properly replaced\n   - Test the file operation functions with mock filesystem\n\n2. Integration Tests:\n   - Test the creation of a new .windsurfrules document when none exists\n   - Test appending to an existing .windsurfrules document\n   - Test the complete initialization pipeline with the new functionality\n\n3. Manual Verification:\n   - Inspect the generated .windsurfrules document to ensure content is properly combined and refactored\n   - Verify that Cursor-specific terminology has been replaced with Windsurf-specific terminology\n   - Run the initialization process multiple times to verify idempotence (content isn't duplicated on multiple runs)\n\n4. Edge Cases:\n   - Test with missing or corrupted .mdc files\n   - Test with an existing but empty .windsurfrules document\n   - Test with an existing .windsurfrules document that already contains some of the content"
+    },
+    {
+      "id": 34,
+      "title": "Implement updateTask Command for Single Task Updates",
+      "description": "Create a new command that allows updating a specific task by ID using AI-driven refinement while preserving completed subtasks and supporting all existing update command options.",
+      "status": "done",
+      "dependencies": [],
+      "priority": "high",
+      "details": "Implement a new command called 'updateTask' that focuses on updating a single task rather than all tasks from an ID onwards. The implementation should:\n\n1. Accept a single task ID as a required parameter\n2. Use the same AI-driven approach as the existing update command to refine the task\n3. Preserve the completion status of any subtasks that were previously marked as complete\n4. Support all options from the existing update command including:\n   - The research flag for Perplexity integration\n   - Any formatting or refinement options\n   - Task context options\n5. Update the CLI help documentation to include this new command\n6. Ensure the command follows the same pattern as other commands in the codebase\n7. Add appropriate error handling for cases where the specified task ID doesn't exist\n8. Implement the ability to update task title, description, and details separately if needed\n9. Ensure the command returns appropriate success/failure messages\n10. Optimize the implementation to only process the single task rather than scanning through all tasks\n\nThe command should reuse existing AI prompt templates where possible but modify them to focus on refining a single task rather than multiple tasks.",
+      "testStrategy": "Testing should verify the following aspects:\n\n1. **Basic Functionality Test**: Verify that the command successfully updates a single task when given a valid task ID\n2. **Preservation Test**: Create a task with completed subtasks, update it, and verify the completion status remains intact\n3. **Research Flag Test**: Test the command with the research flag and verify it correctly integrates with Perplexity\n4. **Error Handling Tests**:\n   - Test with non-existent task ID and verify appropriate error message\n   - Test with invalid parameters and verify helpful error messages\n5. **Integration Test**: Run a complete workflow that creates a task, updates it with updateTask, and then verifies the changes are persisted\n6. **Comparison Test**: Compare the results of updating a single task with updateTask versus using the original update command on the same task to ensure consistent quality\n7. **Performance Test**: Measure execution time compared to the full update command to verify efficiency gains\n8. **CLI Help Test**: Verify the command appears correctly in help documentation with appropriate descriptions\n\nCreate unit tests for the core functionality and integration tests for the complete workflow. Document any edge cases discovered during testing.",
+      "subtasks": [
+        {
+          "id": 1,
+          "title": "Create updateTaskById function in task-manager.js",
+          "description": "Implement a new function in task-manager.js that focuses on updating a single task by ID using AI-driven refinement while preserving completed subtasks.",
+          "dependencies": [],
+          "details": "Implementation steps:\n1. Create a new `updateTaskById` function in task-manager.js that accepts parameters: taskId, options object (containing research flag, formatting options, etc.)\n2. Implement logic to find a specific task by ID in the tasks array\n3. Add appropriate error handling for cases where the task ID doesn't exist (throw a custom error)\n4. Reuse existing AI prompt templates but modify them to focus on refining a single task\n5. Implement logic to preserve completion status of subtasks that were previously marked as complete\n6. Add support for updating task title, description, and details separately based on options\n7. Optimize the implementation to only process the single task rather than scanning through all tasks\n8. Return the updated task and appropriate success/failure messages\n\nTesting approach:\n- Unit test the function with various scenarios including:\n  - Valid task ID with different update options\n  - Non-existent task ID\n  - Task with completed subtasks to verify preservation\n  - Different combinations of update options",
+          "status": "done",
+          "parentTaskId": 34
+        },
+        {
+          "id": 2,
+          "title": "Implement updateTask command in commands.js",
+          "description": "Create a new command called 'updateTask' in commands.js that leverages the updateTaskById function to update a specific task by ID.",
+          "dependencies": [
+            1
+          ],
+          "details": "Implementation steps:\n1. Create a new command object for 'updateTask' in commands.js following the Command pattern\n2. Define command parameters including a required taskId parameter\n3. Support all options from the existing update command:\n   - Research flag for Perplexity integration\n   - Formatting and refinement options\n   - Task context options\n4. Implement the command handler function that calls the updateTaskById function from task-manager.js\n5. Add appropriate error handling to catch and display user-friendly error messages\n6. Ensure the command follows the same pattern as other commands in the codebase\n7. Implement proper validation of input parameters\n8. Format and return appropriate success/failure messages to the user\n\nTesting approach:\n- Unit test the command handler with various input combinations\n- Test error handling scenarios\n- Verify command options are correctly passed to the updateTaskById function",
+          "status": "done",
+          "parentTaskId": 34
+        },
+        {
+          "id": 3,
+          "title": "Add comprehensive error handling and validation",
+          "description": "Implement robust error handling and validation for the updateTask command to ensure proper user feedback and system stability.",
+          "dependencies": [
+            1,
+            2
+          ],
+          "details": "Implementation steps:\n1. Create custom error types for different failure scenarios (TaskNotFoundError, ValidationError, etc.)\n2. Implement input validation for the taskId parameter and all options\n3. Add proper error handling for AI service failures with appropriate fallback mechanisms\n4. Implement concurrency handling to prevent conflicts when multiple updates occur simultaneously\n5. Add comprehensive logging for debugging and auditing purposes\n6. Ensure all error messages are user-friendly and actionable\n7. Implement proper HTTP status codes for API responses if applicable\n8. Add validation to ensure the task exists before attempting updates\n\nTesting approach:\n- Test various error scenarios including invalid inputs, non-existent tasks, and API failures\n- Verify error messages are clear and helpful\n- Test concurrency scenarios with multiple simultaneous updates\n- Verify logging captures appropriate information for troubleshooting",
+          "status": "done",
+          "parentTaskId": 34
+        },
+        {
+          "id": 4,
+          "title": "Write comprehensive tests for updateTask command",
+          "description": "Create a comprehensive test suite for the updateTask command to ensure it works correctly in all scenarios and maintains backward compatibility.",
+          "dependencies": [
+            1,
+            2,
+            3
+          ],
+          "details": "Implementation steps:\n1. Create unit tests for the updateTaskById function in task-manager.js\n   - Test finding and updating tasks with various IDs\n   - Test preservation of completed subtasks\n   - Test different update options combinations\n   - Test error handling for non-existent tasks\n2. Create unit tests for the updateTask command in commands.js\n   - Test command parameter parsing\n   - Test option handling\n   - Test error scenarios and messages\n3. Create integration tests that verify the end-to-end flow\n   - Test the command with actual AI service integration\n   - Test with mock AI responses for predictable testing\n4. Implement test fixtures and mocks for consistent testing\n5. Add performance tests to ensure the command is efficient\n6. Test edge cases such as empty tasks, tasks with many subtasks, etc.\n\nTesting approach:\n- Use Jest or similar testing framework\n- Implement mocks for external dependencies like AI services\n- Create test fixtures for consistent test data\n- Use snapshot testing for command output verification",
+          "status": "done",
+          "parentTaskId": 34
+        },
+        {
+          "id": 5,
+          "title": "Update CLI documentation and help text",
+          "description": "Update the CLI help documentation to include the new updateTask command and ensure users understand its purpose and options.",
+          "dependencies": [
+            2
+          ],
+          "details": "Implementation steps:\n1. Add comprehensive help text for the updateTask command including:\n   - Command description\n   - Required and optional parameters\n   - Examples of usage\n   - Description of all supported options\n2. Update the main CLI help documentation to include the new command\n3. Add the command to any relevant command groups or categories\n4. Create usage examples that demonstrate common scenarios\n5. Update README.md and other documentation files to include information about the new command\n6. Add inline code comments explaining the implementation details\n7. Update any API documentation if applicable\n8. Create or update user guides with the new functionality\n\nTesting approach:\n- Verify help text is displayed correctly when running `--help`\n- Review documentation for clarity and completeness\n- Have team members review the documentation for usability\n- Test examples to ensure they work as documented",
+          "status": "done",
+          "parentTaskId": 34
+        }
+      ]
+    },
+    {
+      "id": 35,
+      "title": "Integrate Grok3 API for Research Capabilities",
+      "description": "Replace the current Perplexity API integration with Grok3 API for all research-related functionalities while maintaining existing feature parity.",
+      "status": "pending",
       "dependencies": [],
       "priority": "medium",
       "details": "This task involves migrating from Perplexity to Grok3 API for research capabilities throughout the application. Implementation steps include:\n\n1. Create a new API client module for Grok3 in `src/api/grok3.ts` that handles authentication, request formatting, and response parsing\n2. Update the research service layer to use the new Grok3 client instead of Perplexity\n3. Modify the request payload structure to match Grok3's expected format (parameters like temperature, max_tokens, etc.)\n4. Update response handling to properly parse and extract Grok3's response format\n5. Implement proper error handling for Grok3-specific error codes and messages\n6. Update environment variables and configuration files to include Grok3 API keys and endpoints\n7. Ensure rate limiting and quota management are properly implemented according to Grok3's specifications\n8. Update any UI components that display research provider information to show Grok3 instead of Perplexity\n9. Maintain backward compatibility for any stored research results from Perplexity\n10. Document the new API integration in the developer documentation\n\nGrok3 API has different parameter requirements and response formats compared to Perplexity, so careful attention must be paid to these differences during implementation.",
@@ -1123,7 +2043,6 @@
       "status": "pending",
       "dependencies": [],
       "priority": "medium"
->>>>>>> 48a8d952
     }
   ],
   "metadata": {
