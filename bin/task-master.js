--- conflicted
+++ resolved
@@ -182,7 +182,6 @@
 				}
 				return;
 			}
-<<<<<<< HEAD
 
 			// Skip built-in Commander properties and options the user provided
 			if (
@@ -229,96 +228,6 @@
 		// Run the script with our processed args
 		runDevScript(args);
 	};
-}
-
-// Special case for the 'init' command which uses a different script
-function registerInitCommand(program) {
-	program
-		.command('init')
-		.description('Initialize a new project')
-		.option('-y, --yes', 'Skip prompts and use default values')
-		.option('-n, --name <name>', 'Project name')
-		.option('-d, --description <description>', 'Project description')
-		.option('-v, --version <version>', 'Project version')
-		.option('-a, --author <author>', 'Author name')
-		.option('--skip-install', 'Skip installing dependencies')
-		.option('--dry-run', 'Show what would be done without making changes')
-		.action((options) => {
-			// Pass through any options to the init script
-			const args = [
-				'--yes',
-				'name',
-				'description',
-				'version',
-				'author',
-				'skip-install',
-				'dry-run'
-			]
-				.filter((opt) => options[opt])
-				.map((opt) => {
-					if (opt === 'yes' || opt === 'skip-install' || opt === 'dry-run') {
-						return `--${opt}`;
-					}
-					return `--${opt}=${options[opt]}`;
-				});
-
-			const child = spawn('node', [initScriptPath, ...args], {
-				stdio: 'inherit',
-				cwd: process.cwd()
-			});
-
-			child.on('close', (code) => {
-				process.exit(code);
-			});
-		});
-=======
-
-			// Skip built-in Commander properties and options the user provided
-			if (
-				['parent', 'commands', 'options', 'rawArgs'].includes(key) ||
-				userOptions.has(key)
-			) {
-				return;
-			}
-
-			// Also check the kebab-case version of this key
-			const kebabKey = key.replace(/([A-Z])/g, '-$1').toLowerCase();
-			if (userOptions.has(kebabKey)) {
-				return;
-			}
-
-			// Add default values, using kebab-case for the parameter name
-			if (value !== undefined) {
-				if (typeof value === 'boolean') {
-					if (value === true) {
-						args.push(`--${kebabKey}`);
-					} else if (value === false && key === 'generate') {
-						args.push('--skip-generate');
-					}
-				} else {
-					// Always use kebab-case for option names
-					args.push(`--${kebabKey}=${value}`);
-				}
-			}
-		});
-
-		// Special handling for parent parameter (uses -p)
-		if (options.parent && !args.includes('-p') && !userOptions.has('parent')) {
-			args.push('-p', options.parent);
-		}
-
-		// Debug output for troubleshooting
-		if (process.env.DEBUG === '1') {
-			console.error('DEBUG - Command args:', commandArgs);
-			console.error('DEBUG - User options:', Array.from(userOptions));
-			console.error('DEBUG - Commander options:', options);
-			console.error('DEBUG - Final args:', args);
-		}
-
-		// Run the script with our processed args
-		runDevScript(args);
-	};
->>>>>>> 48a8d952
 }
 
 // // Special case for the 'init' command which uses a different script
@@ -378,12 +287,9 @@
 
 // Add custom help option to directly call our help display
 program.helpOption('-h, --help', 'Display help information');
-<<<<<<< HEAD
-=======
 program.on('--help', () => {
 	displayHelp();
 });
->>>>>>> 48a8d952
 
 // // Add special case commands
 // registerInitCommand(program);
@@ -395,252 +301,6 @@
 		const args = process.argv.slice(process.argv.indexOf('dev') + 1);
 		runDevScript(args);
 	});
-<<<<<<< HEAD
-
-// Add scan command 
-program
-	.command('scan')
-	.description('Intelligently scan and analyze existing codebase to generate project structure summary')
-	.option('-o, --output <file>', 'Path to save JSON project summary', 'project_scan.json')
-	.option('-d, --directory <dir>', 'Specific directory to scan', '.')
-	.option('-f, --format <format>', 'Output format: json, prd, both', 'json')
-	.option('-p, --progress', 'Show detailed progress bar during scanning')
-	.option('--debug', 'Print verbose debugging information during scanning')
-	.option('--max-files <number>', 'Maximum number of files to analyze', '30')
-	.option('--max-size <number>', 'Maximum size per file in bytes', '5000')
-	.option('--ignore-dirs <dirs>', 'Comma-separated list of directories to ignore')
-	.option('--force', 'Force overwrite of existing files')
-	.option('--num-tasks <number>', 'Number of tasks to generate from PRD', '15')
-	.action(() => {
-		console.log('\n  _____           _     __  __            _                _    ___ ');
-		console.log(' |_   _|__ _  ___| |__ |  \\/  | __ _  ___| |_  ___  _ _    /_\\  |_ _|');
-		console.log('   | | / _` |(_-<| / / | |\\/| |/ _` |(_-<|  _|/ -_)| \'_|  / _ \\  | | ');
-		console.log('   |_| \\__,_|/__/|_\\_\\ |_|  |_|\\__,_|/__/ \\__|\\___||_|   /_/ \\_\\|___|');
-		console.log('                                                                     ');
-		console.log('Scanning project structure in .');
-		console.log('Ignoring directories: .git, node_modules, dist, build');
-		
-		// Extract CLI arguments and handle debug flag
-		const args = process.argv.slice(process.argv.indexOf('scan') + 1);
-		
-		// Check if debug flag is present and explicitly set environment variable
-		if (args.includes('--debug')) {
-			process.env.DEBUG = '1';
-			console.log(chalk.gray('Debug mode enabled - verbose output will be shown'));
-		}
-		
-		// Add progress indicators by default unless explicitly disabled
-		if (!args.includes('--progress') && !args.includes('-p') && !args.includes('--no-progress')) {
-			args.push('--progress');
-		}
-		
-		// Ensure all CLI arguments are properly passed to dev.js
-		const scanArgs = ['scan'];
-		
-		// Process all args
-		args.forEach(arg => {
-			if (arg !== 'scan') {
-				scanArgs.push(arg);
-			}
-		});
-		
-		// Let user know this might take a while for larger codebases
-		if (args.includes('--format=prd') || args.includes('--format=both')) {
-			console.log(chalk.yellow('\nNote: Generating a PRD typically takes 2-5 minutes depending on codebase size.'));
-		}
-		
-		runDevScript(scanArgs);
-	});
-
-// Add specific scan-workspace command that always generates a PRD
-program
-	.command('scan-workspace [directory]')
-	.description('Scan workspace to generate a PRD and tasks (shortcut for scan with prd format)')
-	.option('-o, --output <path>', 'Output file path for generated tasks.json')
-	.option('-m, --max-files <number>', 'Maximum number of files to analyze')
-	.option('-s, --max-size <number>', 'Maximum size per file in KB')
-	.option('-i, --ignore-dirs <dirs>', 'Comma-separated list of directories to ignore')
-	.option('-n, --num-tasks <number>', 'Number of tasks to generate')
-	.option('-p, --progress', 'Display progress information (default: true)')
-	.option('--no-progress', 'Disable progress information')
-	.option('--no-prd', 'Do not generate a PRD document')
-	.option('-f, --force', 'Force overwrite of existing tasks.json file')
-	.option('--skip-complexity', 'Skip the automatic task complexity analysis step')
-	.option('-d, --debug', 'Enable debug output')
-	.option('-q, --quiet', 'Suppress INFO and WARN log messages, showing only progress bar and errors')
-	.action(async (directory, options) => {
-		// Create a visually enhanced header for the scanner
-		console.clear();
-		
-		// Create a gradient banner using figlet and gradient-string
-		const figletText = figlet.textSync('Workspace Scanner', {
-			font: 'Slant',
-			horizontalLayout: 'default',
-			verticalLayout: 'default'
-		});
-		const coolGradient = gradient(['#00b4d8', '#0077b6', '#023e8a']);
-		console.log(coolGradient(figletText));
-		
-		// Add information box with enhanced formatting
-		console.log(boxen(
-			chalk.white(`${chalk.bold('Analyzing codebase to generate PRD and tasks')}
-This process involves:
-${chalk.cyan('1.')} Discovering code files in your project
-${chalk.cyan('2.')} Analyzing file content and code patterns
-${chalk.cyan('3.')} Generating a comprehensive PRD document
-${chalk.cyan('4.')} Creating structured tasks from requirements
-${chalk.cyan('5.')} Analyzing task complexity to identify which tasks need further breakdown
-${chalk.cyan('6.')} Generating individual task files for easier reference
-
-This operation may take ${chalk.yellow('2-5 minutes')} depending on codebase size.
-
-${chalk.yellow('⚠️')} ${chalk.bold('Important Note:')}
-  • The AI analysis phase (step 3) is the longest part of the process
-  • If progress appears to stall at "Finalizing and optimizing output":
-    - The system may be retrying API calls due to network issues or rate limits
-    - These retry attempts are normal and will be reflected in the progress display
-    - Please be patient during this phase`),
-			{
-				padding: 1,
-				margin: { top: 0, bottom: 1, right: 1 },
-				borderStyle: 'round',
-				borderColor: '#0077b6'
-			}
-		));
-		
-		// Extract CLI arguments and handle debug flag
-		const args = process.argv.slice(process.argv.indexOf('scan-workspace') + 1);
-		
-		// After handling debug flag, add notification for parallel processing
-		// Check if debug flag is present and explicitly add it if needed
-		if (args.includes('--debug') || options.debug) {
-			process.env.DEBUG = '1';
-			console.log(chalk.gray('Debug mode enabled - verbose output will be shown'));
-		}
-		
-		// Check if quiet flag is present and set LOG_LEVEL to 'error' to suppress INFO and WARN logs
-		if (args.includes('--quiet') || options.quiet) {
-			process.env.LOG_LEVEL = 'error';
-			// Don't log anything about quiet mode to keep it truly quiet
-		}
-		
-		// Parallel processing is always enabled
-		console.log(chalk.cyan('\nParallel processing mode enabled:'));
-		console.log('• Files will be analyzed in smaller batches');
-		console.log('• Multiple smaller API calls instead of one large call');
-		console.log('• This can reduce timeouts but may increase total tokens used\n');
-		
-		// Set CLI mode option - this enables the enhanced terminal reporting
-		options.cliMode = true;
-		
-		try {
-			// Determine workspace path
-			const workspacePath = directory ? path.resolve(process.cwd(), directory) : process.cwd();
-			
-			// Check if the directory exists
-			if (!fs.existsSync(workspacePath)) {
-				console.error(chalk.red(`Error: Directory '${workspacePath}' does not exist`));
-				process.exit(1);
-			}
-			
-			// Determine output file path
-			const outputFile = options.output ? 
-				path.resolve(workspacePath, options.output) : 
-				path.join(workspacePath, 'tasks', 'tasks.json');
-			
-			// If progress option is true (default), set up our progress handler
-			const progressEnabled = options.progress !== false;
-			
-			// Simple progress handler for direct CLI use - will be overridden by our CLI-mode reporter
-			const updateProgressFn = (data) => {
-				if (progressEnabled && !options.cliMode) {
-					// This is a fallback if CLI mode isn't working for some reason
-					const { phase, message, progress } = data;
-					console.log(`[${phase}] ${message} - ${progress}%`);
-				}
-			};
-			
-			// Call scanWorkspace with CLI mode enabled
-			const { scanWorkspace } = await import('../scripts/modules/workspace-scanner.js');
-			const tasks = await scanWorkspace(workspacePath, {
-				outputPath: outputFile,
-				maxFiles: options.maxFiles ? parseInt(options.maxFiles, 10) : undefined,
-				maxSizePerFile: options.maxSize ? parseInt(options.maxSize, 10) * 1024 : undefined, // Convert KB to bytes
-				ignoreDirs: options.ignoreDirs ? options.ignoreDirs.split(',').map(d => d.trim()) : undefined,
-				numTasks: options.numTasks ? parseInt(options.numTasks, 10) : undefined,
-				generatePRD: options.prd !== false,
-				force: options.force === true,
-				useParallel: true, // Always use parallel processing
-				cliMode: true, // Enable CLI mode for better terminal output
-				skipComplexity: options.skipComplexity === true,
-				logLevel: process.env.LOG_LEVEL || 'info' // Pass LOG_LEVEL to scanner
-			}, progressEnabled ? updateProgressFn : null);
-			
-			// After scanWorkspace completes, run continue-scan.sh
-			const continueScanPath = path.resolve(__dirname, '../continue-scan.sh');
-			const continuePath = path.resolve(__dirname, '../continue.sh');
-			
-			// Check for either continue-scan.sh or continue.sh
-			const scriptToRun = fs.existsSync(continueScanPath) ? continueScanPath : 
-			                    fs.existsSync(continuePath) ? continuePath : null;
-			
-			if (scriptToRun) {
-				console.log(chalk.cyan(`\nRunning continuation script: ${path.basename(scriptToRun)}...`));
-				
-				// Get arguments to pass to the continuation script
-				const continueArgs = [];
-				if (options.skipComplexity) {
-					continueArgs.push('--skip-complexity');
-				}
-				if (options.force) {
-					continueArgs.push('--force');
-				}
-				if (options.quiet) {
-					continueArgs.push('--no-display');
-				}
-				
-				// Make sure the script is executable
-				try {
-					fs.chmodSync(scriptToRun, '755');
-				} catch (chmodErr) {
-					console.warn(chalk.yellow(`Warning: Could not set executable permissions for ${scriptToRun}`));
-				}
-				
-				// Spawn the continuation script
-				const continueChild = spawn(scriptToRun, continueArgs, {
-					stdio: 'inherit',
-					cwd: process.cwd()
-				});
-				
-				// Wait for the script to complete
-				continueChild.on('close', (code) => {
-					if (code === 0) {
-						console.log(chalk.green('\nWorkspace scan and continuation completed successfully!'));
-					} else {
-						console.error(chalk.red(`\nContinuation script exited with code ${code}`));
-					}
-					process.exit(code);
-				});
-			} else {
-				console.warn(chalk.yellow(`\nWarning: Continuation script not found (checked for continue.sh and continue-scan.sh)`));
-				// Success message is handled by the CLI output in the scanner itself
-				process.exit(0);
-			}
-		} catch (error) {
-			console.error(chalk.red(`\nError: ${error.message}`));
-			
-			if (process.env.DEBUG === '1') {
-				console.error(chalk.gray('Stack trace:'));
-				console.error(chalk.gray(error.stack));
-			} else {
-				console.error(chalk.yellow('Run with --debug flag for more information'));
-			}
-			
-			process.exit(1);
-		}
-	});
-=======
->>>>>>> 48a8d952
 
 // Use a temporary Command instance to get all command definitions
 const tempProgram = new Command();
@@ -648,13 +308,8 @@
 
 // For each command in the temp instance, add a modified version to our actual program
 tempProgram.commands.forEach((cmd) => {
-<<<<<<< HEAD
-	// Skip commands we've already defined specially
-	if (['init', 'dev', 'scan-workspace'].includes(cmd.name())) {
-=======
 	if (['dev'].includes(cmd.name())) {
 		// Skip commands we've already defined specially
->>>>>>> 48a8d952
 		return;
 	}
 
