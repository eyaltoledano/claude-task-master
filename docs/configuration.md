# Configuration

Taskmaster uses two primary methods for configuration:

1.  **`.taskmaster/config.json` File (Recommended - New Structure)**

    - This JSON file stores most configuration settings, including AI model selections, parameters, logging levels, and project defaults.
    - **Location:** This file is created in the `.taskmaster/` directory when you run the `task-master models --setup` interactive setup or initialize a new project with `task-master init`.
    - **Migration:** Existing projects with `.taskmasterconfig` in the root will continue to work, but should be migrated to the new structure using `task-master migrate`.
    - **Management:** Use the `task-master models --setup` command (or `models` MCP tool) to interactively create and manage this file. You can also set specific models directly using `task-master models --set-<role>=<model_id>`, adding `--ollama` or `--openrouter` flags for custom models. Manual editing is possible but not recommended unless you understand the structure.
    - **Example Structure:**
      ```json
      {
<<<<<<< HEAD
      	"models": {
      		"main": {
      			"provider": "anthropic",
      			"modelId": "claude-3-7-sonnet-20250219",
      			"maxTokens": 64000,
      			"temperature": 0.2,
      			"baseUrl": "https://api.anthropic.com/v1"
      		},
      		"research": {
      			"provider": "perplexity",
      			"modelId": "sonar-pro",
      			"maxTokens": 8700,
      			"temperature": 0.1,
      			"baseUrl": "https://api.perplexity.ai/v1"
      		},
      		"fallback": {
      			"provider": "anthropic",
      			"modelId": "claude-3-5-sonnet",
      			"maxTokens": 64000,
      			"temperature": 0.2
      		}
      	},
      	"global": {
      		"logLevel": "info",
      		"debug": false,
      		"defaultSubtasks": 5,
      		"defaultPriority": "medium",
      		"projectName": "Your Project Name",
      		"ollamaBaseUrl": "http://localhost:11434/api",
      		"azureOpenaiBaseUrl": "https://your-endpoint.openai.azure.com/",
      		"responseLanguage": "English"
      	}
=======
        "models": {
          "main": {
            "provider": "anthropic",
            "modelId": "claude-3-7-sonnet-20250219",
            "maxTokens": 64000,
            "temperature": 0.2,
            "baseURL": "https://api.anthropic.com/v1"
          },
          "research": {
            "provider": "perplexity",
            "modelId": "sonar-pro",
            "maxTokens": 8700,
            "temperature": 0.1,
            "baseURL": "https://api.perplexity.ai/v1"
          },
          "fallback": {
            "provider": "anthropic",
            "modelId": "claude-3-5-sonnet",
            "maxTokens": 64000,
            "temperature": 0.2
          }
        },
        "global": {
          "logLevel": "info",
          "debug": false,
          "defaultSubtasks": 5,
          "defaultPriority": "medium",
          "projectName": "Your Project Name",
          "ollamaBaseURL": "http://localhost:11434/api",
          "azureBaseURL": "https://your-endpoint.azure.com/",
          "vertexProjectId": "your-gcp-project-id",
          "vertexLocation": "us-central1"
        }
>>>>>>> 17a79d73
      }
      ```

2.  **Legacy `.taskmasterconfig` File (Backward Compatibility)**

    - For projects that haven't migrated to the new structure yet.
    - **Location:** Project root directory.
    - **Migration:** Use `task-master migrate` to move this to `.taskmaster/config.json`.
    - **Deprecation:** While still supported, you'll see warnings encouraging migration to the new structure.

## Environment Variables (`.env` file or MCP `env` block - For API Keys Only)

- Used **exclusively** for sensitive API keys and specific endpoint URLs.
- **Location:**
  - For CLI usage: Create a `.env` file in your project root.
  - For MCP/Cursor usage: Configure keys in the `env` section of your `.cursor/mcp.json` file.
- **Required API Keys (Depending on configured providers):**
  - `ANTHROPIC_API_KEY`: Your Anthropic API key.
  - `PERPLEXITY_API_KEY`: Your Perplexity API key.
  - `OPENAI_API_KEY`: Your OpenAI API key.
  - `GOOGLE_API_KEY`: Your Google API key (also used for Vertex AI provider).
  - `MISTRAL_API_KEY`: Your Mistral API key.
  - `AZURE_OPENAI_API_KEY`: Your Azure OpenAI API key (also requires `AZURE_OPENAI_ENDPOINT`).
  - `OPENROUTER_API_KEY`: Your OpenRouter API key.
  - `XAI_API_KEY`: Your X-AI API key.
- **Optional Endpoint Overrides:**
  - **Per-role `baseURL` in `.taskmasterconfig`:** You can add a `baseURL` property to any model role (`main`, `research`, `fallback`) to override the default API endpoint for that provider. If omitted, the provider's standard endpoint is used.
  - `AZURE_OPENAI_ENDPOINT`: Required if using Azure OpenAI key (can also be set as `baseURL` for the Azure model role).
  - `OLLAMA_BASE_URL`: Override the default Ollama API URL (Default: `http://localhost:11434/api`).
  - `VERTEX_PROJECT_ID`: Your Google Cloud project ID for Vertex AI. Required when using the 'vertex' provider.
  - `VERTEX_LOCATION`: Google Cloud region for Vertex AI (e.g., 'us-central1'). Default is 'us-central1'.
  - `GOOGLE_APPLICATION_CREDENTIALS`: Path to service account credentials JSON file for Google Cloud auth (alternative to API key for Vertex AI).

**Important:** Settings like model ID selections (`main`, `research`, `fallback`), `maxTokens`, `temperature`, `logLevel`, `defaultSubtasks`, `defaultPriority`, and `projectName` are **managed in `.taskmaster/config.json`** (or `.taskmasterconfig` for unmigrated projects), not environment variables.

## Example `.env` File (for API Keys)

```
# Required API keys for providers configured in .taskmasterconfig
ANTHROPIC_API_KEY=sk-ant-api03-your-key-here
PERPLEXITY_API_KEY=pplx-your-key-here
# OPENAI_API_KEY=sk-your-key-here
# GOOGLE_API_KEY=AIzaSy...
# etc.

# Optional Endpoint Overrides
# AZURE_OPENAI_ENDPOINT=https://your-azure-endpoint.openai.azure.com/
# OLLAMA_BASE_URL=http://custom-ollama-host:11434/api

# Google Vertex AI Configuration (Required if using 'vertex' provider)
# VERTEX_PROJECT_ID=your-gcp-project-id
# VERTEX_LOCATION=us-central1
# GOOGLE_APPLICATION_CREDENTIALS=/path/to/service-account-credentials.json
```

## Troubleshooting

### Configuration Errors

- If Task Master reports errors about missing configuration or cannot find the config file, run `task-master models --setup` in your project root to create or repair the file.
- For new projects, config will be created at `.taskmaster/config.json`. For legacy projects, you may want to use `task-master migrate` to move to the new structure.
- Ensure API keys are correctly placed in your `.env` file (for CLI) or `.cursor/mcp.json` (for MCP) and are valid for the providers selected in your config file.

### If `task-master init` doesn't respond:

Try running it with Node directly:

```bash
node node_modules/claude-task-master/scripts/init.js
```

Or clone the repository and run:

```bash
git clone https://github.com/eyaltoledano/claude-task-master.git
cd claude-task-master
node scripts/init.js
```

## Provider-Specific Configuration

### Google Vertex AI Configuration

Google Vertex AI is Google Cloud's enterprise AI platform and requires specific configuration:

1. **Prerequisites**:
   - A Google Cloud account with Vertex AI API enabled
   - Either a Google API key with Vertex AI permissions OR a service account with appropriate roles
   - A Google Cloud project ID
2. **Authentication Options**:
   - **API Key**: Set the `GOOGLE_API_KEY` environment variable
   - **Service Account**: Set `GOOGLE_APPLICATION_CREDENTIALS` to point to your service account JSON file
3. **Required Configuration**:
   - Set `VERTEX_PROJECT_ID` to your Google Cloud project ID
   - Set `VERTEX_LOCATION` to your preferred Google Cloud region (default: us-central1)
4. **Example Setup**:

   ```bash
   # In .env file
   GOOGLE_API_KEY=AIzaSyXXXXXXXXXXXXXXXXXXXXXXXXX
   VERTEX_PROJECT_ID=my-gcp-project-123
   VERTEX_LOCATION=us-central1
   ```

   Or using service account:

   ```bash
   # In .env file
   GOOGLE_APPLICATION_CREDENTIALS=/path/to/service-account.json
   VERTEX_PROJECT_ID=my-gcp-project-123
   VERTEX_LOCATION=us-central1
   ```

5. **In .taskmasterconfig**:
   ```json
   "global": {
     "vertexProjectId": "my-gcp-project-123",
     "vertexLocation": "us-central1"
   }
   ```<|MERGE_RESOLUTION|>--- conflicted
+++ resolved
@@ -11,40 +11,6 @@
     - **Example Structure:**
       ```json
       {
-<<<<<<< HEAD
-      	"models": {
-      		"main": {
-      			"provider": "anthropic",
-      			"modelId": "claude-3-7-sonnet-20250219",
-      			"maxTokens": 64000,
-      			"temperature": 0.2,
-      			"baseUrl": "https://api.anthropic.com/v1"
-      		},
-      		"research": {
-      			"provider": "perplexity",
-      			"modelId": "sonar-pro",
-      			"maxTokens": 8700,
-      			"temperature": 0.1,
-      			"baseUrl": "https://api.perplexity.ai/v1"
-      		},
-      		"fallback": {
-      			"provider": "anthropic",
-      			"modelId": "claude-3-5-sonnet",
-      			"maxTokens": 64000,
-      			"temperature": 0.2
-      		}
-      	},
-      	"global": {
-      		"logLevel": "info",
-      		"debug": false,
-      		"defaultSubtasks": 5,
-      		"defaultPriority": "medium",
-      		"projectName": "Your Project Name",
-      		"ollamaBaseUrl": "http://localhost:11434/api",
-      		"azureOpenaiBaseUrl": "https://your-endpoint.openai.azure.com/",
-      		"responseLanguage": "English"
-      	}
-=======
         "models": {
           "main": {
             "provider": "anthropic",
@@ -76,9 +42,9 @@
           "ollamaBaseURL": "http://localhost:11434/api",
           "azureBaseURL": "https://your-endpoint.azure.com/",
           "vertexProjectId": "your-gcp-project-id",
-          "vertexLocation": "us-central1"
+          "vertexLocation": "us-central1",
+		      "responseLanguage": "English"
         }
->>>>>>> 17a79d73
       }
       ```
 
