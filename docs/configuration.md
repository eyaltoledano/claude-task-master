# Configuration

Taskmaster uses two primary methods for configuration:

1.  **`.taskmaster/config.json` File (Recommended - New Structure)**

    - This JSON file stores most configuration settings, including A5. **Usage Requirements**:
   8. **Troubleshooting**:
   - "MCP provider requires session context" → Ensure running in MCP environment
   - See the [MCP Provider Guide](./mcp-provider-guide.md) for detailed troubleshootingust be running in an MCP context (session must be available)
   - Session must provide `clientCapabilities.sampling` capability

6. **Best Practices**:
   - Always configure a non-MCP fallback provider
   - Use `mcp` for main/research roles when in MCP environments
   - Test sampling capability before production use

7. **Setup Commands**:
   ```bash
   # Set MCP provider for main role
   task-master models set-main --provider mcp --model claude-3-5-sonnet-20241022
   
   # Set MCP provider for research role  
   task-master models set-research --provider mcp --model claude-3-opus-20240229
   
   # Verify configuration
   task-master models list
   ```

8. **Troubleshooting**:lections, parameters, logging levels, and project defaults.
    - **Location:** This file is created in the `.taskmaster/` directory when you run the `task-master models --setup` interactive setup or initialize a new project with `task-master init`.
    - **Migration:** Existing projects with `.taskmasterconfig` in the root will continue to work, but should be migrated to the new structure using `task-master migrate`.
    - **Management:** Use the `task-master models --setup` command (or `models` MCP tool) to interactively create and manage this file. You can also set specific models directly using `task-master models --set-<role>=<model_id>`, adding `--ollama` or `--openrouter` flags for custom models. Manual editing is possible but not recommended unless you understand the structure.
    - **Example Structure:**
      ```json
      {
        "models": {
          "main": {
            "provider": "anthropic",
            "modelId": "claude-3-7-sonnet-20250219",
            "maxTokens": 64000,
            "temperature": 0.2,
            "baseURL": "https://api.anthropic.com/v1"
          },
          "research": {
            "provider": "perplexity",
            "modelId": "sonar-pro",
            "maxTokens": 8700,
            "temperature": 0.1,
            "baseURL": "https://api.perplexity.ai/v1"
          },
          "fallback": {
            "provider": "anthropic",
            "modelId": "claude-3-5-sonnet",
            "maxTokens": 64000,
            "temperature": 0.2
          }
        },
        "global": {
          "logLevel": "info",
          "debug": false,
          "defaultNumTasks": 10,
          "defaultSubtasks": 5,
          "defaultPriority": "medium",
          "defaultTag": "master",
          "projectName": "Your Project Name",
          "ollamaBaseURL": "http://localhost:11434/api",
          "azureBaseURL": "https://your-endpoint.azure.com/openai/deployments",
          "vertexProjectId": "your-gcp-project-id",
          "vertexLocation": "us-central1",
	      "responseLanguage": "English"
        }
      }
      ```

> For MCP-specific setup and troubleshooting, see [Provider-Specific Configuration](#provider-specific-configuration).

2.  **Legacy `.taskmasterconfig` File (Backward Compatibility)**

    - For projects that haven't migrated to the new structure yet.
    - **Location:** Project root directory.
    - **Migration:** Use `task-master migrate` to move this to `.taskmaster/config.json`.
    - **Deprecation:** While still supported, you'll see warnings encouraging migration to the new structure.

## Environment Variables (`.env` file or MCP `env` block - For API Keys Only)

- Used **exclusively** for sensitive API keys and specific endpoint URLs.
- **Location:**
  - For CLI usage: Create a `.env` file in your project root.
  - For MCP/Cursor usage: Configure keys in the `env` section of your `.cursor/mcp.json` file.
- **Required API Keys (Depending on configured providers):**
  - `ANTHROPIC_API_KEY`: Your Anthropic API key.
  - `PERPLEXITY_API_KEY`: Your Perplexity API key.
  - `OPENAI_API_KEY`: Your OpenAI API key.
  - `GOOGLE_API_KEY`: Your Google API key (also used for Vertex AI provider).
  - `MISTRAL_API_KEY`: Your Mistral API key.
  - `AZURE_OPENAI_API_KEY`: Your Azure OpenAI API key (also requires `AZURE_OPENAI_ENDPOINT`).
  - `OPENROUTER_API_KEY`: Your OpenRouter API key.
  - `XAI_API_KEY`: Your X-AI API key.
- **Optional Endpoint Overrides:**
  - **Per-role `baseURL` in `.taskmasterconfig`:** You can add a `baseURL` property to any model role (`main`, `research`, `fallback`) to override the default API endpoint for that provider. If omitted, the provider's standard endpoint is used.
  - **Environment Variable Overrides (`<PROVIDER>_BASE_URL`):** For greater flexibility, especially with third-party services, you can set an environment variable like `OPENAI_BASE_URL` or `MISTRAL_BASE_URL`. This will override any `baseURL` set in the configuration file for that provider. This is the recommended way to connect to OpenAI-compatible APIs.
  - `AZURE_OPENAI_ENDPOINT`: Required if using Azure OpenAI key (can also be set as `baseURL` for the Azure model role).
  - `OLLAMA_BASE_URL`: Override the default Ollama API URL (Default: `http://localhost:11434/api`).
  - `VERTEX_PROJECT_ID`: Your Google Cloud project ID for Vertex AI. Required when using the 'vertex' provider.
  - `VERTEX_LOCATION`: Google Cloud region for Vertex AI (e.g., 'us-central1'). Default is 'us-central1'.
  - `GOOGLE_APPLICATION_CREDENTIALS`: Path to service account credentials JSON file for Google Cloud auth (alternative to API key for Vertex AI).

**Important:** Settings like model ID selections (`main`, `research`, `fallback`), `maxTokens`, `temperature`, `logLevel`, `defaultSubtasks`, `defaultPriority`, and `projectName` are **managed in `.taskmaster/config.json`** (or `.taskmasterconfig` for unmigrated projects), not environment variables.

## Tagged Task Lists Configuration (v0.17+)

Taskmaster includes a tagged task lists system for multi-context task management.

### Global Tag Settings

```json
"global": {
  "defaultTag": "master"
}
```

- **`defaultTag`** (string): Default tag context for new operations (default: "master")

### Git Integration

Task Master provides manual git integration through the `--from-branch` option:

- **Manual Tag Creation**: Use `task-master add-tag --from-branch` to create a tag based on your current git branch name
- **User Control**: No automatic tag switching - you control when and how tags are created
- **Flexible Workflow**: Supports any git workflow without imposing rigid branch-tag mappings

## State Management File

Taskmaster uses `.taskmaster/state.json` to track tagged system runtime information:

```json
{
  "currentTag": "master",
  "lastSwitched": "2025-06-11T20:26:12.598Z",
  "migrationNoticeShown": true
}
```

- **`currentTag`**: Currently active tag context
- **`lastSwitched`**: Timestamp of last tag switch
- **`migrationNoticeShown`**: Whether migration notice has been displayed

This file is automatically created during tagged system migration and should not be manually edited.

## Example `.env` File (for API Keys)

```
# Required API keys for providers configured in .taskmaster/config.json
ANTHROPIC_API_KEY=sk-ant-api03-your-key-here
PERPLEXITY_API_KEY=pplx-your-key-here
# OPENAI_API_KEY=sk-your-key-here
# GOOGLE_API_KEY=AIzaSy...
# AZURE_OPENAI_API_KEY=your-azure-openai-api-key-here
# etc.

# Optional Endpoint Overrides
# Use a specific provider's base URL, e.g., for an OpenAI-compatible API
# OPENAI_BASE_URL=https://api.third-party.com/v1
#
# Azure OpenAI Configuration
# AZURE_OPENAI_ENDPOINT=https://your-resource-name.openai.azure.com/ or https://your-endpoint-name.cognitiveservices.azure.com/openai/deployments
# OLLAMA_BASE_URL=http://custom-ollama-host:11434/api

# Google Vertex AI Configuration (Required if using 'vertex' provider)
# VERTEX_PROJECT_ID=your-gcp-project-id
```

## Troubleshooting

### Configuration Errors

- If Task Master reports errors about missing configuration or cannot find the config file, run `task-master models --setup` in your project root to create or repair the file.
- For new projects, config will be created at `.taskmaster/config.json`. For legacy projects, you may want to use `task-master migrate` to move to the new structure.
- Ensure API keys are correctly placed in your `.env` file (for CLI) or `.cursor/mcp.json` (for MCP) and are valid for the providers selected in your config file.

### If `task-master init` doesn't respond:

Try running it with Node directly:

```bash
node node_modules/claude-task-master/scripts/init.js
```

Or clone the repository and run:

```bash
git clone https://github.com/eyaltoledano/claude-task-master.git
cd claude-task-master
node scripts/init.js
```

## Provider-Specific Configuration

### MCP (Model Context Protocol) Provider

<<<<<<< HEAD
The MCP provider enables Task Master to use MCP servers as AI providers. This is particularly useful when running Task Master within MCP-compatible development environments like Claude Desktop or Cursor.

=======
>>>>>>> baf9bd54
1. **Prerequisites**:
   - An active MCP session with sampling capability
   - MCP client with sampling support (e.g. VS Code)
   - No API keys required (uses session-based authentication)

2. **Configuration**:
   ```json
   {
     "models": {
       "main": {
         "provider": "mcp",
         "modelId": "mcp-sampling"
       },
       "research": {
         "provider": "mcp",
         "modelId": "mcp-sampling"
       }
     }
   }
   ```

3. **Available Model IDs**:
   - `mcp-sampling` - General text generation using MCP client sampling (supports all roles)
   - `claude-3-5-sonnet-20241022` - High-performance model for general tasks (supports all roles)
   - `claude-3-opus-20240229` - Enhanced reasoning model for complex tasks (supports all roles)

4. **Features**:
   - ✅ **Text Generation**: Standard AI text generation via MCP sampling
   - ✅ **Object Generation**: Full schema-driven structured output generation
   - ✅ **PRD Parsing**: Parse Product Requirements Documents into structured tasks
   - ✅ **Task Creation**: AI-powered task creation with validation
   - ✅ **Session Management**: Automatic session detection and context handling
   - ✅ **Error Recovery**: Robust error handling and fallback mechanisms

5. **Usage Requirements**:
   - Must be running in an MCP context (session must be available)
   - Session must provide `clientCapabilities.sampling` capability

<<<<<<< HEAD
5. **Best Practices**:
=======
6. **Best Practices**:
>>>>>>> baf9bd54
   - Always configure a non-MCP fallback provider
   - Use `mcp` for main/research roles when in MCP environments
   - Test sampling capability before production use

<<<<<<< HEAD
6. **Troubleshooting**:
=======
7. **Setup Commands**:
   ```bash
   # Set MCP provider for main role
   task-master models set-main --provider mcp --model claude-3-5-sonnet-20241022
   
   # Set MCP provider for research role  
   task-master models set-research --provider mcp --model claude-3-opus-20240229
   
   # Verify configuration
   task-master models list
   ```

8. **Troubleshooting**:
>>>>>>> baf9bd54
   - "MCP provider requires session context" → Ensure running in MCP environment
   - See the [MCP Provider Guide](./mcp-provider-guide.md) for detailed troubleshooting

### Google Vertex AI Configuration

Google Vertex AI is Google Cloud's enterprise AI platform and requires specific configuration:

1. **Prerequisites**:
   - A Google Cloud account with Vertex AI API enabled
   - Either a Google API key with Vertex AI permissions OR a service account with appropriate roles
   - A Google Cloud project ID
2. **Authentication Options**:
   - **API Key**: Set the `GOOGLE_API_KEY` environment variable
   - **Service Account**: Set `GOOGLE_APPLICATION_CREDENTIALS` to point to your service account JSON file
3. **Required Configuration**:
   - Set `VERTEX_PROJECT_ID` to your Google Cloud project ID
   - Set `VERTEX_LOCATION` to your preferred Google Cloud region (default: us-central1)
4. **Example Setup**:

   ```bash
   # In .env file
   GOOGLE_API_KEY=AIzaSyXXXXXXXXXXXXXXXXXXXXXXXXX
   VERTEX_PROJECT_ID=my-gcp-project-123
   VERTEX_LOCATION=us-central1
   ```

   Or using service account:

   ```bash
   # In .env file
   GOOGLE_APPLICATION_CREDENTIALS=/path/to/service-account.json
   VERTEX_PROJECT_ID=my-gcp-project-123
   VERTEX_LOCATION=us-central1
   ```

5. **In .taskmaster/config.json**:
   ```json
   "global": {
     "vertexProjectId": "my-gcp-project-123",
     "vertexLocation": "us-central1"
   }
   ```

### Azure OpenAI Configuration

Azure OpenAI provides enterprise-grade OpenAI models through Microsoft's Azure cloud platform and requires specific configuration:

1. **Prerequisites**:
   - An Azure account with an active subscription
   - Azure OpenAI service resource created in the Azure portal
   - Azure OpenAI API key and endpoint URL
   - Deployed models (e.g., gpt-4o, gpt-4o-mini, gpt-4.1, etc) in your Azure OpenAI resource

2. **Authentication**:
   - Set the `AZURE_OPENAI_API_KEY` environment variable with your Azure OpenAI API key
   - Configure the endpoint URL using one of the methods below

3. **Configuration Options**:

   **Option 1: Using Global Azure Base URL (affects all Azure models)**
   ```json
   // In .taskmaster/config.json
   {
     "models": {
       "main": {
         "provider": "azure",
         "modelId": "gpt-4o",
         "maxTokens": 16000,
         "temperature": 0.7
       },
       "fallback": {
         "provider": "azure", 
         "modelId": "gpt-4o-mini",
         "maxTokens": 10000,
         "temperature": 0.7
       }
     },
     "global": {
       "azureBaseURL": "https://your-resource-name.azure.com/openai/deployments"
     }
   }
   ```

   **Option 2: Using Per-Model Base URLs (recommended for flexibility)**
   ```json
   // In .taskmaster/config.json
   {
     "models": {
       "main": {
         "provider": "azure",
         "modelId": "gpt-4o", 
         "maxTokens": 16000,
         "temperature": 0.7,
         "baseURL": "https://your-resource-name.azure.com/openai/deployments"
       },
       "research": {
         "provider": "perplexity",
         "modelId": "sonar-pro",
         "maxTokens": 8700,
         "temperature": 0.1
       },
       "fallback": {
         "provider": "azure",
         "modelId": "gpt-4o-mini",
         "maxTokens": 10000, 
         "temperature": 0.7,
         "baseURL": "https://your-resource-name.azure.com/openai/deployments"
       }
     }
   }
   ```

4. **Environment Variables**:
   ```bash
   # In .env file
   AZURE_OPENAI_API_KEY=your-azure-openai-api-key-here
   
   # Optional: Override endpoint for all Azure models
   AZURE_OPENAI_ENDPOINT=https://your-resource-name.azure.com/openai/deployments
   ```

5. **Important Notes**:
   - **Model Deployment Names**: The `modelId` in your configuration should match the **deployment name** you created in Azure OpenAI Studio, not the underlying model name
   - **Base URL Priority**: Per-model `baseURL` settings override the global `azureBaseURL` setting
   - **Endpoint Format**: When using per-model `baseURL`, use the full path including `/openai/deployments`

6. **Troubleshooting**:

   **"Resource not found" errors:**
   - Ensure your `baseURL` includes the full path: `https://your-resource-name.openai.azure.com/openai/deployments`
   - Verify that your deployment name in `modelId` exactly matches what's configured in Azure OpenAI Studio
   - Check that your Azure OpenAI resource is in the correct region and properly deployed

   **Authentication errors:**
   - Verify your `AZURE_OPENAI_API_KEY` is correct and has not expired
   - Ensure your Azure OpenAI resource has the necessary permissions
   - Check that your subscription has not been suspended or reached quota limits

   **Model availability errors:**
   - Confirm the model is deployed in your Azure OpenAI resource
   - Verify the deployment name matches your configuration exactly (case-sensitive)
   - Ensure the model deployment is in a "Succeeded" state in Azure OpenAI Studio
   - Ensure youre not getting rate limited by `maxTokens` maintain appropriate Tokens per Minute Rate Limit (TPM) in your deployment.<|MERGE_RESOLUTION|>--- conflicted
+++ resolved
@@ -199,11 +199,6 @@
 
 ### MCP (Model Context Protocol) Provider
 
-<<<<<<< HEAD
-The MCP provider enables Task Master to use MCP servers as AI providers. This is particularly useful when running Task Master within MCP-compatible development environments like Claude Desktop or Cursor.
-
-=======
->>>>>>> baf9bd54
 1. **Prerequisites**:
    - An active MCP session with sampling capability
    - MCP client with sampling support (e.g. VS Code)
@@ -242,18 +237,11 @@
    - Must be running in an MCP context (session must be available)
    - Session must provide `clientCapabilities.sampling` capability
 
-<<<<<<< HEAD
-5. **Best Practices**:
-=======
 6. **Best Practices**:
->>>>>>> baf9bd54
    - Always configure a non-MCP fallback provider
    - Use `mcp` for main/research roles when in MCP environments
    - Test sampling capability before production use
 
-<<<<<<< HEAD
-6. **Troubleshooting**:
-=======
 7. **Setup Commands**:
    ```bash
    # Set MCP provider for main role
@@ -267,7 +255,6 @@
    ```
 
 8. **Troubleshooting**:
->>>>>>> baf9bd54
    - "MCP provider requires session context" → Ensure running in MCP environment
    - See the [MCP Provider Guide](./mcp-provider-guide.md) for detailed troubleshooting
 
