# Agent LLM Delegation Workflow

This document outlines the workflow for how Taskmaster delegates Large Language Model (LLM) calls to an agent calling it using the `agent_llm` MCP tool and how the agent should respond.

## Overview

When Taskmaster is configured to use an "AgentLLM" provider for a specific AI role (e.g., 'main', 'research'), instead of making a direct LLM call, it signals a delegation request. An agent to which Taskmaster MCP is hooked to is expected to pick up this request, perform the LLM call, and then return the result to Taskmaster. The `agent_llm` MCP tool is the dedicated channel for this communication. An `interactionId` is used to correlate requests and responses.

## Workflow Steps

1.  **Taskmaster Initiates a Delegated LLM Call:**
    *   An internal Taskmaster operation (e.g., triggered by a command like `parse_prd`, `analyze_project_complexity`, `expand_task`, `expand_all`, `update`, `update_task`, `update_subtask`, `add_task`, `research`) requires an LLM call (e.g., `generateText`, `streamText`, or `generateObject`).
    *   The `AgentLLMProvider` in Taskmaster is invoked. Instead of calling an LLM, it generates an `interactionId` and returns a special signal object.
    *   This signal propagates up to the `TaskMasterMCPServer`'s core logic.
    *   The core logic identifies this as a pending agent interaction. It pauses the original operation and prepares to call the `agent_llm` tool.

2.  **Taskmaster Calls `agent_llm` (Taskmaster -> Agent):**
    *   The `TaskMasterMCPServer` invokes the `agent_llm` MCP tool with parameters indicating a delegation request *to* the agent.
    *   The agent's MCP client (which is connected to Taskmaster's MCP server) receives this `agent_llm` tool call. The response from this *specific* `agent_llm` call (which is effectively a directive *to* the agent) will look like this:

    ```json
    {
        "toolResponseSource": "taskmaster_to_agent",
        "status": "pending_agent_llm_action",
        "message": "Taskmaster requires an LLM call from the agent. Details provided in llmRequestForAgent. Agent must call agent_llm with this interactionId in response.",
        "llmRequestForAgent": {
            // These are the parameters the agent needs to make the LLM call
            "apiKey": null, // Typically null, as the agent handles its own LLM auth
            "modelId": "agent-delegated-model", // Example model
            "messages": [
                { "role": "system", "content": "You are a helpful assistant." },
                { "role": "user", "content": "Translate 'hello' to French." }
            ],
            "maxTokens": 100,
            "temperature": 0.7,
            // "schema": { ... }, // Present for 'generateObject'
            // "objectName": "generated_data", // Present for 'generateObject'
            // ... any other relevant LLM parameters
        },
        "interactionId": "some-unique-uuid-string-generated-by-taskmaster",
        "pendingInteractionSignalToAgent": {
            "type": "agent_must_respond_via_agent_llm",
            "interactionId": "some-unique-uuid-string-generated-by-taskmaster",
            "instructions": "Agent, please perform the LLM call using llmRequestForAgent and then invoke the 'agent_llm' tool with your response, including this interactionId."
        }
    }
    ```

3.  **Agent Performs the LLM Call:**
    *   The agent receives the above JSON as the result of Taskmaster's `agent_llm` call.
    *   The agent extracts the `llmRequestForAgent` object and the `interactionId`.
    *   Using the details in `llmRequestForAgent` (like `modelId`, `messages`, `maxTokens`, `schema`, etc.), the agent makes the actual LLM call using its own LLM client, API keys, and infrastructure.
    *   The agent can choose any LLM provider it is configured to use for the given `modelId` or its internal routing logic.

4.  **Agent Calls `agent_llm` (Agent -> Taskmaster):**
    *   Once the agent receives the response (or error) from its LLM call, it must call the `agent_llm` MCP tool on Taskmaster again.
    *   This call from the agent *back to Taskmaster*  includes:
        *   The original `interactionId` received in step 2.
        *   An `agentLLMResponse` object containing the outcome of its LLM call.

    *   **Example `agent_llm` call from Agent (Success):**

        ```json
        // Agent calls Taskmaster's agent_llm tool with these parameters:
        {
            "interactionId": "some-unique-uuid-string-generated-by-taskmaster",
            "agentLLMResponse": {
                "status": "success",
                "data": {
                    // For generateText:
                    "text": "Bonjour",
                    // For generateObject:
                    // "object": { "translation": "Bonjour" },
                    // For streamText, 'data' might be structured differently or
                    // the agent might need to make multiple calls if streaming directly to agent_llm is complex.
                    // (Streaming aspect through agent_llm needs further clarification if direct streaming is intended)
                    "usage": { "inputTokens": 10, "outputTokens": 5 } // Optional usage data
                }
                // Note: For specific Taskmaster operations like `parse_prd` that are delegated as `generateObject` requests,
                // the `agentLLMResponse.data` should contain the direct structured JSON output (e.g., `{ "tasks": [...], "metadata": {...} }`).
                // This will be passed through as `finalLLMOutput` by the `agent_llm` tool.
                // The more generic `data: { "object": ... }` structure is for other types of `generateObject` calls.
            },
            "projectRoot": "/path/to/project" // Agent should provide this
        }
        ```

    *   **Example `agent_llm` call from Agent (Error):**

        ```json
        // Agent calls Taskmaster's agent_llm tool with these parameters:
        {
            "interactionId": "some-unique-uuid-string-generated-by-taskmaster",
            "agentLLMResponse": {
                "status": "error",
                "errorDetails": {
                    "message": "LLM API returned a 429 status code.",
                    "type": "rate_limit_error",
                    // Any other relevant error details from the agent's LLM call
                }
            },
            "projectRoot": "/path/to/project" // Agent should provide this
        }
        ```

5.  **Taskmaster Processes Agent's Response & Resumes Original Operation:**
    *   Taskmaster's `agent_llm` tool receives the call from the agent.
    *   The `TaskMasterMCPServer` core logic uses the `interactionId` to find the paused operation.
    *   If `agentLLMResponse.status` is `"success"`, the `agentLLMResponse.data` is used as the result of the originally delegated LLM call (e.g., as if `generateText` returned this data). The paused operation resumes and completes.
    *   If `agentLLMResponse.status` is `"error"`, the `agentLLMResponse.errorDetails` are used to signal an error in the paused operation. The operation typically fails or retries based on Taskmaster's internal error handling.
    *   The `agent_llm` tool itself will respond to the agent's call with a confirmation like:
<<<<<<< HEAD

=======
    
>>>>>>> b51fa48c
        ```json
        {
            "status": "agent_response_processed_by_taskmaster",
            "interactionId": "some-unique-uuid-string-generated-by-taskmaster"
        }
        ```

        This confirms to the agent that Taskmaster has received and processed its LLM response.<|MERGE_RESOLUTION|>--- conflicted
+++ resolved
@@ -109,12 +109,8 @@
     *   If `agentLLMResponse.status` is `"success"`, the `agentLLMResponse.data` is used as the result of the originally delegated LLM call (e.g., as if `generateText` returned this data). The paused operation resumes and completes.
     *   If `agentLLMResponse.status` is `"error"`, the `agentLLMResponse.errorDetails` are used to signal an error in the paused operation. The operation typically fails or retries based on Taskmaster's internal error handling.
     *   The `agent_llm` tool itself will respond to the agent's call with a confirmation like:
-<<<<<<< HEAD
+        ```json
 
-=======
-    
->>>>>>> b51fa48c
-        ```json
         {
             "status": "agent_response_processed_by_taskmaster",
             "interactionId": "some-unique-uuid-string-generated-by-taskmaster"
