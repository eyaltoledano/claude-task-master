# Available Models as of July 23, 2025

## Main Models

| Provider    | Model Name                                     | SWE Score | Input Cost | Output Cost |
| ----------- | ---------------------------------------------- | --------- | ---------- | ----------- |
| anthropic   | claude-sonnet-4-20250514                       | 0.727     | 3          | 15          |
| anthropic   | claude-opus-4-20250514                         | 0.725     | 15         | 75          |
| anthropic   | claude-3-7-sonnet-20250219                     | 0.623     | 3          | 15          |
| anthropic   | claude-3-5-sonnet-20241022                     | 0.49      | 3          | 15          |
| claude-code | opus                                           | 0.725     | 0          | 0           |
| claude-code | sonnet                                         | 0.727     | 0          | 0           |
| mcp         | mcp-sampling                                   | —         | 0          | 0           |
| gemini-cli  | gemini-2.5-pro                                 | 0.72      | 0          | 0           |
| gemini-cli  | gemini-2.5-flash                               | 0.71      | 0          | 0           |
| openai      | gpt-4o                                         | 0.332     | 2.5        | 10          |
| openai      | o1                                             | 0.489     | 15         | 60          |
| openai      | o3                                             | 0.5       | 2          | 8           |
| openai      | o3-mini                                        | 0.493     | 1.1        | 4.4         |
| openai      | o4-mini                                        | 0.45      | 1.1        | 4.4         |
| openai      | o1-mini                                        | 0.4       | 1.1        | 4.4         |
| openai      | o1-pro                                         | —         | 150        | 600         |
| openai      | gpt-4-5-preview                                | 0.38      | 75         | 150         |
| openai      | gpt-4-1-mini                                   | —         | 0.4        | 1.6         |
| openai      | gpt-4-1-nano                                   | —         | 0.1        | 0.4         |
| openai      | gpt-4o-mini                                    | 0.3       | 0.15       | 0.6         |
| google      | gemini-2.5-pro-preview-05-06                   | 0.638     | —          | —           |
| google      | gemini-2.5-pro-preview-03-25                   | 0.638     | —          | —           |
| google      | gemini-2.5-flash-preview-04-17                 | 0.604     | —          | —           |
| google      | gemini-2.0-flash                               | 0.518     | 0.15       | 0.6         |
| google      | gemini-2.0-flash-lite                          | —         | —          | —           |
| xai         | grok-3                                         | —         | 3          | 15          |
| xai         | grok-3-fast                                    | —         | 5          | 25          |
| xai         | grok-4                                         | —         | 3          | 15          |
| groq        | moonshotai/kimi-k2-instruct                    | 0.66      | 1          | 3           |
| groq        | llama-3.3-70b-versatile                        | 0.55      | 0.59       | 0.79        |
| groq        | llama-3.1-8b-instant                           | 0.32      | 0.05       | 0.08        |
| groq        | llama-4-scout                                  | 0.45      | 0.11       | 0.34        |
| groq        | llama-4-maverick                               | 0.52      | 0.5        | 0.77        |
| groq        | mixtral-8x7b-32768                             | 0.35      | 0.24       | 0.24        |
| groq        | qwen-qwq-32b-preview                           | 0.4       | 0.18       | 0.18        |
| groq        | deepseek-r1-distill-llama-70b                  | 0.52      | 0.75       | 0.99        |
| groq        | gemma2-9b-it                                   | 0.3       | 0.2        | 0.2         |
| groq        | whisper-large-v3                               | —         | 0.11       | 0           |
| perplexity  | sonar-pro                                      | —         | 3          | 15          |
| perplexity  | sonar-reasoning-pro                            | 0.211     | 2          | 8           |
| perplexity  | sonar-reasoning                                | 0.211     | 1          | 5           |
| openrouter  | google/gemini-2.5-flash-preview-05-20          | —         | 0.15       | 0.6         |
| openrouter  | google/gemini-2.5-flash-preview-05-20:thinking | —         | 0.15       | 3.5         |
| openrouter  | google/gemini-2.5-pro-exp-03-25                | —         | 0          | 0           |
| openrouter  | deepseek/deepseek-chat-v3-0324                 | —         | 0.27       | 1.1         |
| openrouter  | openai/gpt-4.1                                 | —         | 2          | 8           |
| openrouter  | openai/gpt-4.1-mini                            | —         | 0.4        | 1.6         |
| openrouter  | openai/gpt-4.1-nano                            | —         | 0.1        | 0.4         |
| openrouter  | openai/o3                                      | —         | 10         | 40          |
| openrouter  | openai/codex-mini                              | —         | 1.5        | 6           |
| openrouter  | openai/gpt-4o-mini                             | —         | 0.15       | 0.6         |
| openrouter  | openai/o4-mini                                 | 0.45      | 1.1        | 4.4         |
| openrouter  | openai/o4-mini-high                            | —         | 1.1        | 4.4         |
| openrouter  | openai/o1-pro                                  | —         | 150        | 600         |
| openrouter  | meta-llama/llama-3.3-70b-instruct              | —         | 120        | 600         |
| openrouter  | meta-llama/llama-4-maverick                    | —         | 0.18       | 0.6         |
| openrouter  | meta-llama/llama-4-scout                       | —         | 0.08       | 0.3         |
| openrouter  | qwen/qwen-max                                  | —         | 1.6        | 6.4         |
| openrouter  | qwen/qwen-turbo                                | —         | 0.05       | 0.2         |
| openrouter  | qwen/qwen3-235b-a22b                           | —         | 0.14       | 2           |
| openrouter  | mistralai/mistral-small-3.1-24b-instruct       | —         | 0.1        | 0.3         |
| openrouter  | mistralai/devstral-small                       | —         | 0.1        | 0.3         |
| openrouter  | mistralai/mistral-nemo                         | —         | 0.03       | 0.07        |
<<<<<<< HEAD
| openrouter  | thudm/glm-4-32b:free                           | —         | 0          | 0           |
| agentllm    | agent-delegated-model                          | 0         | 0          | 0           |
=======
>>>>>>> 64302dc1
| ollama      | devstral:latest                                | —         | 0          | 0           |
| ollama      | qwen3:latest                                   | —         | 0          | 0           |
| ollama      | qwen3:14b                                      | —         | 0          | 0           |
| ollama      | qwen3:32b                                      | —         | 0          | 0           |
| ollama      | mistral-small3.1:latest                        | —         | 0          | 0           |
| ollama      | llama3.3:latest                                | —         | 0          | 0           |
| ollama      | phi4:latest                                    | —         | 0          | 0           |
| azure       | gpt-4o                                         | 0.332     | 2.5        | 10          |
| azure       | gpt-4o-mini                                    | 0.3       | 0.15       | 0.6         |
| azure       | gpt-4-1                                        | —         | 2          | 10          |
| bedrock     | us.anthropic.claude-3-haiku-20240307-v1:0      | 0.4       | 0.25       | 1.25        |
| bedrock     | us.anthropic.claude-3-opus-20240229-v1:0       | 0.725     | 15         | 75          |
| bedrock     | us.anthropic.claude-3-5-sonnet-20240620-v1:0   | 0.49      | 3          | 15          |
| bedrock     | us.anthropic.claude-3-5-sonnet-20241022-v2:0   | 0.49      | 3          | 15          |
| bedrock     | us.anthropic.claude-3-7-sonnet-20250219-v1:0   | 0.623     | 3          | 15          |
| bedrock     | us.anthropic.claude-3-5-haiku-20241022-v1:0    | 0.4       | 0.8        | 4           |
| bedrock     | us.anthropic.claude-opus-4-20250514-v1:0       | 0.725     | 15         | 75          |
| bedrock     | us.anthropic.claude-sonnet-4-20250514-v1:0     | 0.727     | 3          | 15          |

## Research Models

| Provider    | Model Name                                   | SWE Score | Input Cost | Output Cost |
| ----------- | -------------------------------------------- | --------- | ---------- | ----------- |
| claude-code | opus                                         | 0.725     | 0          | 0           |
| claude-code | sonnet                                       | 0.727     | 0          | 0           |
| mcp         | mcp-sampling                                 | —         | 0          | 0           |
| gemini-cli  | gemini-2.5-pro                               | 0.72      | 0          | 0           |
| gemini-cli  | gemini-2.5-flash                             | 0.71      | 0          | 0           |
| openai      | gpt-4o-search-preview                        | 0.33      | 2.5        | 10          |
| openai      | gpt-4o-mini-search-preview                   | 0.3       | 0.15       | 0.6         |
| xai         | grok-3                                       | —         | 3          | 15          |
| xai         | grok-3-fast                                  | —         | 5          | 25          |
| xai         | grok-4                                       | —         | 3          | 15          |
| groq        | llama-3.3-70b-versatile                      | 0.55      | 0.59       | 0.79        |
| groq        | llama-4-scout                                | 0.45      | 0.11       | 0.34        |
| groq        | llama-4-maverick                             | 0.52      | 0.5        | 0.77        |
| groq        | qwen-qwq-32b-preview                         | 0.4       | 0.18       | 0.18        |
| groq        | deepseek-r1-distill-llama-70b                | 0.52      | 0.75       | 0.99        |
| perplexity  | sonar-pro                                    | —         | 3          | 15          |
| perplexity  | sonar                                        | —         | 1          | 1           |
| perplexity  | deep-research                                | 0.211     | 2          | 8           |
| perplexity  | sonar-reasoning-pro                          | 0.211     | 2          | 8           |
| perplexity  | sonar-reasoning                              | 0.211     | 1          | 5           |
| agentllm    | agent-delegated-model                        | 0         | 0          | 0           |
| bedrock     | us.anthropic.claude-3-opus-20240229-v1:0     | 0.725     | 15         | 75          |
| bedrock     | us.anthropic.claude-3-5-sonnet-20240620-v1:0 | 0.49      | 3          | 15          |
| bedrock     | us.anthropic.claude-3-5-sonnet-20241022-v2:0 | 0.49      | 3          | 15          |
| bedrock     | us.anthropic.claude-3-7-sonnet-20250219-v1:0 | 0.623     | 3          | 15          |
| bedrock     | us.anthropic.claude-opus-4-20250514-v1:0     | 0.725     | 15         | 75          |
| bedrock     | us.anthropic.claude-sonnet-4-20250514-v1:0   | 0.727     | 3          | 15          |
| bedrock     | us.deepseek.r1-v1:0                          | —         | 1.35       | 5.4         |

## Fallback Models

| Provider    | Model Name                                     | SWE Score | Input Cost | Output Cost |
| ----------- | ---------------------------------------------- | --------- | ---------- | ----------- |
| anthropic   | claude-sonnet-4-20250514                       | 0.727     | 3          | 15          |
| anthropic   | claude-opus-4-20250514                         | 0.725     | 15         | 75          |
| anthropic   | claude-3-7-sonnet-20250219                     | 0.623     | 3          | 15          |
| anthropic   | claude-3-5-sonnet-20241022                     | 0.49      | 3          | 15          |
| claude-code | opus                                           | 0.725     | 0          | 0           |
| claude-code | sonnet                                         | 0.727     | 0          | 0           |
| mcp         | mcp-sampling                                   | —         | 0          | 0           |
| gemini-cli  | gemini-2.5-pro                                 | 0.72      | 0          | 0           |
| gemini-cli  | gemini-2.5-flash                               | 0.71      | 0          | 0           |
| openai      | gpt-4o                                         | 0.332     | 2.5        | 10          |
| openai      | o3                                             | 0.5       | 2          | 8           |
| openai      | o4-mini                                        | 0.45      | 1.1        | 4.4         |
| google      | gemini-2.5-pro-preview-05-06                   | 0.638     | —          | —           |
| google      | gemini-2.5-pro-preview-03-25                   | 0.638     | —          | —           |
| google      | gemini-2.5-flash-preview-04-17                 | 0.604     | —          | —           |
| google      | gemini-2.0-flash                               | 0.518     | 0.15       | 0.6         |
| google      | gemini-2.0-flash-lite                          | —         | —          | —           |
| xai         | grok-3                                         | —         | 3          | 15          |
| xai         | grok-3-fast                                    | —         | 5          | 25          |
| xai         | grok-4                                         | —         | 3          | 15          |
| groq        | moonshotai/kimi-k2-instruct                    | 0.66      | 1          | 3           |
| groq        | llama-3.3-70b-versatile                        | 0.55      | 0.59       | 0.79        |
| groq        | llama-3.1-8b-instant                           | 0.32      | 0.05       | 0.08        |
| groq        | llama-4-scout                                  | 0.45      | 0.11       | 0.34        |
| groq        | llama-4-maverick                               | 0.52      | 0.5        | 0.77        |
| groq        | mixtral-8x7b-32768                             | 0.35      | 0.24       | 0.24        |
| groq        | qwen-qwq-32b-preview                           | 0.4       | 0.18       | 0.18        |
| groq        | gemma2-9b-it                                   | 0.3       | 0.2        | 0.2         |
| perplexity  | sonar-reasoning-pro                            | 0.211     | 2          | 8           |
| perplexity  | sonar-reasoning                                | 0.211     | 1          | 5           |
| openrouter  | google/gemini-2.5-flash-preview-05-20          | —         | 0.15       | 0.6         |
| openrouter  | google/gemini-2.5-flash-preview-05-20:thinking | —         | 0.15       | 3.5         |
| openrouter  | google/gemini-2.5-pro-exp-03-25                | —         | 0          | 0           |
| openrouter  | openai/gpt-4.1                                 | —         | 2          | 8           |
| openrouter  | openai/gpt-4.1-mini                            | —         | 0.4        | 1.6         |
| openrouter  | openai/gpt-4.1-nano                            | —         | 0.1        | 0.4         |
| openrouter  | openai/o3                                      | —         | 10         | 40          |
| openrouter  | openai/codex-mini                              | —         | 1.5        | 6           |
| openrouter  | openai/gpt-4o-mini                             | —         | 0.15       | 0.6         |
| openrouter  | openai/o4-mini                                 | 0.45      | 1.1        | 4.4         |
| openrouter  | openai/o4-mini-high                            | —         | 1.1        | 4.4         |
| openrouter  | openai/o1-pro                                  | —         | 150        | 600         |
| openrouter  | meta-llama/llama-3.3-70b-instruct              | —         | 120        | 600         |
| openrouter  | meta-llama/llama-4-maverick                    | —         | 0.18       | 0.6         |
| openrouter  | meta-llama/llama-4-scout                       | —         | 0.08       | 0.3         |
| openrouter  | qwen/qwen-max                                  | —         | 1.6        | 6.4         |
| openrouter  | qwen/qwen-turbo                                | —         | 0.05       | 0.2         |
| openrouter  | qwen/qwen3-235b-a22b                           | —         | 0.14       | 2           |
| openrouter  | mistralai/mistral-small-3.1-24b-instruct       | —         | 0.1        | 0.3         |
| openrouter  | mistralai/mistral-nemo                         | —         | 0.03       | 0.07        |
<<<<<<< HEAD
| openrouter  | thudm/glm-4-32b:free                           | —         | 0          | 0           |
| agentllm    | agent-delegated-model                          | 0         | 0          | 0           |
=======
>>>>>>> 64302dc1
| ollama      | devstral:latest                                | —         | 0          | 0           |
| ollama      | qwen3:latest                                   | —         | 0          | 0           |
| ollama      | qwen3:14b                                      | —         | 0          | 0           |
| ollama      | qwen3:32b                                      | —         | 0          | 0           |
| ollama      | mistral-small3.1:latest                        | —         | 0          | 0           |
| ollama      | llama3.3:latest                                | —         | 0          | 0           |
| ollama      | phi4:latest                                    | —         | 0          | 0           |
| azure       | gpt-4o                                         | 0.332     | 2.5        | 10          |
| azure       | gpt-4o-mini                                    | 0.3       | 0.15       | 0.6         |
| azure       | gpt-4-1                                        | —         | 2          | 10          |
| bedrock     | us.anthropic.claude-3-haiku-20240307-v1:0      | 0.4       | 0.25       | 1.25        |
| bedrock     | us.anthropic.claude-3-opus-20240229-v1:0       | 0.725     | 15         | 75          |
| bedrock     | us.anthropic.claude-3-5-sonnet-20240620-v1:0   | 0.49      | 3          | 15          |
| bedrock     | us.anthropic.claude-3-5-sonnet-20241022-v2:0   | 0.49      | 3          | 15          |
| bedrock     | us.anthropic.claude-3-7-sonnet-20250219-v1:0   | 0.623     | 3          | 15          |
| bedrock     | us.anthropic.claude-3-5-haiku-20241022-v1:0    | 0.4       | 0.8        | 4           |
| bedrock     | us.anthropic.claude-opus-4-20250514-v1:0       | 0.725     | 15         | 75          |
| bedrock     | us.anthropic.claude-sonnet-4-20250514-v1:0     | 0.727     | 3          | 15          |

## Unsupported Models

| Provider   | Model Name                                    | Reason                                                                                                                                                                    |
| ---------- | --------------------------------------------- | ------------------------------------------------------------------------------------------------------------------------------------------------------------------------- |
| openrouter | deepseek/deepseek-chat-v3-0324:free           | Free OpenRouter models are not supported due to severe rate limits, lack of tool use support, and other reliability issues that make them impractical for production use. |
| openrouter | mistralai/mistral-small-3.1-24b-instruct:free | Free OpenRouter models are not supported due to severe rate limits, lack of tool use support, and other reliability issues that make them impractical for production use. |
| openrouter | thudm/glm-4-32b:free                          | Free OpenRouter models are not supported due to severe rate limits, lack of tool use support, and other reliability issues that make them impractical for production use. |<|MERGE_RESOLUTION|>--- conflicted
+++ resolved
@@ -67,11 +67,6 @@
 | openrouter  | mistralai/mistral-small-3.1-24b-instruct       | —         | 0.1        | 0.3         |
 | openrouter  | mistralai/devstral-small                       | —         | 0.1        | 0.3         |
 | openrouter  | mistralai/mistral-nemo                         | —         | 0.03       | 0.07        |
-<<<<<<< HEAD
-| openrouter  | thudm/glm-4-32b:free                           | —         | 0          | 0           |
-| agentllm    | agent-delegated-model                          | 0         | 0          | 0           |
-=======
->>>>>>> 64302dc1
 | ollama      | devstral:latest                                | —         | 0          | 0           |
 | ollama      | qwen3:latest                                   | —         | 0          | 0           |
 | ollama      | qwen3:14b                                      | —         | 0          | 0           |
@@ -178,11 +173,6 @@
 | openrouter  | qwen/qwen3-235b-a22b                           | —         | 0.14       | 2           |
 | openrouter  | mistralai/mistral-small-3.1-24b-instruct       | —         | 0.1        | 0.3         |
 | openrouter  | mistralai/mistral-nemo                         | —         | 0.03       | 0.07        |
-<<<<<<< HEAD
-| openrouter  | thudm/glm-4-32b:free                           | —         | 0          | 0           |
-| agentllm    | agent-delegated-model                          | 0         | 0          | 0           |
-=======
->>>>>>> 64302dc1
 | ollama      | devstral:latest                                | —         | 0          | 0           |
 | ollama      | qwen3:latest                                   | —         | 0          | 0           |
 | ollama      | qwen3:14b                                      | —         | 0          | 0           |
