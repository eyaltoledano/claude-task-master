<<<<<<< HEAD
# Available Models as of June 8, 2025
=======
# Available Models as of June 13, 2025
>>>>>>> 668b22e6

## Main Models

| Provider   | Model Name                                     | SWE Score | Input Cost | Output Cost |
| ---------- | ---------------------------------------------- | --------- | ---------- | ----------- |
| anthropic  | claude-sonnet-4-20250514                       | 0.727     | 3          | 15          |
| anthropic  | claude-opus-4-20250514                         | 0.725     | 15         | 75          |
| anthropic  | claude-3-7-sonnet-20250219                     | 0.623     | 3          | 15          |
| anthropic  | claude-3-5-sonnet-20241022                     | 0.49      | 3          | 15          |
| openai     | gpt-4o                                         | 0.332     | 2.5        | 10          |
| openai     | o1                                             | 0.489     | 15         | 60          |
| openai     | o3                                             | 0.5       | 2          | 8           |
| openai     | o3-mini                                        | 0.493     | 1.1        | 4.4         |
| openai     | o4-mini                                        | 0.45      | 1.1        | 4.4         |
| openai     | o1-mini                                        | 0.4       | 1.1        | 4.4         |
| openai     | o1-pro                                         | —         | 150        | 600         |
| openai     | gpt-4-5-preview                                | 0.38      | 75         | 150         |
| openai     | gpt-4-1-mini                                   | —         | 0.4        | 1.6         |
| openai     | gpt-4-1-nano                                   | —         | 0.1        | 0.4         |
| openai     | gpt-4o-mini                                    | 0.3       | 0.15       | 0.6         |
| google     | gemini-2.5-pro-preview-05-06                   | 0.638     | —          | —           |
| google     | gemini-2.5-pro-preview-03-25                   | 0.638     | —          | —           |
| google     | gemini-2.5-flash-preview-04-17                 | —         | —          | —           |
| google     | gemini-2.0-flash                               | 0.754     | 0.15       | 0.6         |
| google     | gemini-2.0-flash-lite                          | —         | —          | —           |
| perplexity | sonar-pro                                      | —         | 3          | 15          |
| perplexity | sonar-reasoning-pro                            | 0.211     | 2          | 8           |
| perplexity | sonar-reasoning                                | 0.211     | 1          | 5           |
| xai        | grok-3                                         | —         | 3          | 15          |
| xai        | grok-3-fast                                    | —         | 5          | 25          |
| ollama     | devstral:latest                                | —         | 0          | 0           |
| ollama     | qwen3:latest                                   | —         | 0          | 0           |
| ollama     | qwen3:14b                                      | —         | 0          | 0           |
| ollama     | qwen3:32b                                      | —         | 0          | 0           |
| ollama     | mistral-small3.1:latest                        | —         | 0          | 0           |
| ollama     | llama3.3:latest                                | —         | 0          | 0           |
| ollama     | phi4:latest                                    | —         | 0          | 0           |
| openrouter | google/gemini-2.5-flash-preview-05-20          | —         | 0.15       | 0.6         |
| openrouter | google/gemini-2.5-flash-preview-05-20:thinking | —         | 0.15       | 3.5         |
| openrouter | google/gemini-2.5-pro-exp-03-25                | —         | 0          | 0           |
| openrouter | deepseek/deepseek-chat-v3-0324:free            | —         | 0          | 0           |
| openrouter | deepseek/deepseek-chat-v3-0324                 | —         | 0.27       | 1.1         |
| openrouter | openai/gpt-4.1                                 | —         | 2          | 8           |
| openrouter | openai/gpt-4.1-mini                            | —         | 0.4        | 1.6         |
| openrouter | openai/gpt-4.1-nano                            | —         | 0.1        | 0.4         |
| openrouter | openai/o3                                      | —         | 10         | 40          |
| openrouter | openai/codex-mini                              | —         | 1.5        | 6           |
| openrouter | openai/gpt-4o-mini                             | —         | 0.15       | 0.6         |
| openrouter | openai/o4-mini                                 | 0.45      | 1.1        | 4.4         |
| openrouter | openai/o4-mini-high                            | —         | 1.1        | 4.4         |
| openrouter | openai/o1-pro                                  | —         | 150        | 600         |
| openrouter | meta-llama/llama-3.3-70b-instruct              | —         | 120        | 600         |
| openrouter | meta-llama/llama-4-maverick                    | —         | 0.18       | 0.6         |
| openrouter | meta-llama/llama-4-scout                       | —         | 0.08       | 0.3         |
| openrouter | qwen/qwen-max                                  | —         | 1.6        | 6.4         |
| openrouter | qwen/qwen-turbo                                | —         | 0.05       | 0.2         |
| openrouter | qwen/qwen3-235b-a22b                           | —         | 0.14       | 2           |
| openrouter | mistralai/mistral-small-3.1-24b-instruct:free  | —         | 0          | 0           |
| openrouter | mistralai/mistral-small-3.1-24b-instruct       | —         | 0.1        | 0.3         |
| openrouter | mistralai/devstral-small                       | —         | 0.1        | 0.3         |
| openrouter | mistralai/mistral-nemo                         | —         | 0.03       | 0.07        |
| openrouter | thudm/glm-4-32b:free                           | —         | 0          | 0           |

## Research Models

| Provider   | Model Name                 | SWE Score | Input Cost | Output Cost |
| ---------- | -------------------------- | --------- | ---------- | ----------- |
| openai     | gpt-4o-search-preview      | 0.33      | 2.5        | 10          |
| openai     | gpt-4o-mini-search-preview | 0.3       | 0.15       | 0.6         |
| perplexity | sonar-pro                  | —         | 3          | 15          |
| perplexity | sonar                      | —         | 1          | 1           |
| perplexity | deep-research              | 0.211     | 2          | 8           |
| perplexity | sonar-reasoning-pro        | 0.211     | 2          | 8           |
| perplexity | sonar-reasoning            | 0.211     | 1          | 5           |
| xai        | grok-3                     | —         | 3          | 15          |
| xai        | grok-3-fast                | —         | 5          | 25          |

## Fallback Models

| Provider   | Model Name                                     | SWE Score | Input Cost | Output Cost |
| ---------- | ---------------------------------------------- | --------- | ---------- | ----------- |
| anthropic  | claude-sonnet-4-20250514                       | 0.727     | 3          | 15          |
| anthropic  | claude-opus-4-20250514                         | 0.725     | 15         | 75          |
| anthropic  | claude-3-7-sonnet-20250219                     | 0.623     | 3          | 15          |
| anthropic  | claude-3-5-sonnet-20241022                     | 0.49      | 3          | 15          |
| openai     | gpt-4o                                         | 0.332     | 2.5        | 10          |
| openai     | o3                                             | 0.5       | 2          | 8           |
| openai     | o4-mini                                        | 0.45      | 1.1        | 4.4         |
| google     | gemini-2.5-pro-preview-05-06                   | 0.638     | —          | —           |
| google     | gemini-2.5-pro-preview-03-25                   | 0.638     | —          | —           |
| google     | gemini-2.5-flash-preview-04-17                 | —         | —          | —           |
| google     | gemini-2.0-flash                               | 0.754     | 0.15       | 0.6         |
| google     | gemini-2.0-flash-lite                          | —         | —          | —           |
| perplexity | sonar-reasoning-pro                            | 0.211     | 2          | 8           |
| perplexity | sonar-reasoning                                | 0.211     | 1          | 5           |
| xai        | grok-3                                         | —         | 3          | 15          |
| xai        | grok-3-fast                                    | —         | 5          | 25          |
| ollama     | devstral:latest                                | —         | 0          | 0           |
| ollama     | qwen3:latest                                   | —         | 0          | 0           |
| ollama     | qwen3:14b                                      | —         | 0          | 0           |
| ollama     | qwen3:32b                                      | —         | 0          | 0           |
| ollama     | mistral-small3.1:latest                        | —         | 0          | 0           |
| ollama     | llama3.3:latest                                | —         | 0          | 0           |
| ollama     | phi4:latest                                    | —         | 0          | 0           |
| openrouter | google/gemini-2.5-flash-preview-05-20          | —         | 0.15       | 0.6         |
| openrouter | google/gemini-2.5-flash-preview-05-20:thinking | —         | 0.15       | 3.5         |
| openrouter | google/gemini-2.5-pro-exp-03-25                | —         | 0          | 0           |
| openrouter | deepseek/deepseek-chat-v3-0324:free            | —         | 0          | 0           |
| openrouter | openai/gpt-4.1                                 | —         | 2          | 8           |
| openrouter | openai/gpt-4.1-mini                            | —         | 0.4        | 1.6         |
| openrouter | openai/gpt-4.1-nano                            | —         | 0.1        | 0.4         |
| openrouter | openai/o3                                      | —         | 10         | 40          |
| openrouter | openai/codex-mini                              | —         | 1.5        | 6           |
| openrouter | openai/gpt-4o-mini                             | —         | 0.15       | 0.6         |
| openrouter | openai/o4-mini                                 | 0.45      | 1.1        | 4.4         |
| openrouter | openai/o4-mini-high                            | —         | 1.1        | 4.4         |
| openrouter | openai/o1-pro                                  | —         | 150        | 600         |
| openrouter | meta-llama/llama-3.3-70b-instruct              | —         | 120        | 600         |
| openrouter | meta-llama/llama-4-maverick                    | —         | 0.18       | 0.6         |
| openrouter | meta-llama/llama-4-scout                       | —         | 0.08       | 0.3         |
| openrouter | qwen/qwen-max                                  | —         | 1.6        | 6.4         |
| openrouter | qwen/qwen-turbo                                | —         | 0.05       | 0.2         |
| openrouter | qwen/qwen3-235b-a22b                           | —         | 0.14       | 2           |
| openrouter | mistralai/mistral-small-3.1-24b-instruct:free  | —         | 0          | 0           |
| openrouter | mistralai/mistral-small-3.1-24b-instruct       | —         | 0.1        | 0.3         |
| openrouter | mistralai/mistral-nemo                         | —         | 0.03       | 0.07        |
| openrouter | thudm/glm-4-32b:free                           | —         | 0          | 0           |<|MERGE_RESOLUTION|>--- conflicted
+++ resolved
@@ -1,8 +1,4 @@
-<<<<<<< HEAD
-# Available Models as of June 8, 2025
-=======
 # Available Models as of June 13, 2025
->>>>>>> 668b22e6
 
 ## Main Models
 
