--- conflicted
+++ resolved
@@ -1,5 +1,3 @@
-<<<<<<< HEAD
-=======
 import { FastMCP } from 'fastmcp';
 import path from 'path';
 import dotenv from 'dotenv';
@@ -93,5 +91,4 @@
 // Export the manager from here as well, if needed elsewhere
 export { asyncOperationManager };
 
-export default TaskMasterMCPServer;
->>>>>>> 48a8d952
+export default TaskMasterMCPServer;