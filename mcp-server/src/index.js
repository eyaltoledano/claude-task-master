import { FastMCP } from 'fastmcp';
import path from 'path';
import dotenv from 'dotenv';
import { fileURLToPath } from 'url';
import fs from 'fs';
import logger from './logger.js';
import {
	registerTaskMasterTools,
	getToolsConfiguration
} from './tools/index.js';
import ProviderRegistry from '../../src/provider-registry/index.js';
import { MCPProvider } from './providers/mcp-provider.js';
import { AgentLLMProviderToolExecutor } from './providers/agentllm-provider-tool-executor.js';
import packageJson from '../../package.json' with { type: 'json' };

dotenv.config();

// Constants
const __filename = fileURLToPath(import.meta.url);
const __dirname = path.dirname(__filename);

/**
 * Main MCP server class that integrates with Task Master
 */
class TaskMasterMCPServer {
	constructor() {
		this.options = {
			name: 'Task Master MCP Server',
			version: packageJson.version
		};

		this.server = new FastMCP(this.options);
		this.initialized = false;
		this.pendingAgentLLMInteractions = new Map(); // For managing paused states
		this.registeredTools = new Map(); // Internal tool registry

		this.init = this.init.bind(this);
		this.start = this.start.bind(this);
		this.stop = this.stop.bind(this);

		this.logger = logger;
	}

	/**
	 * Initialize the MCP server with necessary tools and routes
	 */
	async init() {
		if (this.initialized) return;

<<<<<<< HEAD
		// Create a custom tool registrar that wraps execute methods
		// AND populates our internal registry
		const customToolRegistrar = {
			addTool: ({ name, description, parameters, execute }) => {
				const wrappedExecute = AgentLLMProviderToolExecutor(
					name,
					execute,
					this
				);

				// Add to FastMCP's registry (as before)
				this.server.addTool({
					name,
					description,
					parameters,
					execute: wrappedExecute
				});

				// Add to our internal registry
				this.registeredTools.set(name, {
					name,
					description,
					parameters,
					execute: wrappedExecute
				});
				this.logger.debug(
					`TaskMasterMCPServer: Tool '${name}' registered internally and with FastMCP.`
				);
			}
		};

		// Pass the custom registrar to the tool registration function
		registerTaskMasterTools(customToolRegistrar);
=======
		const normalizedToolMode = getToolsConfiguration();

		this.logger.info('Task Master MCP Server starting...');
		this.logger.info(`Tool mode configuration: ${normalizedToolMode}`);

		const registrationResult = registerTaskMasterTools(
			this.server,
			normalizedToolMode
		);

		this.logger.info(
			`Normalized tool mode: ${registrationResult.normalizedMode}`
		);
		this.logger.info(
			`Registered ${registrationResult.registeredTools.length} tools successfully`
		);

		if (registrationResult.registeredTools.length > 0) {
			this.logger.debug(
				`Registered tools: ${registrationResult.registeredTools.join(', ')}`
			);
		}

		if (registrationResult.failedTools.length > 0) {
			this.logger.warn(
				`Failed to register ${registrationResult.failedTools.length} tools: ${registrationResult.failedTools.join(', ')}`
			);
		}
>>>>>>> 68e5d0d2

		this.initialized = true;

		return this;
	}

	/**
	 * Start the MCP server
	 */
	async start() {
		if (!this.initialized) {
			await this.init();
		}

		this.server.on('connect', (event) => {
			event.session.server.sendLoggingMessage({
				data: {
					context: event.session.context,
					message: `MCP Server connected: ${event.session.name}`
				},
				level: 'info'
			});
			this.registerRemoteProvider(event.session);
		});

		// Start the FastMCP server with increased timeout
		await this.server.start({
			transportType: 'stdio',
			timeout: 120000 // 2 minutes timeout (in milliseconds)
		});

		return this;
	}

	/**
	 * Register both MCP providers with the provider registry
	 */
	registerRemoteProvider(session) {
		// Check if the server has at least one session
		if (session) {
			// Make sure session has required capabilities
			if (!session.clientCapabilities || !session.clientCapabilities.sampling) {
				session.server.sendLoggingMessage({
					data: {
						context: session.context,
						message: `MCP session missing required sampling capabilities, providers not registered`
					},
					level: 'info'
				});
				return;
			}

			// Register MCP provider with the Provider Registry

			// Register the unified MCP provider
			const mcpProvider = new MCPProvider();
			mcpProvider.setSession(session);

			// Register provider with the registry
			const providerRegistry = ProviderRegistry.getInstance();
			providerRegistry.registerProvider('mcp', mcpProvider);

			session.server.sendLoggingMessage({
				data: {
					context: session.context,
					message: `MCP Server connected`
				},
				level: 'info'
			});
		} else {
			session.server.sendLoggingMessage({
				data: {
					context: session.context,
					message: `No MCP sessions available, providers not registered`
				},
				level: 'warn'
			});
		}
	}

	/**
	 * Stop the MCP server
	 */
	async stop() {
		if (this.server) {
			await this.server.stop();
		}
	}
}

export default TaskMasterMCPServer;<|MERGE_RESOLUTION|>--- conflicted
+++ resolved
@@ -47,9 +47,14 @@
 	async init() {
 		if (this.initialized) return;
 
-<<<<<<< HEAD
-		// Create a custom tool registrar that wraps execute methods
-		// AND populates our internal registry
+		// Normalize tool mode from environment and register tools.
+		// We provide a custom registrar object that presents an `addTool` API
+		// so the existing `registerTaskMasterTools` function can call it just
+		// like it would call FastMCP's server.addTool. This lets us wrap each
+		// tool's `execute` with `AgentLLMProviderToolExecutor` and populate our
+		// internal `registeredTools` map for use by provider executors.
+		const normalizedToolMode = getToolsConfiguration();
+
 		const customToolRegistrar = {
 			addTool: ({ name, description, parameters, execute }) => {
 				const wrappedExecute = AgentLLMProviderToolExecutor(
@@ -58,7 +63,7 @@
 					this
 				);
 
-				// Add to FastMCP's registry (as before)
+				// Register with the real FastMCP server
 				this.server.addTool({
 					name,
 					description,
@@ -66,36 +71,27 @@
 					execute: wrappedExecute
 				});
 
-				// Add to our internal registry
+				// Keep a copy for internal lookups (e.g., provider executors)
 				this.registeredTools.set(name, {
 					name,
 					description,
 					parameters,
 					execute: wrappedExecute
 				});
+
 				this.logger.debug(
 					`TaskMasterMCPServer: Tool '${name}' registered internally and with FastMCP.`
 				);
 			}
 		};
 
-		// Pass the custom registrar to the tool registration function
-		registerTaskMasterTools(customToolRegistrar);
-=======
-		const normalizedToolMode = getToolsConfiguration();
-
-		this.logger.info('Task Master MCP Server starting...');
-		this.logger.info(`Tool mode configuration: ${normalizedToolMode}`);
-
 		const registrationResult = registerTaskMasterTools(
-			this.server,
+			customToolRegistrar,
 			normalizedToolMode
 		);
 
-		this.logger.info(
-			`Normalized tool mode: ${registrationResult.normalizedMode}`
-		);
-		this.logger.info(
+		this.logger.debug(`Normalized tool mode: ${registrationResult.normalizedMode}`);
+		this.logger.debug(
 			`Registered ${registrationResult.registeredTools.length} tools successfully`
 		);
 
@@ -110,7 +106,7 @@
 				`Failed to register ${registrationResult.failedTools.length} tools: ${registrationResult.failedTools.join(', ')}`
 			);
 		}
->>>>>>> 68e5d0d2
+
 
 		this.initialized = true;
 
