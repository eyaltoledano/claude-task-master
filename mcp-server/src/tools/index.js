--- conflicted
+++ resolved
@@ -38,14 +38,11 @@
 import { registerCopyTagTool } from './copy-tag.js';
 import { registerResearchTool } from './research.js';
 import { registerRulesTool } from './rules.js';
-<<<<<<< HEAD
 import { registerValidateNotionSyncTool } from './validate-notion-sync.js';
 import { registerResetNotionTool } from './reset-notion.js';
 import { registerRepairNotionTool } from './repair-notion.js';
-=======
 import { registerScopeUpTool } from './scope-up.js';
 import { registerScopeDownTool } from './scope-down.js';
->>>>>>> e0d1d03f
 
 /**
  * Register all Task Master tools with the MCP server
