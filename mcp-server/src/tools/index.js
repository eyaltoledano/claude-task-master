--- conflicted
+++ resolved
@@ -29,9 +29,7 @@
 import { registerInitializeProjectTool } from './initialize-project.js';
 import { registerModelsTool } from './models.js';
 import { registerMoveTaskTool } from './move-task.js';
-<<<<<<< HEAD
 import { registerResponseLanguageTool } from './response-language.js';
-=======
 import { registerAddTagTool } from './add-tag.js';
 import { registerDeleteTagTool } from './delete-tag.js';
 import { registerListTagsTool } from './list-tags.js';
@@ -40,7 +38,6 @@
 import { registerCopyTagTool } from './copy-tag.js';
 import { registerResearchTool } from './research.js';
 import { registerRulesTool } from './rules.js';
->>>>>>> a33d6ecf
 
 /**
  * Register all Task Master tools with the MCP server
@@ -87,9 +84,7 @@
 		registerRemoveDependencyTool(server);
 		registerValidateDependenciesTool(server);
 		registerFixDependenciesTool(server);
-<<<<<<< HEAD
 		registerResponseLanguageTool(server);
-=======
 
 		// Group 7: Tag Management
 		registerListTagsTool(server);
@@ -101,7 +96,6 @@
 
 		// Group 8: Research Features
 		registerResearchTool(server);
->>>>>>> a33d6ecf
 	} catch (error) {
 		logger.error(`Error registering Task Master tools: ${error.message}`);
 		throw error;
