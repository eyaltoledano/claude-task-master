/**
 * tools/index.js
 * Export all Task Master CLI tools for MCP server
 */

import { registerListTasksTool } from './get-tasks.js';
import logger from '../logger.js';
import { registerSetTaskStatusTool } from './set-task-status.js';
import { registerParsePRDTool } from './parse-prd.js';
import { registerUpdateTool } from './update.js';
import { registerUpdateTaskTool } from './update-task.js';
import { registerUpdateSubtaskTool } from './update-subtask.js';
import { registerGenerateTool } from './generate.js';
import { registerShowTaskTool } from './get-task.js';
import { registerNextTaskTool } from './next-task.js';
import { registerExpandTaskTool } from './expand-task.js';
import { registerAddTaskTool } from './add-task.js';
import { registerAddSubtaskTool } from './add-subtask.js';
import { registerRemoveSubtaskTool } from './remove-subtask.js';
import { registerAnalyzeProjectComplexityTool } from './analyze.js';
import { registerClearSubtasksTool } from './clear-subtasks.js';
import { registerExpandAllTool } from './expand-all.js';
import { registerRemoveDependencyTool } from './remove-dependency.js';
import { registerValidateDependenciesTool } from './validate-dependencies.js';
import { registerFixDependenciesTool } from './fix-dependencies.js';
import { registerComplexityReportTool } from './complexity-report.js';
import { registerAddDependencyTool } from './add-dependency.js';
import { registerRemoveTaskTool } from './remove-task.js';
import { registerInitializeProjectTool } from './initialize-project.js';
import { registerModelsTool } from './models.js';
import { registerMoveTaskTool } from './move-task.js';
import { registerResponseLanguageTool } from './response-language.js';
import { registerAddTagTool } from './add-tag.js';
import { registerDeleteTagTool } from './delete-tag.js';
import { registerListTagsTool } from './list-tags.js';
import { registerUseTagTool } from './use-tag.js';
import { registerRenameTagTool } from './rename-tag.js';
import { registerCopyTagTool } from './copy-tag.js';
import { registerResearchTool } from './research.js';
import { registerRulesTool } from './rules.js';
<<<<<<< HEAD
import { registerAgentLLMTool } from './agent_llm.js';
=======
import { registerScopeUpTool } from './scope-up.js';
import { registerScopeDownTool } from './scope-down.js';
>>>>>>> e0d1d03f

/**
 * Register all Task Master tools with the MCP server
 * @param {Object} server - FastMCP server instance
 */
export function registerTaskMasterTools(server) {
	try {
		// Register each tool in a logical workflow order

		// Group 1: Initialization & Setup
		registerInitializeProjectTool(server);
		registerModelsTool(server);
		registerRulesTool(server);
		registerParsePRDTool(server);

		// Group 2: Task Analysis & Expansion
		registerAnalyzeProjectComplexityTool(server);
		registerExpandTaskTool(server);
		registerExpandAllTool(server);
		registerScopeUpTool(server);
		registerScopeDownTool(server);

		// Group 3: Task Listing & Viewing
		registerListTasksTool(server);
		registerShowTaskTool(server);
		registerNextTaskTool(server);
		registerComplexityReportTool(server);

		// Group 4: Task Status & Management
		registerSetTaskStatusTool(server);
		registerGenerateTool(server);

		// Group 5: Task Creation & Modification
		registerAddTaskTool(server);
		registerAddSubtaskTool(server);
		registerUpdateTool(server);
		registerUpdateTaskTool(server);
		registerUpdateSubtaskTool(server);
		registerRemoveTaskTool(server);
		registerRemoveSubtaskTool(server);
		registerClearSubtasksTool(server);
		registerMoveTaskTool(server);

		// Group 6: Dependency Management
		registerAddDependencyTool(server);
		registerRemoveDependencyTool(server);
		registerValidateDependenciesTool(server);
		registerFixDependenciesTool(server);
		registerResponseLanguageTool(server);

		// Group 7: Tag Management
		registerListTagsTool(server);
		registerAddTagTool(server);
		registerDeleteTagTool(server);
		registerUseTagTool(server);
		registerRenameTagTool(server);
		registerCopyTagTool(server);

		// Group 8: Research Features
		registerResearchTool(server);
		// Group 9: Agent Integration
		registerAgentLLMTool(server);
	} catch (error) {
		logger.error(`Error registering Task Master tools: ${error.message}`);
		throw error;
	}
}

export default {
	registerTaskMasterTools
};<|MERGE_RESOLUTION|>--- conflicted
+++ resolved
@@ -38,12 +38,9 @@
 import { registerCopyTagTool } from './copy-tag.js';
 import { registerResearchTool } from './research.js';
 import { registerRulesTool } from './rules.js';
-<<<<<<< HEAD
 import { registerAgentLLMTool } from './agent_llm.js';
-=======
 import { registerScopeUpTool } from './scope-up.js';
 import { registerScopeDownTool } from './scope-down.js';
->>>>>>> e0d1d03f
 
 /**
  * Register all Task Master tools with the MCP server
