/**
 * tools/utils.js
 * Utility functions for Task Master CLI integration
 */

import { spawnSync } from 'child_process';
import path from 'path';
import fs from 'fs';
import { contextManager } from '../core/context-manager.js'; // Import the singleton
import { fileURLToPath } from 'url';
import packageJson from '../../../package.json' with { type: 'json' };
import { getCurrentTag } from '../../../scripts/modules/utils.js';

// Import path utilities to ensure consistent path resolution
import {
	lastFoundProjectRoot,
	PROJECT_MARKERS
} from '../core/utils/path-utils.js';

const __filename = fileURLToPath(import.meta.url);

// Cache for version info to avoid repeated file reads
let cachedVersionInfo = null;

/**
 * Get version information from package.json
 * @returns {Object} Version information
 */
function getVersionInfo() {
	// Return cached version if available
	if (cachedVersionInfo) {
		return cachedVersionInfo;
	}

	// Use the imported packageJson directly
	cachedVersionInfo = {
		version: packageJson.version || 'unknown',
		name: packageJson.name || 'task-master-ai'
	};
	return cachedVersionInfo;
}

/**
 * Get current tag information for MCP responses
 * @param {string} projectRoot - The project root directory
 * @param {Object} log - Logger object
 * @returns {Object} Tag information object
 */
function getTagInfo(projectRoot, log) {
	try {
		if (!projectRoot) {
			log.warn('No project root provided for tag information');
			return { currentTag: 'master', availableTags: ['master'] };
		}

		const currentTag = getCurrentTag(projectRoot);

		// Read available tags from tasks.json
		let availableTags = ['master']; // Default fallback
		try {
			const tasksJsonPath = path.join(
				projectRoot,
				'.taskmaster',
				'tasks',
				'tasks.json'
			);
			if (fs.existsSync(tasksJsonPath)) {
				const tasksData = JSON.parse(fs.readFileSync(tasksJsonPath, 'utf-8'));

				// If it's the new tagged format, extract tag keys
				if (
					tasksData &&
					typeof tasksData === 'object' &&
					!Array.isArray(tasksData.tasks)
				) {
					const tagKeys = Object.keys(tasksData).filter(
						(key) =>
							tasksData[key] &&
							typeof tasksData[key] === 'object' &&
							Array.isArray(tasksData[key].tasks)
					);
					if (tagKeys.length > 0) {
						availableTags = tagKeys;
					}
				}
			}
		} catch (tagError) {
			log.debug(`Could not read available tags: ${tagError.message}`);
		}

		return {
			currentTag: currentTag || 'master',
			availableTags: availableTags
		};
	} catch (error) {
		log.warn(`Error getting tag information: ${error.message}`);
		return { currentTag: 'master', availableTags: ['master'] };
	}
}

/**
 * Get normalized project root path
 * @param {string|undefined} projectRootRaw - Raw project root from arguments
 * @param {Object} log - Logger object
 * @returns {string} - Normalized absolute path to project root
 */
function getProjectRoot(projectRootRaw, log) {
	// PRECEDENCE ORDER:
	// 1. Environment variable override (TASK_MASTER_PROJECT_ROOT)
	// 2. Explicitly provided projectRoot in args
	// 3. Previously found/cached project root
	// 4. Current directory if it has project markers
	// 5. Current directory with warning

	// 1. Check for environment variable override
	if (process.env.TASK_MASTER_PROJECT_ROOT) {
		const envRoot = process.env.TASK_MASTER_PROJECT_ROOT;
		const absolutePath = path.isAbsolute(envRoot)
			? envRoot
			: path.resolve(process.cwd(), envRoot);
		log.info(
			`Using project root from TASK_MASTER_PROJECT_ROOT environment variable: ${absolutePath}`
		);
		return absolutePath;
	}

	// 2. If project root is explicitly provided, use it
	if (projectRootRaw) {
		const absolutePath = path.isAbsolute(projectRootRaw)
			? projectRootRaw
			: path.resolve(process.cwd(), projectRootRaw);

		log.info(`Using explicitly provided project root: ${absolutePath}`);
		return absolutePath;
	}

	// 3. If we have a last found project root from a tasks.json search, use that for consistency
	if (lastFoundProjectRoot) {
		log.info(
			`Using last known project root where tasks.json was found: ${lastFoundProjectRoot}`
		);
		return lastFoundProjectRoot;
	}

	// 4. Check if the current directory has any indicators of being a task-master project
	const currentDir = process.cwd();
	if (
		PROJECT_MARKERS.some((marker) => {
			const markerPath = path.join(currentDir, marker);
			return fs.existsSync(markerPath);
		})
	) {
		log.info(
			`Using current directory as project root (found project markers): ${currentDir}`
		);
		return currentDir;
	}

	// 5. Default to current working directory but warn the user
	log.warn(
		`No task-master project detected in current directory. Using ${currentDir} as project root.`
	);
	log.warn(
		'Consider using --project-root to specify the correct project location or set TASK_MASTER_PROJECT_ROOT environment variable.'
	);
	return currentDir;
}

/**
 * Extracts and normalizes the project root path from the MCP session object.
 * @param {Object} session - The MCP session object.
 * @param {Object} log - The MCP logger object.
 * @returns {string|null} - The normalized absolute project root path or null if not found/invalid.
 */
function getProjectRootFromSession(session, log) {
	try {
		// Add detailed logging of session structure
		log.info(
			`Session object: ${JSON.stringify({
				hasSession: !!session,
				hasRoots: !!session?.roots,
				rootsType: typeof session?.roots,
				isRootsArray: Array.isArray(session?.roots),
				rootsLength: session?.roots?.length,
				firstRoot: session?.roots?.[0],
				hasRootsRoots: !!session?.roots?.roots,
				rootsRootsType: typeof session?.roots?.roots,
				isRootsRootsArray: Array.isArray(session?.roots?.roots),
				rootsRootsLength: session?.roots?.roots?.length,
				firstRootsRoot: session?.roots?.roots?.[0]
			})}`
		);

		let rawRootPath = null;
		let decodedPath = null;
		let finalPath = null;

		// Check primary location
		if (session?.roots?.[0]?.uri) {
			rawRootPath = session.roots[0].uri;
			log.info(`Found raw root URI in session.roots[0].uri: ${rawRootPath}`);
		}
		// Check alternate location
		else if (session?.roots?.roots?.[0]?.uri) {
			rawRootPath = session.roots.roots[0].uri;
			log.info(
				`Found raw root URI in session.roots.roots[0].uri: ${rawRootPath}`
			);
		}

		if (rawRootPath) {
			// Decode URI and strip file:// protocol
			decodedPath = rawRootPath.startsWith('file://')
				? decodeURIComponent(rawRootPath.slice(7))
				: rawRootPath; // Assume non-file URI is already decoded? Or decode anyway? Let's decode.
			if (!rawRootPath.startsWith('file://')) {
				decodedPath = decodeURIComponent(rawRootPath); // Decode even if no file://
			}

			// Handle potential Windows drive prefix after stripping protocol (e.g., /C:/...)
			if (
				decodedPath.startsWith('/') &&
				/[A-Za-z]:/.test(decodedPath.substring(1, 3))
			) {
				decodedPath = decodedPath.substring(1); // Remove leading slash if it's like /C:/...
			}

			log.info(`Decoded path: ${decodedPath}`);

			// Normalize slashes and resolve
			const normalizedSlashes = decodedPath.replace(/\\/g, '/');
			finalPath = path.resolve(normalizedSlashes); // Resolve to absolute path for current OS

			log.info(`Normalized and resolved session path: ${finalPath}`);
			return finalPath;
		}

		// Fallback Logic (remains the same)
		log.warn('No project root URI found in session. Attempting fallbacks...');
		const cwd = process.cwd();

		// Fallback 1: Use server path deduction (Cursor IDE)
		const serverPath = process.argv[1];
		if (serverPath && serverPath.includes('mcp-server')) {
			const mcpServerIndex = serverPath.indexOf('mcp-server');
			if (mcpServerIndex !== -1) {
				const projectRoot = path.dirname(
					serverPath.substring(0, mcpServerIndex)
				); // Go up one level

				if (
					fs.existsSync(path.join(projectRoot, '.cursor')) ||
					fs.existsSync(path.join(projectRoot, 'mcp-server')) ||
					fs.existsSync(path.join(projectRoot, 'package.json'))
				) {
					log.info(
						`Using project root derived from server path: ${projectRoot}`
					);
					return projectRoot; // Already absolute
				}
			}
		}

		// Fallback 2: Use CWD
		log.info(`Using current working directory as ultimate fallback: ${cwd}`);
		return cwd; // Already absolute
	} catch (e) {
		log.error(`Error in getProjectRootFromSession: ${e.message}`);
		// Attempt final fallback to CWD on error
		const cwd = process.cwd();
		log.warn(
			`Returning CWD (${cwd}) due to error during session root processing.`
		);
		return cwd;
	}
}

/**
 * Handle API result with standardized error handling and response formatting
 * @param {Object} result - Result object from API call with success, data, and error properties
 * @param {Object} log - Logger object
 * @param {string} errorPrefix - Prefix for error messages
 * @param {Function} processFunction - Optional function to process successful result data
 * @param {string} [projectRoot] - Optional project root for tag information
 * @returns {Object} - Standardized MCP response object
 */
async function handleApiResult(
	result,
	log,
	errorPrefix = 'API error',
	processFunction = processMCPResponseData,
	projectRoot = null
) {
	// Get version info for every response
	const versionInfo = getVersionInfo();

	// Get tag info if project root is provided
	const tagInfo = projectRoot ? getTagInfo(projectRoot, log) : null;

	if (!result.success) {
		const errorMsg = result.error?.message || `Unknown ${errorPrefix}`;
		log.error(`${errorPrefix}: ${errorMsg}`);
		return createErrorResponse(errorMsg, versionInfo, tagInfo);
	}

	// Process the result data if needed
	const processedData = processFunction
		? processFunction(result.data)
		: result.data;

	log.info('Successfully completed operation');

	// Create the response payload including version info and tag info
	const responsePayload = {
		data: processedData,
		version: versionInfo
	};

	// Add tag information if available
	if (tagInfo) {
		responsePayload.tag = tagInfo;
	}

	return createContentResponse(responsePayload);
}

/**
 * Executes a task-master CLI command synchronously.
 * @param {string} command - The command to execute (e.g., 'add-task')
 * @param {Object} log - Logger instance
 * @param {Array} args - Arguments for the command
 * @param {string|undefined} projectRootRaw - Optional raw project root path (will be normalized internally)
 * @param {Object|null} customEnv - Optional object containing environment variables to pass to the child process
 * @returns {Object} - The result of the command execution
 */
function executeTaskMasterCommand(
	command,
	log,
	args = [],
	projectRootRaw = null,
	customEnv = null // Changed from session to customEnv
) {
	try {
		// Normalize project root internally using the getProjectRoot utility
		const cwd = getProjectRoot(projectRootRaw, log);

		log.info(
			`Executing task-master ${command} with args: ${JSON.stringify(
				args
			)} in directory: ${cwd}`
		);

		// Prepare full arguments array
		const fullArgs = [command, ...args];

		// Common options for spawn
		const spawnOptions = {
			encoding: 'utf8',
			cwd: cwd,
			// Merge process.env with customEnv, giving precedence to customEnv
			env: { ...process.env, ...(customEnv || {}) }
		};

		// Log the environment being passed (optional, for debugging)
		// log.info(`Spawn options env: ${JSON.stringify(spawnOptions.env)}`);

		// Execute the command using the global task-master CLI or local script
		// Try the global CLI first
		let result = spawnSync('task-master', fullArgs, spawnOptions);

		// If global CLI is not available, try fallback to the local script
		if (result.error && result.error.code === 'ENOENT') {
			log.info('Global task-master not found, falling back to local script');
			// Pass the same spawnOptions (including env) to the fallback
			result = spawnSync('node', ['scripts/dev.js', ...fullArgs], spawnOptions);
		}

		if (result.error) {
			throw new Error(`Command execution error: ${result.error.message}`);
		}

		if (result.status !== 0) {
			// Improve error handling by combining stderr and stdout if stderr is empty
			const errorOutput = result.stderr
				? result.stderr.trim()
				: result.stdout
					? result.stdout.trim()
					: 'Unknown error';
			throw new Error(
				`Command failed with exit code ${result.status}: ${errorOutput}`
			);
		}

		return {
			success: true,
			stdout: result.stdout,
			stderr: result.stderr
		};
	} catch (error) {
		log.error(`Error executing task-master command: ${error.message}`);
		return {
			success: false,
			error: error.message
		};
	}
}

/**
 * Checks cache for a result using the provided key. If not found, executes the action function,
 * caches the result upon success, and returns the result.
 *
 * @param {Object} options - Configuration options.
 * @param {string} options.cacheKey - The unique key for caching this operation's result.
 * @param {Function} options.actionFn - The async function to execute if the cache misses.
 *                                      Should return an object like { success: boolean, data?: any, error?: { code: string, message: string } }.
 * @param {Object} options.log - The logger instance.
 * @returns {Promise<Object>} - An object containing the result.
 *                              Format: { success: boolean, data?: any, error?: { code: string, message: string } }
 */
async function getCachedOrExecute({ cacheKey, actionFn, log }) {
	// Check cache first
	const cachedResult = contextManager.getCachedData(cacheKey);

	if (cachedResult !== undefined) {
		log.info(`Cache hit for key: ${cacheKey}`);
		return cachedResult;
	}

	log.info(`Cache miss for key: ${cacheKey}. Executing action function.`);

	// Execute the action function if cache missed
	const result = await actionFn();

	// If the action was successful, cache the result
	if (result.success && result.data !== undefined) {
		log.info(`Action successful. Caching result for key: ${cacheKey}`);
		contextManager.setCachedData(cacheKey, result);
	} else if (!result.success) {
		log.warn(
			`Action failed for cache key ${cacheKey}. Result not cached. Error: ${result.error?.message}`
		);
	} else {
		log.warn(
			`Action for cache key ${cacheKey} succeeded but returned no data. Result not cached.`
		);
	}

	return result;
}

/**
 * Recursively removes specified fields from task objects, whether single or in an array.
 * Handles common data structures returned by task commands.
 * @param {Object|Array} taskOrData - A single task object or a data object containing a 'tasks' array.
 * @param {string[]} fieldsToRemove - An array of field names to remove.
 * @returns {Object|Array} - The processed data with specified fields removed.
 */
function processMCPResponseData(
	taskOrData,
	fieldsToRemove = ['details', 'testStrategy']
) {
	if (!taskOrData) {
		return taskOrData;
	}

	// Helper function to process a single task object
	const processSingleTask = (task) => {
		if (typeof task !== 'object' || task === null) {
			return task;
		}

		const processedTask = { ...task };

		// Remove specified fields from the task
		fieldsToRemove.forEach((field) => {
			delete processedTask[field];
		});

		// Recursively process subtasks if they exist and are an array
		if (processedTask.subtasks && Array.isArray(processedTask.subtasks)) {
			// Use processArrayOfTasks to handle the subtasks array
			processedTask.subtasks = processArrayOfTasks(processedTask.subtasks);
		}

		return processedTask;
	};

	// Helper function to process an array of tasks
	const processArrayOfTasks = (tasks) => {
		return tasks.map(processSingleTask);
	};

	// Check if the input is a data structure containing a 'tasks' array (like from listTasks)
	if (
		typeof taskOrData === 'object' &&
		taskOrData !== null &&
		Array.isArray(taskOrData.tasks)
	) {
		return {
			...taskOrData, // Keep other potential fields like 'stats', 'filter'
			tasks: processArrayOfTasks(taskOrData.tasks)
		};
	}
	// Check if the input is likely a single task object (add more checks if needed)
	else if (
		typeof taskOrData === 'object' &&
		taskOrData !== null &&
		'id' in taskOrData &&
		'title' in taskOrData
	) {
		return processSingleTask(taskOrData);
	}
	// Check if the input is an array of tasks directly (less common but possible)
	else if (Array.isArray(taskOrData)) {
		return processArrayOfTasks(taskOrData);
	}

	// If it doesn't match known task structures, return it as is
	return taskOrData;
}

/**
 * Creates standard content response for tools
 * @param {string|Object} content - Content to include in response
 * @returns {Object} - Content response object in FastMCP format
 */
function createContentResponse(content) {
	// FastMCP requires text type, so we format objects as JSON strings
	return {
		content: [
			{
				type: 'text',
				text:
					typeof content === 'object'
						? // Format JSON nicely with indentation
							JSON.stringify(content, null, 2)
						: // Keep other content types as-is
							String(content)
			}
		]
	};
}

/**
 * Creates error response for tools
 * @param {string} errorMessage - Error message to include in response
 * @param {Object} [versionInfo] - Optional version information object
 * @param {Object} [tagInfo] - Optional tag information object
 * @returns {Object} - Error content response object in FastMCP format
 */
function createErrorResponse(errorMessage, versionInfo, tagInfo) {
	// Provide fallback version info if not provided
	if (!versionInfo) {
		versionInfo = getVersionInfo();
	}

	let responseText = `Error: ${errorMessage}
Version: ${versionInfo.version}
Name: ${versionInfo.name}`;

	// Add tag information if available
	if (tagInfo) {
		responseText += `
Current Tag: ${tagInfo.currentTag}`;
	}

	return {
		content: [
			{
				type: 'text',
				text: responseText
			}
		],
		isError: true
	};
}

/**
 * Creates a logger wrapper object compatible with core function expectations.
 * Adapts the MCP logger to the { info, warn, error, debug, success } structure.
 * @param {Object} log - The MCP logger instance.
 * @returns {Object} - The logger wrapper object.
 */
function createLogWrapper(log) {
	return {
		info: (message, ...args) => log.info(message, ...args),
		warn: (message, ...args) => log.warn(message, ...args),
		error: (message, ...args) => log.error(message, ...args),
		// Handle optional debug method
		debug: (message, ...args) =>
			log.debug ? log.debug(message, ...args) : null,
		// Map success to info as a common fallback
		success: (message, ...args) => log.info(message, ...args)
	};
}

/**
 * Resolves and normalizes a project root path from various formats.
 * Handles URI encoding, Windows paths, and file protocols.
 * @param {string | undefined | null} rawPath - The raw project root path.
 * @param {object} [log] - Optional logger object.
 * @returns {string | null} Normalized absolute path or null if input is invalid/empty.
 */
function normalizeProjectRoot(rawPath, log) {
	if (!rawPath) return null;
	try {
		let pathString = Array.isArray(rawPath) ? rawPath[0] : String(rawPath);
		if (!pathString) return null;

		// 1. Decode URI Encoding
		// Use try-catch for decoding as malformed URIs can throw
		try {
			pathString = decodeURIComponent(pathString);
		} catch (decodeError) {
			if (log)
				log.warn(
					`Could not decode URI component for path "${rawPath}": ${decodeError.message}. Proceeding with raw string.`
				);
			// Proceed with the original string if decoding fails
			pathString = Array.isArray(rawPath) ? rawPath[0] : String(rawPath);
		}

		// 2. Strip file:// prefix (handle 2 or 3 slashes)
		if (pathString.startsWith('file:///')) {
			pathString = pathString.slice(7); // Slice 7 for file:///, may leave leading / on Windows
		} else if (pathString.startsWith('file://')) {
			pathString = pathString.slice(7); // Slice 7 for file://
		}

		// 3. Handle potential Windows leading slash after stripping prefix (e.g., /C:/...)
		// This checks if it starts with / followed by a drive letter C: D: etc.
		if (
			pathString.startsWith('/') &&
			/[A-Za-z]:/.test(pathString.substring(1, 3))
		) {
			pathString = pathString.substring(1); // Remove the leading slash
		}

		// 4. Normalize backslashes to forward slashes
		pathString = pathString.replace(/\\/g, '/');

		// 5. Resolve to absolute path using server's OS convention
		const resolvedPath = path.resolve(pathString);
		return resolvedPath;
	} catch (error) {
		if (log) {
			log.error(
				`Error normalizing project root path "${rawPath}": ${error.message}`
			);
		}
		return null; // Return null on error
	}
}

/**
 * Extracts the raw project root path from the session (without normalization).
 * Used as a fallback within the HOF.
 * @param {Object} session - The MCP session object.
 * @param {Object} log - The MCP logger object.
 * @returns {string|null} The raw path string or null.
 */
function getRawProjectRootFromSession(session, log) {
	try {
		// Check primary location
		if (session?.roots?.[0]?.uri) {
			return session.roots[0].uri;
		}
		// Check alternate location
		else if (session?.roots?.roots?.[0]?.uri) {
			return session.roots.roots[0].uri;
		}
		return null; // Not found in expected session locations
	} catch (e) {
		log.error(`Error accessing session roots: ${e.message}`);
		return null;
	}
}

/**
 * Higher-order function to wrap MCP tool execute methods.
 * Ensures args.projectRoot is present and normalized before execution.
 * Uses TASK_MASTER_PROJECT_ROOT environment variable with proper precedence.
 * @param {Function} executeFn - The original async execute(args, context) function.
 * @returns {Function} The wrapped async execute function.
 */
function withNormalizedProjectRoot(executeFn) {
	return async (args, context) => {
		const { log, session } = context;
		let normalizedRoot = null;
		let rootSource = 'unknown';

		try {
			// PRECEDENCE ORDER:
			// 1. TASK_MASTER_PROJECT_ROOT environment variable (from process.env or session)
			// 2. args.projectRoot (explicitly provided)
			// 3. Session-based project root resolution
			// 4. Current directory fallback

			// 1. Check for TASK_MASTER_PROJECT_ROOT environment variable first
			if (process.env.TASK_MASTER_PROJECT_ROOT) {
				const envRoot = process.env.TASK_MASTER_PROJECT_ROOT;
				normalizedRoot = path.isAbsolute(envRoot)
					? envRoot
					: path.resolve(process.cwd(), envRoot);
				rootSource = 'TASK_MASTER_PROJECT_ROOT environment variable';
				log.info(`Using project root from ${rootSource}: ${normalizedRoot}`);
			}
			// Also check session environment variables for TASK_MASTER_PROJECT_ROOT
			else if (session?.env?.TASK_MASTER_PROJECT_ROOT) {
				const envRoot = session.env.TASK_MASTER_PROJECT_ROOT;
				normalizedRoot = path.isAbsolute(envRoot)
					? envRoot
					: path.resolve(process.cwd(), envRoot);
				rootSource = 'TASK_MASTER_PROJECT_ROOT session environment variable';
				log.info(`Using project root from ${rootSource}: ${normalizedRoot}`);
			}
			// 2. If no environment variable, try args.projectRoot
			else if (args.projectRoot) {
				normalizedRoot = normalizeProjectRoot(args.projectRoot, log);
				rootSource = 'args.projectRoot';
				log.info(`Using project root from ${rootSource}: ${normalizedRoot}`);
			}
			// 3. If no args.projectRoot, try session-based resolution
			else {
				const sessionRoot = getProjectRootFromSession(session, log);
				if (sessionRoot) {
					normalizedRoot = sessionRoot; // getProjectRootFromSession already normalizes
					rootSource = 'session';
					log.info(`Using project root from ${rootSource}: ${normalizedRoot}`);
				}
			}

			if (!normalizedRoot) {
				log.error(
					'Could not determine project root from environment, args, or session.'
				);
				return createErrorResponse(
					'Could not determine project root. Please provide projectRoot argument or ensure TASK_MASTER_PROJECT_ROOT environment variable is set.'
				);
			}

			// Inject the normalized root back into args
			const updatedArgs = { ...args, projectRoot: normalizedRoot };

			// Execute the original function with normalized root in args
			return await executeFn(updatedArgs, context);
		} catch (error) {
			log.error(
				`Error within withNormalizedProjectRoot HOF (Normalized Root: ${normalizedRoot}): ${error.message}`
			);
			// Add stack trace if available and debug enabled
			if (error.stack && log.debug) {
				log.debug(error.stack);
			}
			// Return a generic error or re-throw depending on desired behavior
			return createErrorResponse(`Operation failed: ${error.message}`);
		}
	};
}

/**
<<<<<<< HEAD
 * Creates a standardized response for signaling agent delegation.
 * @param {Object} pendingInteraction - The pending interaction object.
 * @returns {Object} - The response object for agent delegation.
 */
function createAgentDelegationResponse(pendingInteraction) {
	return {
		content: [
			{
				type: 'text',
				text: JSON.stringify({
					isAgentLLMPendingInteraction: true,
					details: pendingInteraction,
					// Add a URI and mimeType here to be compatible with the old format
					uri: 'agent-llm://pending-interaction',
					mimeType: 'application/json'
				})
			}
		],
		isError: false
	};
=======
 * Checks progress reporting capability and returns the validated function or undefined.
 *
 * STANDARD PATTERN for AI-powered, long-running operations (parse-prd, expand-task, expand-all, analyze):
 *
 * This helper should be used as the first step in any MCP tool that performs long-running
 * AI operations. It validates the availability of progress reporting and provides consistent
 * logging about the capability status.
 *
 * Operations that should use this pattern:
 * - parse-prd: Parsing PRD documents with AI
 * - expand-task: Expanding tasks into subtasks
 * - expand-all: Expanding all tasks in batch
 * - analyze-complexity: Analyzing task complexity
 * - update-task: Updating tasks with AI assistance
 * - add-task: Creating new tasks with AI
 * - Any operation that makes AI service calls
 *
 * @example Basic usage in a tool's execute function:
 * ```javascript
 * import { checkProgressCapability } from './utils.js';
 *
 * async execute(args, context) {
 *   const { log, reportProgress, session } = context;
 *
 *   // Always validate progress capability first
 *   const progressCapability = checkProgressCapability(reportProgress, log);
 *
 *   // Pass to direct function - it handles undefined gracefully
 *   const result = await expandTask(taskId, numSubtasks, {
 *     session,
 *     reportProgress: progressCapability,
 *     mcpLog: log
 *   });
 * }
 * ```
 *
 * @example With progress reporting available:
 * ```javascript
 * // When reportProgress is available, users see real-time updates:
 * // "Starting PRD analysis (Input: 5432 tokens)..."
 * // "Task 1/10 - Implement user authentication"
 * // "Task 2/10 - Create database schema"
 * // "Task Generation Completed | Tokens: 5432/1234"
 * ```
 *
 * @example Without progress reporting (graceful degradation):
 * ```javascript
 * // When reportProgress is not available:
 * // - Operation runs normally without progress updates
 * // - Debug log: "reportProgress not available - operation will run without progress updates"
 * // - User gets final result after completion
 * ```
 *
 * @param {Function|undefined} reportProgress - The reportProgress function from MCP context.
 *                                             Expected signature: async (progress: {progress: number, total: number, message: string}) => void
 * @param {Object} log - Logger instance with debug, info, warn, error methods
 * @returns {Function|undefined} The validated reportProgress function or undefined if not available
 */
function checkProgressCapability(reportProgress, log) {
	// Validate that reportProgress is available for long-running operations
	if (typeof reportProgress !== 'function') {
		log.debug(
			'reportProgress not available - operation will run without progress updates'
		);
		return undefined;
	}

	return reportProgress;
>>>>>>> bab0b5a5
}

// Ensure all functions are exported
export {
	getProjectRoot,
	getProjectRootFromSession,
	getTagInfo,
	handleApiResult,
	executeTaskMasterCommand,
	getCachedOrExecute,
	processMCPResponseData,
	createContentResponse,
	createErrorResponse,
	createLogWrapper,
	normalizeProjectRoot,
	getRawProjectRootFromSession,
	withNormalizedProjectRoot,
<<<<<<< HEAD
	createAgentDelegationResponse
=======
	checkProgressCapability
>>>>>>> bab0b5a5
};<|MERGE_RESOLUTION|>--- conflicted
+++ resolved
@@ -759,7 +759,6 @@
 }
 
 /**
-<<<<<<< HEAD
  * Creates a standardized response for signaling agent delegation.
  * @param {Object} pendingInteraction - The pending interaction object.
  * @returns {Object} - The response object for agent delegation.
@@ -780,7 +779,9 @@
 		],
 		isError: false
 	};
-=======
+}
+
+/**
  * Checks progress reporting capability and returns the validated function or undefined.
  *
  * STANDARD PATTERN for AI-powered, long-running operations (parse-prd, expand-task, expand-all, analyze):
@@ -849,7 +850,6 @@
 	}
 
 	return reportProgress;
->>>>>>> bab0b5a5
 }
 
 // Ensure all functions are exported
@@ -867,9 +867,6 @@
 	normalizeProjectRoot,
 	getRawProjectRootFromSession,
 	withNormalizedProjectRoot,
-<<<<<<< HEAD
-	createAgentDelegationResponse
-=======
+	createAgentDelegationResponse,
 	checkProgressCapability
->>>>>>> bab0b5a5
 };