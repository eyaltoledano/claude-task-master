/**
 * tools/expand-task.js
 * Tool to expand a task into subtasks
 */

import { z } from 'zod';
import {
	handleApiResult,
	createErrorResponse,
	withNormalizedProjectRoot
} from './utils.js';
import { expandTaskDirect } from '../core/task-master-core.js';
import { findTasksPath } from '../core/utils/path-utils.js';

/**
 * Register the expand-task tool with the MCP server
 * @param {Object} server - FastMCP server instance
 */
export function registerExpandTaskTool(server) {
	server.addTool({
		name: 'expand_task',
		description: 'Expand a task into subtasks for detailed implementation',
		parameters: z.object({
			id: z.string().describe('ID of task to expand'),
			num: z.string().optional().describe('Number of subtasks to generate'),
			research: z
				.boolean()
				.optional()
				.default(false)
				.describe('Use research role for generation'),
			prompt: z
				.string()
				.optional()
				.describe('Additional context for subtask generation'),
			file: z
				.string()
				.optional()
				.describe(
					'Path to the tasks file relative to project root (e.g., tasks/tasks.json)'
				),
			projectRoot: z
				.string()
				.describe('The directory of the project. Must be an absolute path.'),
			force: z
				.boolean()
				.optional()
				.default(false)
				.describe('Force expansion even if subtasks exist'),
			tag: z.string().optional().describe('Tag context to operate on')
		}),
		execute: withNormalizedProjectRoot(
			async (args, { log, session, reportProgress }) => {
				try {
					log.info(`Starting expand-task with args: ${JSON.stringify(args)}`);

					// Validate that reportProgress is available for progress updates
					if (typeof reportProgress !== 'function') {
						log.warn(
							'reportProgress not available - operation will run without progress updates'
						);
					}

					// Use args.projectRoot directly (guaranteed by withNormalizedProjectRoot)
					let tasksJsonPath;
					try {
						tasksJsonPath = findTasksPath(
							{ projectRoot: args.projectRoot, file: args.file },
							log
						);
					} catch (error) {
						log.error(`Error finding tasks.json: ${error.message}`);
						return createErrorResponse(
							`Failed to find tasks.json: ${error.message}`
						);
					}

					const result = await expandTaskDirect(
						{
							tasksJsonPath: tasksJsonPath,
							id: args.id,
							num: args.num,
							research: args.research,
							prompt: args.prompt,
							force: args.force,
							projectRoot: args.projectRoot
						},
						log,
						{
							session,
							reportProgress:
								typeof reportProgress === 'function'
									? reportProgress
									: undefined
						}
					);

					return handleApiResult(
						result,
						log,
						'Error expanding task',
						undefined,
						args.projectRoot
					);
				} catch (error) {
					log.error(`Error in expand-task tool: ${error.message}`);
					return createErrorResponse(error.message);
				}
<<<<<<< HEAD
=======

				const result = await expandTaskDirect(
					{
						tasksJsonPath: tasksJsonPath,
						id: args.id,
						num: args.num,
						research: args.research,
						prompt: args.prompt,
						force: args.force,
						projectRoot: args.projectRoot,
						tag: args.tag || 'master'
					},
					log,
					{ session }
				);

				return handleApiResult(
					result,
					log,
					'Error expanding task',
					undefined,
					args.projectRoot
				);
			} catch (error) {
				log.error(`Error in expand-task tool: ${error.message}`);
				return createErrorResponse(error.message);
>>>>>>> f081bba8
			}
		)
	});
}<|MERGE_RESOLUTION|>--- conflicted
+++ resolved
@@ -105,35 +105,6 @@
 					log.error(`Error in expand-task tool: ${error.message}`);
 					return createErrorResponse(error.message);
 				}
-<<<<<<< HEAD
-=======
-
-				const result = await expandTaskDirect(
-					{
-						tasksJsonPath: tasksJsonPath,
-						id: args.id,
-						num: args.num,
-						research: args.research,
-						prompt: args.prompt,
-						force: args.force,
-						projectRoot: args.projectRoot,
-						tag: args.tag || 'master'
-					},
-					log,
-					{ session }
-				);
-
-				return handleApiResult(
-					result,
-					log,
-					'Error expanding task',
-					undefined,
-					args.projectRoot
-				);
-			} catch (error) {
-				log.error(`Error in expand-task tool: ${error.message}`);
-				return createErrorResponse(error.message);
->>>>>>> f081bba8
 			}
 		)
 	});
