--- conflicted
+++ resolved
@@ -67,28 +67,6 @@
 		}),
 		execute: withNormalizedProjectRoot(async (args, { log, session }) => {
 			try {
-<<<<<<< HEAD
-				// Call the direct function and store its result
-				const resultFromDirectCall = await parsePRDDirect(args, log, {
-					session
-				});
-
-				// Check if agent delegation is needed
-				if (
-					resultFromDirectCall &&
-					resultFromDirectCall.needsAgentDelegation === true
-				) {
-					log.info(
-						`parse_prd tool: Agent delegation signaled. Interaction ID: ${resultFromDirectCall.pendingInteraction.interactionId}`
-					);
-					return createAgentDelegationResponse(
-						resultFromDirectCall.pendingInteraction
-					);
-				} else {
-					// If no delegation, process the result as usual
-					return handleApiResult(resultFromDirectCall, log);
-				}
-=======
 				const resolvedTag = resolveTag({
 					projectRoot: args.projectRoot,
 					tag: args.tag
@@ -101,14 +79,27 @@
 					log,
 					{ session }
 				);
-				return handleApiResult(
-					result,
-					log,
-					'Error parsing PRD',
-					undefined,
-					args.projectRoot
-				);
->>>>>>> 55442226
+				// Check if agent delegation is needed
+				if (
+					result &&
+					result.needsAgentDelegation === true
+				) {
+					log.info(
+						`parse_prd tool: Agent delegation signaled. Interaction ID: ${result.pendingInteraction.interactionId}`
+					);
+					return createAgentDelegationResponse(
+						result.pendingInteraction
+					);
+				} else {
+					// If no delegation, process the result as usual
+					return handleApiResult(
+						result,
+						log,
+						'Error parsing PRD',
+						undefined,
+						args.projectRoot
+					);
+				}
 			} catch (error) {
 				log.error(`Error in parse_prd: ${error.message}`);
 				return createErrorResponse(`Failed to parse PRD: ${error.message}`);
