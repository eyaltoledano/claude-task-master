--- conflicted
+++ resolved
@@ -141,7 +141,9 @@
 					return handleApiResult(
 						result,
 						log,
-						'Error analyzing task complexity'
+						'Error analyzing task complexity',
+						undefined,
+						args.projectRoot
 					);
 				} catch (error) {
 					log.error(
@@ -151,44 +153,6 @@
 						`Internal tool error (${toolName}): ${error.message}`
 					);
 				}
-<<<<<<< HEAD
-=======
-
-				// 3. Call Direct Function - Pass projectRoot in first arg object
-				const result = await analyzeTaskComplexityDirect(
-					{
-						tasksJsonPath: tasksJsonPath,
-						outputPath: outputPath,
-						threshold: args.threshold,
-						research: args.research,
-						projectRoot: args.projectRoot,
-						ids: args.ids,
-						from: args.from,
-						to: args.to
-					},
-					log,
-					{ session }
-				);
-
-				// 4. Handle Result
-				log.info(
-					`${toolName}: Direct function result: success=${result.success}`
-				);
-				return handleApiResult(
-					result,
-					log,
-					'Error analyzing task complexity',
-					undefined,
-					args.projectRoot
-				);
-			} catch (error) {
-				log.error(
-					`Critical error in ${toolName} tool execute: ${error.message}`
-				);
-				return createErrorResponse(
-					`Internal tool error (${toolName}): ${error.message}`
-				);
->>>>>>> 46d4f273
 			}
 		)
 	});
