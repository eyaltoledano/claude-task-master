--- conflicted
+++ resolved
@@ -76,37 +76,25 @@
 				.describe('The directory of the project. Must be an absolute path.'),
 			tag: z.string().optional().describe('Tag context to operate on')
 		}),
-<<<<<<< HEAD
 		execute: withNormalizedProjectRoot(
 			async (args, { log, session, reportProgress }) => {
 				const toolName = 'analyze_project_complexity'; // Define tool name for logging
-=======
-		execute: withNormalizedProjectRoot(async (args, { log, session }) => {
-			const toolName = 'analyze_project_complexity'; // Define tool name for logging
 
-			try {
-				log.info(
-					`Executing ${toolName} tool with args: ${JSON.stringify(args)}`
-				);
-
-				const resolvedTag = resolveTag({
-					projectRoot: args.projectRoot,
-					tag: args.tag
-				});
-
-				let tasksJsonPath;
->>>>>>> 434c43e5
 				try {
 					log.info(
 						`Executing ${toolName} tool with args: ${JSON.stringify(args)}`
 					);
+
+					const resolvedTag = resolveTag({
+						projectRoot: args.projectRoot,
+						tag: args.tag
+					});
 
 					const progressCapability = checkProgressCapability(
 						reportProgress,
 						log
 					);
 
-<<<<<<< HEAD
 					let tasksJsonPath;
 					try {
 						tasksJsonPath = findTasksPath(
@@ -122,20 +110,15 @@
 							`Failed to find tasks.json within project root '${args.projectRoot}': ${error.message}`
 						);
 					}
-=======
-				const outputPath = resolveComplexityReportOutputPath(
-					args.output,
-					{
-						projectRoot: args.projectRoot,
-						tag: resolvedTag
-					},
-					log
-				);
->>>>>>> 434c43e5
 
-					const outputPath = args.output
-						? path.resolve(args.projectRoot, args.output)
-						: path.resolve(args.projectRoot, COMPLEXITY_REPORT_FILE);
+					const outputPath = resolveComplexityReportOutputPath(
+						args.output,
+						{
+							projectRoot: args.projectRoot,
+							tag: resolvedTag
+						},
+						log
+					);
 
 					log.info(`${toolName}: Report output path: ${outputPath}`);
 
@@ -163,15 +146,13 @@
 							threshold: args.threshold,
 							research: args.research,
 							projectRoot: args.projectRoot,
+							tag: resolvedTag,
 							ids: args.ids,
 							from: args.from,
 							to: args.to
 						},
 						log,
-						{
-							session,
-							reportProgress: progressCapability.reportProgress
-						}
+						{ session, reportProgress: progressCapability.reportProgress }
 					);
 
 					// 4. Handle Result
@@ -193,45 +174,6 @@
 						`Internal tool error (${toolName}): ${error.message}`
 					);
 				}
-<<<<<<< HEAD
-=======
-
-				// 3. Call Direct Function - Pass projectRoot in first arg object
-				const result = await analyzeTaskComplexityDirect(
-					{
-						tasksJsonPath: tasksJsonPath,
-						outputPath: outputPath,
-						threshold: args.threshold,
-						research: args.research,
-						projectRoot: args.projectRoot,
-						tag: resolvedTag,
-						ids: args.ids,
-						from: args.from,
-						to: args.to
-					},
-					log,
-					{ session }
-				);
-
-				// 4. Handle Result
-				log.info(
-					`${toolName}: Direct function result: success=${result.success}`
-				);
-				return handleApiResult(
-					result,
-					log,
-					'Error analyzing task complexity',
-					undefined,
-					args.projectRoot
-				);
-			} catch (error) {
-				log.error(
-					`Critical error in ${toolName} tool execute: ${error.message}`
-				);
-				return createErrorResponse(
-					`Internal tool error (${toolName}): ${error.message}`
-				);
->>>>>>> 434c43e5
 			}
 		)
 	});
