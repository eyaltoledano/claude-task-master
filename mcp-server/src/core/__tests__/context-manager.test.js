--- conflicted
+++ resolved
@@ -1,130 +1,6 @@
 import { jest } from '@jest/globals';
 import { ContextManager } from '../context-manager.js';
 
-<<<<<<< HEAD
-// Mock the storage provider if ContextManager uses one internally
-// jest.mock('../storage/some-storage-provider.js');
-
-describe.skip('ContextManager', () => {
-  let contextManager;
-
-  beforeEach(() => {
-    // Reset or create a new instance for each test
-    contextManager = new ContextManager(); 
-    // Clear any potentially persisted context from previous tests
-    // This might involve mocking storage or using an internal reset method if available
-    // Example: contextManager.resetAllContexts(); 
-  });
-
-  // Placeholder test to satisfy Jest when skipping
-  test.skip('placeholder', () => expect(true).toBe(true));
-
-  test('should initialize with an empty context map', () => {
-    expect(contextManager.getAllContexts()).toEqual({});
-  });
-
-  describe('setContext', () => {
-    test('should add a new context', async () => {
-      const sessionId = 'session-1';
-      const contextData = { user: 'Alice', project: 'ProjectA' };
-      const context = await contextManager.setContext(sessionId, contextData);
-      
-      expect(context.sessionId).toBe(sessionId);
-      expect(context.metadata).toEqual(contextData);
-      expect(contextManager.getContext(sessionId)).resolves.toEqual(context);
-    });
-
-    test('should update an existing context', async () => {
-      const sessionId = 'session-2';
-      await contextManager.setContext(sessionId, { initial: true });
-      const updatedContext = await contextManager.setContext(sessionId, { updated: true });
-
-      expect(updatedContext.metadata.initial).toBeUndefined(); // Default behavior is likely overwrite
-      expect(updatedContext.metadata.updated).toBe(true);
-    });
-  });
-
-  describe('getContext', () => {
-    test('should retrieve an existing context', async () => {
-      const sessionId = 'session-3';
-      const contextData = { data: 'some data' };
-      await contextManager.setContext(sessionId, contextData);
-      const retrievedContext = await contextManager.getContext(sessionId);
-      
-      expect(retrievedContext.sessionId).toBe(sessionId);
-      expect(retrievedContext.metadata).toEqual(contextData);
-    });
-
-    test('should return null if context does not exist', async () => {
-      const context = await contextManager.getContext('non-existent-session');
-      expect(context).toBeNull();
-    });
-  });
-
-  describe('updateContext', () => {
-    test('should update existing context metadata', async () => {
-      const sessionId = 'test-id';
-      await contextManager.setContext(sessionId, { initial: true, other: 'value' });
-      const updated = await contextManager.updateContext(sessionId, { updated: true, other: 'new value' });
-
-      // The assertion failure indicates 'updated' or its metadata is undefined.
-      // This implies updateContext might not be returning the updated object, or 
-      // the update logic isn't merging correctly, or the initial setContext failed.
-      // Let's assume setContext works and updateContext should return the merged object.
-      expect(updated).toBeDefined(); // Check if updateContext returns something
-      expect(updated.metadata).toBeDefined(); // Check if metadata exists
-      // Assuming update merges: initial should still be there, other updated, updated added.
-      expect(updated.metadata.initial).toBe(true); 
-      expect(updated.metadata.updated).toBe(true);
-      expect(updated.metadata.other).toBe('new value');
-    });
-
-    test('should return null if context to update does not exist', async () => {
-      const result = await contextManager.updateContext('non-existent', { data: 123 });
-      expect(result).toBeNull();
-    });
-  });
-
-  describe('deleteContext', () => {
-    test('should delete an existing context', async () => {
-      const sessionId = 'session-to-delete';
-      await contextManager.setContext(sessionId, { data: 'delete me' });
-      const deleted = await contextManager.deleteContext(sessionId);
-      expect(deleted).toBe(true);
-      const context = await contextManager.getContext(sessionId);
-      expect(context).toBeNull();
-    });
-
-    test('should return false if context to delete does not exist', async () => {
-      const deleted = await contextManager.deleteContext('non-existent');
-      expect(deleted).toBe(false);
-    });
-  });
-
-  describe('getAllContexts', () => {
-    test('should return all currently stored contexts', async () => {
-      await contextManager.setContext('s1', { data: 1 });
-      await contextManager.setContext('s2', { data: 2 });
-      const allContexts = contextManager.getAllContexts();
-      expect(Object.keys(allContexts)).toHaveLength(2);
-      expect(allContexts['s1']).toBeDefined();
-      expect(allContexts['s2'].metadata).toEqual({ data: 2 });
-    });
-  });
-
-  describe.skip('invalidateContext', () => {
-    test('should remove context from cache', async () => {
-      expect(true).toBe(true); // Placeholder
-    });
-  });
-
-  describe.skip('getStats', () => {
-    test('should return current cache statistics', async () => {
-      expect(true).toBe(true); // Placeholder
-    });
-  });
-}); 
-=======
 describe('ContextManager', () => {
 	let contextManager;
 
@@ -212,5 +88,4 @@
 			expect(stats.ttl).toBe(1000);
 		});
 	});
-});
->>>>>>> 48a8d952
+});