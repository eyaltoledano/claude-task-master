--- conflicted
+++ resolved
@@ -3,20 +3,11 @@
  */
 
 import { expandAllTasks } from '../../../../scripts/modules/task-manager.js';
-import { generateTaskFilesDirect } from './generate-task-files.js';
-import path from 'path';
 import {
 	enableSilentMode,
 	disableSilentMode
 } from '../../../../scripts/modules/utils.js';
-<<<<<<< HEAD
 import { createLogWrapper } from '../../tools/utils.js';
-=======
-import { getAnthropicClientForMCP } from '../utils/ai-client-utils.js';
-import { generateTaskFilesDirect } from './generate-task-files.js';
-import path from 'path';
-import fs from 'fs';
->>>>>>> 640fe2ca
 
 /**
  * Expand all pending tasks with subtasks (Direct Function Wrapper)
@@ -71,101 +62,14 @@
 			{ session, mcpLog }
 		);
 
-		// After expanding, regenerate individual task files
-		let fileGenResult;
-		try {
-			const outputDir = path.dirname(tasksJsonPath);
-			fileGenResult = await generateTaskFilesDirect(
-				{ tasksJsonPath, outputDir },
-				log
-			);
-		} catch (fileGenError) {
-			log.error(
-				`Error generating individual task files: ${fileGenError.message}`
-			);
-			fileGenResult = {
-				success: false,
-				error: {
-					code: 'FILE_GENERATION_ERROR',
-					message: fileGenError.message
-				}
-			};
-		}
-
+		// Core function now returns a summary object
 		return {
 			success: true,
 			data: {
 				message: `Expand all operation completed. Expanded: ${result.expandedCount}, Failed: ${result.failedCount}, Skipped: ${result.skippedCount}`,
-				details: {
-					...result,
-					fileGeneration: fileGenResult
-				}
+				details: result // Include the full result details
 			}
-<<<<<<< HEAD
 		};
-=======
-
-			if (additionalContext) {
-				log.info(`Additional context: "${additionalContext}"`);
-			}
-			if (forceFlag) {
-				log.info('Force regeneration of subtasks is enabled');
-			}
-
-			// Call the core function with session context for AI operations
-			// and outputFormat as 'json' to prevent UI elements
-			const result = await expandAllTasks(
-				tasksPath,
-				numSubtasks,
-				useResearch,
-				additionalContext,
-				forceFlag,
-				{ mcpLog: log, session },
-				'json' // Use JSON output format to prevent UI elements
-			);
-
-			// After expanding, regenerate individual task files
-			let fileGenResult;
-			try {
-				const outputDir = path.dirname(tasksPath);
-				fileGenResult = await generateTaskFilesDirect(
-					{ tasksJsonPath: tasksPath, outputDir },
-					log
-				);
-			} catch (fileGenError) {
-				log.error(
-					`Error generating individual task files: ${fileGenError.message}`
-				);
-				fileGenResult = {
-					success: false,
-					error: {
-						code: 'FILE_GENERATION_ERROR',
-						message: fileGenError.message
-					}
-				};
-			}
-
-			// The expandAllTasks function now returns a result object
-			return {
-				success: true,
-				data: {
-					message: 'Successfully expanded all pending tasks with subtasks',
-					details: {
-						numSubtasks: numSubtasks,
-						research: useResearch,
-						prompt: additionalContext,
-						force: forceFlag,
-						tasksExpanded: result.expandedCount,
-						totalEligibleTasks: result.tasksToExpand,
-						fileGeneration: fileGenResult
-					}
-				}
-			};
-		} finally {
-			// Restore normal logging in finally block to ensure it runs even if there's an error
-			disableSilentMode();
-		}
->>>>>>> 640fe2ca
 	} catch (error) {
 		// Log the error using the MCP logger
 		log.error(`Error during core expandAllTasks execution: ${error.message}`);
