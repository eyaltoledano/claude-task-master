--- conflicted
+++ resolved
@@ -118,12 +118,8 @@
 					mcpLog: logWrapper,
 					session,
 					projectRoot,
-<<<<<<< HEAD
-					commandName: 'update_task', // Corrected name
-=======
 					tag,
 					commandName: 'update-task',
->>>>>>> 55442226
 					outputType: 'mcp'
 				},
 				'json',
