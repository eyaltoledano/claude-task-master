--- conflicted
+++ resolved
@@ -152,19 +152,6 @@
 
 	try {
 		// Call the core parsePRD function
-<<<<<<< HEAD
-		const result = await parsePRD(inputPath, outputPath, numTasks, {
-			session,
-			mcpLog: logWrapper,
-			projectRoot,
-			force,
-			append,
-			research,
-			reportProgress,
-			commandName: 'parse-prd',
-			outputType: 'mcp'
-		});
-=======
 		const result = await parsePRD(
 			inputPath,
 			outputPath,
@@ -177,12 +164,12 @@
 				force,
 				append,
 				research,
+				reportProgress,
 				commandName: 'parse-prd',
 				outputType: 'mcp'
 			},
 			'json'
 		);
->>>>>>> 434c43e5
 
 		// Adjust check for the new return structure
 		if (result && result.success) {
