--- conflicted
+++ resolved
@@ -1,5 +1,3 @@
-<<<<<<< HEAD
-=======
 /**
  * task-master-core.js
  * Central module that imports and re-exports all direct function implementations
@@ -97,5 +95,4 @@
 	addDependencyDirect,
 	removeTaskDirect,
 	initializeProjectDirect
-};
->>>>>>> 48a8d952
+};