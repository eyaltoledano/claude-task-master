<<<<<<< HEAD
=======
import chalk from 'chalk';
import { isSilentMode } from '../../scripts/modules/utils.js';

// Define log levels
const LOG_LEVELS = {
	debug: 0,
	info: 1,
	warn: 2,
	error: 3,
	success: 4
};

// Get log level from environment or default to info
const LOG_LEVEL = process.env.LOG_LEVEL
	? (LOG_LEVELS[process.env.LOG_LEVEL.toLowerCase()] ?? LOG_LEVELS.info)
	: LOG_LEVELS.info;

/**
 * Logs a message with the specified level
 * @param {string} level - The log level (debug, info, warn, error, success)
 * @param  {...any} args - Arguments to log
 */
function log(level, ...args) {
	// Skip logging if silent mode is enabled
	if (isSilentMode()) {
		return;
	}

	// Use text prefixes instead of emojis
	const prefixes = {
		debug: chalk.gray('[DEBUG]'),
		info: chalk.blue('[INFO]'),
		warn: chalk.yellow('[WARN]'),
		error: chalk.red('[ERROR]'),
		success: chalk.green('[SUCCESS]')
	};

	if (LOG_LEVELS[level] !== undefined && LOG_LEVELS[level] >= LOG_LEVEL) {
		const prefix = prefixes[level] || '';
		let coloredArgs = args;

		try {
			switch (level) {
				case 'error':
					coloredArgs = args.map((arg) =>
						typeof arg === 'string' ? chalk.red(arg) : arg
					);
					break;
				case 'warn':
					coloredArgs = args.map((arg) =>
						typeof arg === 'string' ? chalk.yellow(arg) : arg
					);
					break;
				case 'success':
					coloredArgs = args.map((arg) =>
						typeof arg === 'string' ? chalk.green(arg) : arg
					);
					break;
				case 'info':
					coloredArgs = args.map((arg) =>
						typeof arg === 'string' ? chalk.blue(arg) : arg
					);
					break;
				case 'debug':
					coloredArgs = args.map((arg) =>
						typeof arg === 'string' ? chalk.gray(arg) : arg
					);
					break;
				// default: use original args (no color)
			}
		} catch (colorError) {
			// Fallback if chalk fails on an argument
			// Use console.error here for internal logger errors, separate from normal logging
			console.error('Internal Logger Error applying chalk color:', colorError);
			coloredArgs = args;
		}

		// Revert to console.log - FastMCP's context logger (context.log)
		// is responsible for directing logs correctly (e.g., to stderr)
		// during tool execution without upsetting the client connection.
		// Logs outside of tool execution (like startup) will go to stdout.
		console.log(prefix, ...coloredArgs);
	}
}

/**
 * Create a logger object with methods for different log levels
 * @returns {Object} Logger object with info, error, debug, warn, and success methods
 */
export function createLogger() {
	const createLogMethod =
		(level) =>
		(...args) =>
			log(level, ...args);

	return {
		debug: createLogMethod('debug'),
		info: createLogMethod('info'),
		warn: createLogMethod('warn'),
		error: createLogMethod('error'),
		success: createLogMethod('success'),
		log: log // Also expose the raw log function
	};
}

// Export a default logger instance
const logger = createLogger();

export default logger;
export { log, LOG_LEVELS };
>>>>>>> 48a8d952
<|MERGE_RESOLUTION|>--- conflicted
+++ resolved
@@ -1,5 +1,3 @@
-<<<<<<< HEAD
-=======
 import chalk from 'chalk';
 import { isSilentMode } from '../../scripts/modules/utils.js';
 
@@ -109,5 +107,4 @@
 const logger = createLogger();
 
 export default logger;
-export { log, LOG_LEVELS };
->>>>>>> 48a8d952
+export { log, LOG_LEVELS };