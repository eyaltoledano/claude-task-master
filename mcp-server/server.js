#!/usr/bin/env node

<<<<<<< HEAD
/**
 * Task Master MCP Server
 * This script starts the MCP server for Task Master, making it available
 * on the local network for testing and development.
 */

import { fileURLToPath } from 'url';
import { dirname, resolve } from 'path';
import dotenv from 'dotenv';
import os from 'os';

// Set up file paths
const __filename = fileURLToPath(import.meta.url);
const __dirname = dirname(__filename);
const rootDir = resolve(__dirname, '..');
=======
import TaskMasterMCPServer from './src/index.js';
import dotenv from 'dotenv';
import logger from './src/logger.js';
>>>>>>> 48a8d952

// Load environment variables
dotenv.config({ path: resolve(rootDir, '.env') });

<<<<<<< HEAD
// Initialize console with color
console.log('\x1b[36m%s\x1b[0m', '🚀 Starting Task Master MCP Server...');

// Get local IP address
function getLocalIpAddress() {
  const interfaces = os.networkInterfaces();
  for (const name of Object.keys(interfaces)) {
    for (const iface of interfaces[name]) {
      // Skip internal and non-IPv4 addresses
      if (!iface.internal && iface.family === 'IPv4') {
        return iface.address;
      }
    }
  }
  return '127.0.0.1'; // Default to localhost if no external IP found
}

// Mock data for the fallback server
const mockTasks = [
  {
    id: '1',
    title: 'Initialize project',
    description: 'Set up project structure and basic files',
    status: 'done',
    priority: 'high',
    details: 'Create package.json, README.md, and directory structure',
    testStrategy: 'Manual verification of files',
    dependencies: []
  },
  {
    id: '2',
    title: 'MCP Server implementation',
    description: 'Create an MCP server for AI tool integration',
    status: 'in-progress',
    priority: 'high',
    details: 'Implement server with fastmcp, create fallback implementation',
    testStrategy: 'Run server locally and test with test-server.js',
    dependencies: ['1']
  },
  {
    id: '3',
    title: 'Task management CLI',
    description: 'Create CLI for task management',
    status: 'pending',
    priority: 'medium',
    details: 'Implement commands for task creation, listing, and updating',
    testStrategy: 'Unit tests and manual testing',
    dependencies: ['1']
  }
];

// Mock tools for the fallback server
const mockTools = [
  { 
    name: 'mcp_Task_Master_get_tasks', 
    description: 'Get all tasks from Task Master, optionally filtering by status and including subtasks.'
  },
  { 
    name: 'mcp_Task_Master_get_task', 
    description: 'Get detailed information about a specific task.'
  },
  { 
    name: 'mcp_Task_Master_next_task', 
    description: 'Find the next task to work on based on dependencies and status.'
  },
  { 
    name: 'mcp_Task_Master_set_task_status', 
    description: 'Set the status of one or more tasks or subtasks.'
  },
  { 
    name: 'mcp_Task_Master_add_task', 
    description: 'Add a new task using AI.'
  }
];

// Simple HTTP server fallback in case fastmcp isn't available
async function createFallbackServer(port, host) {
  try {
    console.log('\x1b[33m%s\x1b[0m', 'Using fallback server implementation');
    
    // Import required core modules
    console.log('Loading Task Master core modules...');
    const { 
      addDependencyDirect, 
      removeDependencyDirect,
      validateDependenciesDirect,
      generateTaskFilesDirect,
      analyzeTaskComplexityDirect,
      getTasksDirect,
      getTaskDirect,
      getNextTaskDirect,
      expandTaskDirect 
    } = await import('./src/core/task-master-core.js');
    
    const http = await import('http');
    
    console.log('Initializing fallback server with core functionality...');
    
    // Create a more comprehensive list of supported tools
    const supportedTools = [
      'mcp_Task_Master_get_tasks',
      'mcp_Task_Master_get_task',
      'mcp_Task_Master_next_task',
      'mcp_Task_Master_set_task_status',
      'mcp_Task_Master_add_task',
      'mcp_Task_Master_add_dependency',
      'mcp_Task_Master_remove_dependency',
      'mcp_Task_Master_validate_dependencies',
      'mcp_Task_Master_generate',
      'mcp_Task_Master_analyze_project_complexity'
    ];
    
    // Create the fallback tools list
    const fallbackTools = supportedTools.map(name => ({ 
      name, 
      description: `Task Master tool: ${name.replace('mcp_Task_Master_', '')}`
    }));
    
    const server = http.createServer((req, res) => {
      // Set CORS headers
      res.setHeader('Access-Control-Allow-Origin', '*');
      res.setHeader('Access-Control-Allow-Methods', 'GET, POST, OPTIONS');
      res.setHeader('Access-Control-Allow-Headers', 'Content-Type');
      
      // Handle OPTIONS request for CORS preflight
      if (req.method === 'OPTIONS') {
        res.writeHead(200);
        res.end();
        return;
      }
      
      // API endpoint for getting the list of available tools
      if (req.url === '/api/tools') {
        res.writeHead(200, { 'Content-Type': 'application/json' });
        res.end(JSON.stringify(fallbackTools));
      } 
      // API endpoint for invoking tools
      else if (req.url === '/api/invoke' && req.method === 'POST') {
        let body = '';
        req.on('data', chunk => {
          body += chunk.toString();
        });
        
        req.on('end', async () => {
          try {
            const data = JSON.parse(body);
            const toolName = data.tool;
            const params = data.parameters || {};
            
            console.log(`Tool invocation: ${toolName}`);
            console.log(`Parameters: ${JSON.stringify(params)}`);
            
            // Simple logger for the fallback implementation
            const log = {
              info: (msg) => console.log(`[INFO] ${msg}`),
              error: (msg) => console.error(`[ERROR] ${msg}`),
              debug: (msg) => console.log(`[DEBUG] ${msg}`)
            };
            
            // Handle progress reporting
            const reportProgress = ({ progress }) => {
              console.log(`Progress: ${progress}%`);
            };
            
            // Define timeout for operations
            const timeout = process.env.MCP_TIMEOUT ? parseInt(process.env.MCP_TIMEOUT) : 60000;
            
            // This function will safely execute operations with timeout
            const safeExecute = async (operation) => {
              return new Promise((resolve, reject) => {
                const timer = setTimeout(() => {
                  reject(new Error(`Operation timed out after ${timeout}ms`));
                }, timeout);
                
                operation()
                  .then(result => {
                    clearTimeout(timer);
                    resolve(result);
                  })
                  .catch(error => {
                    clearTimeout(timer);
                    reject(error);
                  });
              });
            };
            
            // New unified handling for all supported tools
            try {
              let result = { success: false, message: `Tool '${toolName}' not supported` };
              
              // Route to the correct implementation based on tool name
              if (toolName === 'mcp_Task_Master_get_tasks') {
                result = await safeExecute(() => getTasksDirect(params, log));
              } 
              else if (toolName === 'mcp_Task_Master_get_task') {
                result = await safeExecute(() => getTaskDirect(params, log));
              }
              else if (toolName === 'mcp_Task_Master_next_task') {
                result = await safeExecute(() => getNextTaskDirect(params, log));
              }
              else if (toolName === 'mcp_Task_Master_add_dependency') {
                result = await safeExecute(() => addDependencyDirect(params, log, { reportProgress }));
              }
              else if (toolName === 'mcp_Task_Master_remove_dependency') {
                result = await safeExecute(() => removeDependencyDirect(params, log, { reportProgress }));
              }
              else if (toolName === 'mcp_Task_Master_validate_dependencies') {
                result = await safeExecute(() => validateDependenciesDirect(params, log, { reportProgress }));
              }
              else if (toolName === 'mcp_Task_Master_generate') {
                result = await safeExecute(() => generateTaskFilesDirect(params, log, { reportProgress }));
              }
              else if (toolName === 'mcp_Task_Master_analyze_project_complexity') {
                result = await safeExecute(() => analyzeTaskComplexityDirect(params, log, { reportProgress }));
              }
              else if (toolName === 'mcp_Task_Master_expand_task') {
                result = await safeExecute(() => expandTaskDirect(params, log, { reportProgress }));
              }
              
              res.writeHead(200, { 'Content-Type': 'application/json' });
              res.end(JSON.stringify(result));
            } catch (error) {
              console.error(`Error executing tool ${toolName}:`, error);
              res.writeHead(500, { 'Content-Type': 'application/json' });
              res.end(JSON.stringify({ 
                success: false, 
                error: { message: error.message } 
              }));
            }
          } catch (parseError) {
            console.error('Error parsing request:', parseError);
            res.writeHead(400, { 'Content-Type': 'application/json' });
            res.end(JSON.stringify({ 
              success: false, 
              error: { message: 'Invalid JSON in request body' } 
            }));
          }
        });
      } else {
        res.writeHead(404, { 'Content-Type': 'application/json' });
        res.end(JSON.stringify({ error: 'Not found' }));
      }
    });
    
    return new Promise((resolve, reject) => {
      server.listen(port, host, () => {
        console.log('\x1b[32m%s\x1b[0m', `✅ Fallback server started at http://${host}:${port}`);
        console.log('This server implements core Task Master functionality.');
        console.log('Available endpoints:');
        console.log('  GET  /api/tools  - List available tools');
        console.log('  POST /api/invoke - Invoke a tool');
        resolve(true);
      });
      
      server.on('error', (err) => {
        console.error('\x1b[31m%s\x1b[0m', `Failed to start fallback server: ${err.message}`);
        reject(err);
      });
    });
  } catch (error) {
    console.error('\x1b[31m%s\x1b[0m', `Error creating fallback server: ${error.message}`);
    throw error;
  }
}

// Try to dynamically import fastmcp with multiple strategies
async function importFastMCP() {
  const strategies = [
    // Strategy 1: Direct ES module import
    async () => {
      try {
        const module = await import('fastmcp');
        return module;
      } catch (e) {
        console.log('ES Module import failed:', e.message);
        return null;
      }
    },
    
    // Strategy 2: Try require() with createRequire
    async () => {
      try {
        const { createRequire } = await import('module');
        const require = createRequire(import.meta.url);
        const fastmcp = require('fastmcp');
        return fastmcp;
      } catch (e) {
        console.log('CommonJS require import failed:', e.message);
        return null;
      }
    },
    
    // Strategy 3: Try direct path import
    async () => {
      try {
        const nodePath = await import('path');
        const localPath = nodePath.resolve(process.cwd(), 'node_modules/fastmcp/index.js');
        const module = await import(localPath);
        return module;
      } catch (e) {
        console.log('Local path import failed:', e.message);
        return null;
      }
    },
    
    // Strategy 4: Try the new MCP SDK
    async () => {
      try {
        const module = await import('@modelcontextprotocol/sdk');
        return module;
      } catch (e) {
        console.log('MCP SDK import failed:', e.message);
        return null;
      }
    }
  ];
  
  for (const strategy of strategies) {
    const result = await strategy();
    if (result) {
      return result;
    }
  }
  
  throw new Error('Unable to import fastmcp module using any strategy');
}

// Initialize the MCP server
async function startServer() {
  try {
    const port = process.env.MCP_PORT || 7777;
    const host = process.env.MCP_HOST || getLocalIpAddress();
    
    console.log(`Environment: ${process.env.NODE_ENV || 'development'}`);
    console.log(`Host IP: ${host}, Port: ${port}`);
    
    try {
      // Try to import fastmcp with multiple strategies
      console.log('Attempting to load fastmcp module...');
      const FastMCP = await importFastMCP();
      
      // Try different API patterns based on what's available
      if (FastMCP.Config && FastMCP.Server) {
        // Original API pattern
        console.log('Using original FastMCP API pattern');
        const { Config, Server } = FastMCP;
        
        // Configure the server
        console.log('Initializing MCP server configuration...');
        const config = new Config();
        
        // Create the server
        console.log('Creating MCP server instance...');
        const server = new Server({
          port: port,
          host: host
        });
        
        // Register all Task Master tools
        console.log('Registering Task Master tools...');
        try {
          const { registerAllTools } = await import('./src/tools/index.js');
          registerAllTools(server);
          console.log('Successfully registered all tools');
        } catch (toolError) {
          console.error('Failed to register tools:', toolError);
          console.log('Server will start with limited functionality');
        }
        
        // Start the server
        console.log('Starting MCP server...');
        await server.start();
        
        console.log('\x1b[32m%s\x1b[0m', `✅ MCP Server started successfully at http://${host}:${port}`);
        console.log('Press Ctrl+C to stop the server');
        
        // Print all registered tools for debugging
        console.log('\nRegistered MCP tools:');
        server.tools.forEach(tool => {
          console.log(`- ${tool.name}`);
        });
      } 
      // New API pattern with FastMCP constructor
      else if (typeof FastMCP.default === 'function' || typeof FastMCP === 'function') {
        console.log('Using new FastMCP API pattern');
        const MCPConstructor = FastMCP.default || FastMCP;
        
        // Create FastMCP instance
        const mcp = new MCPConstructor("Task Master");
        
        // Register all Task Master tools
        console.log('Registering Task Master tools...');
        try {
          const { registerAllTools } = await import('./src/tools/index.js');
          registerAllTools(mcp);
          console.log('Successfully registered all tools');
        } catch (toolError) {
          console.error('Failed to register tools:', toolError);
          console.log('Server will start with limited functionality');
        }
        
        // Start the server
        console.log('Starting MCP server...');
        mcp.run({
          port: port,
          host: host
        });
        
        console.log('\x1b[32m%s\x1b[0m', `✅ MCP Server started successfully at http://${host}:${port}`);
        console.log('Press Ctrl+C to stop the server');
      }
      else {
        throw new Error('FastMCP module loaded but compatible API not found');
      }
      
    } catch (importError) {
      console.error('Failed to load fastmcp module:', importError.message);
      console.log('Using fallback HTTP server implementation...');
      await createFallbackServer(port, host);
    }
    
  } catch (error) {
    console.error('\x1b[31m%s\x1b[0m', 'Failed to start server:');
    console.error(error);
    process.exit(1);
  }
=======
/**
 * Start the MCP server
 */
async function startServer() {
	const server = new TaskMasterMCPServer();

	// Handle graceful shutdown
	process.on('SIGINT', async () => {
		await server.stop();
		process.exit(0);
	});

	process.on('SIGTERM', async () => {
		await server.stop();
		process.exit(0);
	});

	try {
		await server.start();
	} catch (error) {
		logger.error(`Failed to start MCP server: ${error.message}`);
		process.exit(1);
	}
>>>>>>> 48a8d952
}

// Handle graceful shutdown
process.on('SIGINT', () => {
  console.log('\n\x1b[33m%s\x1b[0m', 'Shutting down MCP server...');
  process.exit(0);
});

// Start the server
startServer();<|MERGE_RESOLUTION|>--- conflicted
+++ resolved
@@ -1,458 +1,12 @@
 #!/usr/bin/env node
 
-<<<<<<< HEAD
-/**
- * Task Master MCP Server
- * This script starts the MCP server for Task Master, making it available
- * on the local network for testing and development.
- */
-
-import { fileURLToPath } from 'url';
-import { dirname, resolve } from 'path';
-import dotenv from 'dotenv';
-import os from 'os';
-
-// Set up file paths
-const __filename = fileURLToPath(import.meta.url);
-const __dirname = dirname(__filename);
-const rootDir = resolve(__dirname, '..');
-=======
 import TaskMasterMCPServer from './src/index.js';
 import dotenv from 'dotenv';
 import logger from './src/logger.js';
->>>>>>> 48a8d952
 
 // Load environment variables
 dotenv.config({ path: resolve(rootDir, '.env') });
 
-<<<<<<< HEAD
-// Initialize console with color
-console.log('\x1b[36m%s\x1b[0m', '🚀 Starting Task Master MCP Server...');
-
-// Get local IP address
-function getLocalIpAddress() {
-  const interfaces = os.networkInterfaces();
-  for (const name of Object.keys(interfaces)) {
-    for (const iface of interfaces[name]) {
-      // Skip internal and non-IPv4 addresses
-      if (!iface.internal && iface.family === 'IPv4') {
-        return iface.address;
-      }
-    }
-  }
-  return '127.0.0.1'; // Default to localhost if no external IP found
-}
-
-// Mock data for the fallback server
-const mockTasks = [
-  {
-    id: '1',
-    title: 'Initialize project',
-    description: 'Set up project structure and basic files',
-    status: 'done',
-    priority: 'high',
-    details: 'Create package.json, README.md, and directory structure',
-    testStrategy: 'Manual verification of files',
-    dependencies: []
-  },
-  {
-    id: '2',
-    title: 'MCP Server implementation',
-    description: 'Create an MCP server for AI tool integration',
-    status: 'in-progress',
-    priority: 'high',
-    details: 'Implement server with fastmcp, create fallback implementation',
-    testStrategy: 'Run server locally and test with test-server.js',
-    dependencies: ['1']
-  },
-  {
-    id: '3',
-    title: 'Task management CLI',
-    description: 'Create CLI for task management',
-    status: 'pending',
-    priority: 'medium',
-    details: 'Implement commands for task creation, listing, and updating',
-    testStrategy: 'Unit tests and manual testing',
-    dependencies: ['1']
-  }
-];
-
-// Mock tools for the fallback server
-const mockTools = [
-  { 
-    name: 'mcp_Task_Master_get_tasks', 
-    description: 'Get all tasks from Task Master, optionally filtering by status and including subtasks.'
-  },
-  { 
-    name: 'mcp_Task_Master_get_task', 
-    description: 'Get detailed information about a specific task.'
-  },
-  { 
-    name: 'mcp_Task_Master_next_task', 
-    description: 'Find the next task to work on based on dependencies and status.'
-  },
-  { 
-    name: 'mcp_Task_Master_set_task_status', 
-    description: 'Set the status of one or more tasks or subtasks.'
-  },
-  { 
-    name: 'mcp_Task_Master_add_task', 
-    description: 'Add a new task using AI.'
-  }
-];
-
-// Simple HTTP server fallback in case fastmcp isn't available
-async function createFallbackServer(port, host) {
-  try {
-    console.log('\x1b[33m%s\x1b[0m', 'Using fallback server implementation');
-    
-    // Import required core modules
-    console.log('Loading Task Master core modules...');
-    const { 
-      addDependencyDirect, 
-      removeDependencyDirect,
-      validateDependenciesDirect,
-      generateTaskFilesDirect,
-      analyzeTaskComplexityDirect,
-      getTasksDirect,
-      getTaskDirect,
-      getNextTaskDirect,
-      expandTaskDirect 
-    } = await import('./src/core/task-master-core.js');
-    
-    const http = await import('http');
-    
-    console.log('Initializing fallback server with core functionality...');
-    
-    // Create a more comprehensive list of supported tools
-    const supportedTools = [
-      'mcp_Task_Master_get_tasks',
-      'mcp_Task_Master_get_task',
-      'mcp_Task_Master_next_task',
-      'mcp_Task_Master_set_task_status',
-      'mcp_Task_Master_add_task',
-      'mcp_Task_Master_add_dependency',
-      'mcp_Task_Master_remove_dependency',
-      'mcp_Task_Master_validate_dependencies',
-      'mcp_Task_Master_generate',
-      'mcp_Task_Master_analyze_project_complexity'
-    ];
-    
-    // Create the fallback tools list
-    const fallbackTools = supportedTools.map(name => ({ 
-      name, 
-      description: `Task Master tool: ${name.replace('mcp_Task_Master_', '')}`
-    }));
-    
-    const server = http.createServer((req, res) => {
-      // Set CORS headers
-      res.setHeader('Access-Control-Allow-Origin', '*');
-      res.setHeader('Access-Control-Allow-Methods', 'GET, POST, OPTIONS');
-      res.setHeader('Access-Control-Allow-Headers', 'Content-Type');
-      
-      // Handle OPTIONS request for CORS preflight
-      if (req.method === 'OPTIONS') {
-        res.writeHead(200);
-        res.end();
-        return;
-      }
-      
-      // API endpoint for getting the list of available tools
-      if (req.url === '/api/tools') {
-        res.writeHead(200, { 'Content-Type': 'application/json' });
-        res.end(JSON.stringify(fallbackTools));
-      } 
-      // API endpoint for invoking tools
-      else if (req.url === '/api/invoke' && req.method === 'POST') {
-        let body = '';
-        req.on('data', chunk => {
-          body += chunk.toString();
-        });
-        
-        req.on('end', async () => {
-          try {
-            const data = JSON.parse(body);
-            const toolName = data.tool;
-            const params = data.parameters || {};
-            
-            console.log(`Tool invocation: ${toolName}`);
-            console.log(`Parameters: ${JSON.stringify(params)}`);
-            
-            // Simple logger for the fallback implementation
-            const log = {
-              info: (msg) => console.log(`[INFO] ${msg}`),
-              error: (msg) => console.error(`[ERROR] ${msg}`),
-              debug: (msg) => console.log(`[DEBUG] ${msg}`)
-            };
-            
-            // Handle progress reporting
-            const reportProgress = ({ progress }) => {
-              console.log(`Progress: ${progress}%`);
-            };
-            
-            // Define timeout for operations
-            const timeout = process.env.MCP_TIMEOUT ? parseInt(process.env.MCP_TIMEOUT) : 60000;
-            
-            // This function will safely execute operations with timeout
-            const safeExecute = async (operation) => {
-              return new Promise((resolve, reject) => {
-                const timer = setTimeout(() => {
-                  reject(new Error(`Operation timed out after ${timeout}ms`));
-                }, timeout);
-                
-                operation()
-                  .then(result => {
-                    clearTimeout(timer);
-                    resolve(result);
-                  })
-                  .catch(error => {
-                    clearTimeout(timer);
-                    reject(error);
-                  });
-              });
-            };
-            
-            // New unified handling for all supported tools
-            try {
-              let result = { success: false, message: `Tool '${toolName}' not supported` };
-              
-              // Route to the correct implementation based on tool name
-              if (toolName === 'mcp_Task_Master_get_tasks') {
-                result = await safeExecute(() => getTasksDirect(params, log));
-              } 
-              else if (toolName === 'mcp_Task_Master_get_task') {
-                result = await safeExecute(() => getTaskDirect(params, log));
-              }
-              else if (toolName === 'mcp_Task_Master_next_task') {
-                result = await safeExecute(() => getNextTaskDirect(params, log));
-              }
-              else if (toolName === 'mcp_Task_Master_add_dependency') {
-                result = await safeExecute(() => addDependencyDirect(params, log, { reportProgress }));
-              }
-              else if (toolName === 'mcp_Task_Master_remove_dependency') {
-                result = await safeExecute(() => removeDependencyDirect(params, log, { reportProgress }));
-              }
-              else if (toolName === 'mcp_Task_Master_validate_dependencies') {
-                result = await safeExecute(() => validateDependenciesDirect(params, log, { reportProgress }));
-              }
-              else if (toolName === 'mcp_Task_Master_generate') {
-                result = await safeExecute(() => generateTaskFilesDirect(params, log, { reportProgress }));
-              }
-              else if (toolName === 'mcp_Task_Master_analyze_project_complexity') {
-                result = await safeExecute(() => analyzeTaskComplexityDirect(params, log, { reportProgress }));
-              }
-              else if (toolName === 'mcp_Task_Master_expand_task') {
-                result = await safeExecute(() => expandTaskDirect(params, log, { reportProgress }));
-              }
-              
-              res.writeHead(200, { 'Content-Type': 'application/json' });
-              res.end(JSON.stringify(result));
-            } catch (error) {
-              console.error(`Error executing tool ${toolName}:`, error);
-              res.writeHead(500, { 'Content-Type': 'application/json' });
-              res.end(JSON.stringify({ 
-                success: false, 
-                error: { message: error.message } 
-              }));
-            }
-          } catch (parseError) {
-            console.error('Error parsing request:', parseError);
-            res.writeHead(400, { 'Content-Type': 'application/json' });
-            res.end(JSON.stringify({ 
-              success: false, 
-              error: { message: 'Invalid JSON in request body' } 
-            }));
-          }
-        });
-      } else {
-        res.writeHead(404, { 'Content-Type': 'application/json' });
-        res.end(JSON.stringify({ error: 'Not found' }));
-      }
-    });
-    
-    return new Promise((resolve, reject) => {
-      server.listen(port, host, () => {
-        console.log('\x1b[32m%s\x1b[0m', `✅ Fallback server started at http://${host}:${port}`);
-        console.log('This server implements core Task Master functionality.');
-        console.log('Available endpoints:');
-        console.log('  GET  /api/tools  - List available tools');
-        console.log('  POST /api/invoke - Invoke a tool');
-        resolve(true);
-      });
-      
-      server.on('error', (err) => {
-        console.error('\x1b[31m%s\x1b[0m', `Failed to start fallback server: ${err.message}`);
-        reject(err);
-      });
-    });
-  } catch (error) {
-    console.error('\x1b[31m%s\x1b[0m', `Error creating fallback server: ${error.message}`);
-    throw error;
-  }
-}
-
-// Try to dynamically import fastmcp with multiple strategies
-async function importFastMCP() {
-  const strategies = [
-    // Strategy 1: Direct ES module import
-    async () => {
-      try {
-        const module = await import('fastmcp');
-        return module;
-      } catch (e) {
-        console.log('ES Module import failed:', e.message);
-        return null;
-      }
-    },
-    
-    // Strategy 2: Try require() with createRequire
-    async () => {
-      try {
-        const { createRequire } = await import('module');
-        const require = createRequire(import.meta.url);
-        const fastmcp = require('fastmcp');
-        return fastmcp;
-      } catch (e) {
-        console.log('CommonJS require import failed:', e.message);
-        return null;
-      }
-    },
-    
-    // Strategy 3: Try direct path import
-    async () => {
-      try {
-        const nodePath = await import('path');
-        const localPath = nodePath.resolve(process.cwd(), 'node_modules/fastmcp/index.js');
-        const module = await import(localPath);
-        return module;
-      } catch (e) {
-        console.log('Local path import failed:', e.message);
-        return null;
-      }
-    },
-    
-    // Strategy 4: Try the new MCP SDK
-    async () => {
-      try {
-        const module = await import('@modelcontextprotocol/sdk');
-        return module;
-      } catch (e) {
-        console.log('MCP SDK import failed:', e.message);
-        return null;
-      }
-    }
-  ];
-  
-  for (const strategy of strategies) {
-    const result = await strategy();
-    if (result) {
-      return result;
-    }
-  }
-  
-  throw new Error('Unable to import fastmcp module using any strategy');
-}
-
-// Initialize the MCP server
-async function startServer() {
-  try {
-    const port = process.env.MCP_PORT || 7777;
-    const host = process.env.MCP_HOST || getLocalIpAddress();
-    
-    console.log(`Environment: ${process.env.NODE_ENV || 'development'}`);
-    console.log(`Host IP: ${host}, Port: ${port}`);
-    
-    try {
-      // Try to import fastmcp with multiple strategies
-      console.log('Attempting to load fastmcp module...');
-      const FastMCP = await importFastMCP();
-      
-      // Try different API patterns based on what's available
-      if (FastMCP.Config && FastMCP.Server) {
-        // Original API pattern
-        console.log('Using original FastMCP API pattern');
-        const { Config, Server } = FastMCP;
-        
-        // Configure the server
-        console.log('Initializing MCP server configuration...');
-        const config = new Config();
-        
-        // Create the server
-        console.log('Creating MCP server instance...');
-        const server = new Server({
-          port: port,
-          host: host
-        });
-        
-        // Register all Task Master tools
-        console.log('Registering Task Master tools...');
-        try {
-          const { registerAllTools } = await import('./src/tools/index.js');
-          registerAllTools(server);
-          console.log('Successfully registered all tools');
-        } catch (toolError) {
-          console.error('Failed to register tools:', toolError);
-          console.log('Server will start with limited functionality');
-        }
-        
-        // Start the server
-        console.log('Starting MCP server...');
-        await server.start();
-        
-        console.log('\x1b[32m%s\x1b[0m', `✅ MCP Server started successfully at http://${host}:${port}`);
-        console.log('Press Ctrl+C to stop the server');
-        
-        // Print all registered tools for debugging
-        console.log('\nRegistered MCP tools:');
-        server.tools.forEach(tool => {
-          console.log(`- ${tool.name}`);
-        });
-      } 
-      // New API pattern with FastMCP constructor
-      else if (typeof FastMCP.default === 'function' || typeof FastMCP === 'function') {
-        console.log('Using new FastMCP API pattern');
-        const MCPConstructor = FastMCP.default || FastMCP;
-        
-        // Create FastMCP instance
-        const mcp = new MCPConstructor("Task Master");
-        
-        // Register all Task Master tools
-        console.log('Registering Task Master tools...');
-        try {
-          const { registerAllTools } = await import('./src/tools/index.js');
-          registerAllTools(mcp);
-          console.log('Successfully registered all tools');
-        } catch (toolError) {
-          console.error('Failed to register tools:', toolError);
-          console.log('Server will start with limited functionality');
-        }
-        
-        // Start the server
-        console.log('Starting MCP server...');
-        mcp.run({
-          port: port,
-          host: host
-        });
-        
-        console.log('\x1b[32m%s\x1b[0m', `✅ MCP Server started successfully at http://${host}:${port}`);
-        console.log('Press Ctrl+C to stop the server');
-      }
-      else {
-        throw new Error('FastMCP module loaded but compatible API not found');
-      }
-      
-    } catch (importError) {
-      console.error('Failed to load fastmcp module:', importError.message);
-      console.log('Using fallback HTTP server implementation...');
-      await createFallbackServer(port, host);
-    }
-    
-  } catch (error) {
-    console.error('\x1b[31m%s\x1b[0m', 'Failed to start server:');
-    console.error(error);
-    process.exit(1);
-  }
-=======
 /**
  * Start the MCP server
  */
@@ -476,7 +30,6 @@
 		logger.error(`Failed to start MCP server: ${error.message}`);
 		process.exit(1);
 	}
->>>>>>> 48a8d952
 }
 
 // Handle graceful shutdown
