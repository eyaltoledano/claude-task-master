{
	"models": {
		"main": {
			"provider": "vertex",
			"modelId": "gemini-1.5-pro-002",
			"maxTokens": 50000,
			"temperature": 0.2
		},
		"research": {
			"provider": "perplexity",
			"modelId": "sonar",
			"maxTokens": 8700,
			"temperature": 0.1
		},
		"fallback": {
			"provider": "anthropic",
			"modelId": "claude-3-7-sonnet-20250219",
			"maxTokens": 128000,
			"temperature": 0.2
		}
	},
	"global": {
		"logLevel": "info",
		"debug": false,
		"defaultSubtasks": 5,
		"defaultPriority": "medium",
		"projectName": "Taskmaster",
		"ollamaBaseURL": "http://localhost:11434/api",
		"bedrockBaseURL": "https://bedrock.us-east-1.amazonaws.com",
		"userId": "1234567890",
		"azureBaseURL": "https://your-endpoint.azure.com/",
<<<<<<< HEAD
		"defaultTag": "master"
	},
	"claudeCode": {}
=======
		"defaultTag": "master",
		"responseLanguage": "English"
	}
>>>>>>> c99df64f
}<|MERGE_RESOLUTION|>--- conflicted
+++ resolved
@@ -29,13 +29,8 @@
 		"bedrockBaseURL": "https://bedrock.us-east-1.amazonaws.com",
 		"userId": "1234567890",
 		"azureBaseURL": "https://your-endpoint.azure.com/",
-<<<<<<< HEAD
-		"defaultTag": "master"
+		"defaultTag": "master",
+		"responseLanguage": "English"
 	},
 	"claudeCode": {}
-=======
-		"defaultTag": "master",
-		"responseLanguage": "English"
-	}
->>>>>>> c99df64f
 }