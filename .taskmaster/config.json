--- conflicted
+++ resolved
@@ -2,13 +2,8 @@
 	"models": {
 		"main": {
 			"provider": "anthropic",
-<<<<<<< HEAD
 			"modelId": "claude-sonnet-4-20250514",
-			"maxTokens": 64000,
-=======
-			"modelId": "claude-3-7-sonnet-20250219",
 			"maxTokens": 120000,
->>>>>>> ed0d4e66
 			"temperature": 0.2
 		},
 		"research": {
@@ -19,13 +14,8 @@
 		},
 		"fallback": {
 			"provider": "anthropic",
-<<<<<<< HEAD
 			"modelId": "claude-3-7-sonnet-20250219",
 			"maxTokens": 120000,
-=======
-			"modelId": "claude-3-5-sonnet-20241022",
-			"maxTokens": 8192,
->>>>>>> ed0d4e66
 			"temperature": 0.2
 		}
 	},
