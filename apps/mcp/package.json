--- conflicted
+++ resolved
@@ -24,11 +24,7 @@
 	"dependencies": {
 		"@tm/core": "*",
 		"zod": "^4.1.11",
-<<<<<<< HEAD
-		"fastmcp": "^3.22.0"
-=======
 		"fastmcp": "^3.23.0"
->>>>>>> 95deac24
 	},
 	"devDependencies": {
 		"@biomejs/biome": "^1.9.4",
