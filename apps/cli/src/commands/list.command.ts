/**
 * @fileoverview ListTasks command using Commander's native class pattern
 * Extends Commander.Command for better integration with the framework
 */

import {
	OUTPUT_FORMATS,
	type OutputFormat,
	STATUS_ICONS,
	TASK_STATUSES,
	type Task,
	type TaskStatus,
	type TmCore,
	createTmCore
} from '@tm/core';
import type { StorageType } from '@tm/core';
import chalk from 'chalk';
import { Command } from 'commander';
import { displayError } from '../utils/error-handler.js';
<<<<<<< HEAD
import { isTaskComplete } from '../utils/task-status.js';
import * as ui from '../utils/ui.js';
=======
import { displayCommandHeader } from '../utils/display-helpers.js';
import { getProjectRoot } from '../utils/project-root.js';
>>>>>>> 37aee780
import {
	type NextTaskInfo,
	calculateDependencyStatistics,
	calculateSubtaskStatistics,
	calculateTaskStatistics,
	displayDashboards,
	displayRecommendedNextTask,
	displaySuggestedNextSteps,
	getPriorityBreakdown,
	getTaskDescription
} from '../ui/index.js';
import { displayCommandHeader } from '../utils/display-helpers.js';

/**
 * Options interface for the list command
 */
export interface ListCommandOptions {
	status?: string;
	tag?: string;
	withSubtasks?: boolean;
	format?: OutputFormat;
	silent?: boolean;
	project?: string;
}

/**
 * Result type from list command
 */
export interface ListTasksResult {
	tasks: Task[];
	total: number;
	filtered: number;
	tag?: string;
	storageType: Exclude<StorageType, 'auto'>;
}

/**
 * ListTasksCommand extending Commander's Command class
 * This is a thin presentation layer over @tm/core
 */
export class ListTasksCommand extends Command {
	private tmCore?: TmCore;
	private lastResult?: ListTasksResult;

	constructor(name?: string) {
		super(name || 'list');

		// Configure the command
		this.description('List tasks with optional filtering')
			.alias('ls')
			.option('-s, --status <status>', 'Filter by status (comma-separated)')
			.option('-t, --tag <tag>', 'Filter by tag')
			.option('--with-subtasks', 'Include subtasks in the output')
			.option(
				'-f, --format <format>',
				'Output format (text, json, compact)',
				'text'
			)
			.option('--silent', 'Suppress output (useful for programmatic usage)')
			.option(
				'-p, --project <path>',
				'Project root directory (auto-detected if not provided)'
			)
			.action(async (options: ListCommandOptions) => {
				await this.executeCommand(options);
			});
	}

	/**
	 * Execute the list command
	 */
	private async executeCommand(options: ListCommandOptions): Promise<void> {
		try {
			// Validate options
			if (!this.validateOptions(options)) {
				process.exit(1);
			}

			// Initialize tm-core (project root auto-detected if not provided)
			await this.initializeCore(getProjectRoot(options.project));

			// Get tasks from core
			const result = await this.getTasks(options);

			// Store result for programmatic access
			this.setLastResult(result);

			// Display results
			if (!options.silent) {
				this.displayResults(result, options);
			}
		} catch (error: any) {
			displayError(error);
		}
	}

	/**
	 * Validate command options
	 */
	private validateOptions(options: ListCommandOptions): boolean {
		// Validate format
		if (
			options.format &&
			!OUTPUT_FORMATS.includes(options.format as OutputFormat)
		) {
			console.error(chalk.red(`Invalid format: ${options.format}`));
			console.error(chalk.gray(`Valid formats: ${OUTPUT_FORMATS.join(', ')}`));
			return false;
		}

		// Validate status
		if (options.status) {
			const statuses = options.status.split(',').map((s: string) => s.trim());

			for (const status of statuses) {
				if (status !== 'all' && !TASK_STATUSES.includes(status as TaskStatus)) {
					console.error(chalk.red(`Invalid status: ${status}`));
					console.error(
						chalk.gray(`Valid statuses: ${TASK_STATUSES.join(', ')}`)
					);
					return false;
				}
			}
		}

		return true;
	}

	/**
	 * Initialize TmCore
	 */
	private async initializeCore(projectRoot: string): Promise<void> {
		if (!this.tmCore) {
			this.tmCore = await createTmCore({ projectPath: projectRoot });
		}
	}

	/**
	 * Get tasks from tm-core
	 */
	private async getTasks(
		options: ListCommandOptions
	): Promise<ListTasksResult> {
		if (!this.tmCore) {
			throw new Error('TmCore not initialized');
		}

		// Build filter
		const filter =
			options.status && options.status !== 'all'
				? {
						status: options.status
							.split(',')
							.map((s: string) => s.trim() as TaskStatus)
					}
				: undefined;

		// Call tm-core
		const result = await this.tmCore.tasks.list({
			tag: options.tag,
			filter,
			includeSubtasks: options.withSubtasks
		});

		return result as ListTasksResult;
	}

	/**
	 * Display results based on format
	 */
	private displayResults(
		result: ListTasksResult,
		options: ListCommandOptions
	): void {
		const format = (options.format || 'text') as OutputFormat | 'text';

		switch (format) {
			case 'json':
				this.displayJson(result);
				break;

			case 'compact':
				this.displayCompact(result.tasks, options.withSubtasks);
				break;

			case 'text':
			default:
				this.displayText(result, options.withSubtasks);
				break;
		}
	}

	/**
	 * Display in JSON format
	 */
	private displayJson(data: ListTasksResult): void {
		console.log(
			JSON.stringify(
				{
					tasks: data.tasks,
					metadata: {
						total: data.total,
						filtered: data.filtered,
						tag: data.tag,
						storageType: data.storageType
					}
				},
				null,
				2
			)
		);
	}

	/**
	 * Display in compact format
	 */
	private displayCompact(tasks: Task[], withSubtasks?: boolean): void {
		tasks.forEach((task) => {
			const icon = STATUS_ICONS[task.status];
			console.log(`${chalk.cyan(task.id)} ${icon} ${task.title}`);

			if (withSubtasks && task.subtasks?.length) {
				task.subtasks.forEach((subtask) => {
					const subIcon = STATUS_ICONS[subtask.status];
					console.log(
						`  ${chalk.gray(String(subtask.id))} ${subIcon} ${chalk.gray(subtask.title)}`
					);
				});
			}
		});
	}

	/**
	 * Display in text format with tables
	 */
	private displayText(data: ListTasksResult, withSubtasks?: boolean): void {
		const { tasks, tag, storageType } = data;

		// Display header using utility function
		displayCommandHeader(this.tmCore, {
			tag: tag || 'master',
			storageType
		});

		// No tasks message
		if (tasks.length === 0) {
			ui.displayWarning('No tasks found matching the criteria.');
			return;
		}

		// Calculate statistics
		const taskStats = calculateTaskStatistics(tasks);
		const subtaskStats = calculateSubtaskStatistics(tasks);
		const depStats = calculateDependencyStatistics(tasks);
		const priorityBreakdown = getPriorityBreakdown(tasks);

		// Find next task following the same logic as findNextTask
		const nextTaskInfo = this.findNextTask(tasks);

		// Get the full task object with complexity data already included
		const nextTask = nextTaskInfo
			? tasks.find((t) => String(t.id) === String(nextTaskInfo.id))
			: undefined;

		// Display dashboard boxes (nextTask already has complexity from storage enrichment)
		displayDashboards(
			taskStats,
			subtaskStats,
			priorityBreakdown,
			depStats,
			nextTask
		);

		// Task table
		console.log(
			ui.createTaskTable(tasks, {
				showSubtasks: withSubtasks,
				showDependencies: true,
				showComplexity: true // Enable complexity column
			})
		);

		// Display recommended next task section immediately after table
		if (nextTask) {
			const description = getTaskDescription(nextTask);

			displayRecommendedNextTask({
				id: nextTask.id,
				title: nextTask.title,
				priority: nextTask.priority,
				status: nextTask.status,
				dependencies: nextTask.dependencies,
				description,
				complexity: nextTask.complexity as number | undefined
			});
		} else {
			displayRecommendedNextTask(undefined);
		}

		// Display suggested next steps at the end
		displaySuggestedNextSteps();
	}

	/**
	 * Set the last result for programmatic access
	 */
	private setLastResult(result: ListTasksResult): void {
		this.lastResult = result;
	}

	/**
	 * Find the next task to work on
	 * Implements the same logic as scripts/modules/task-manager/find-next-task.js
	 */
	private findNextTask(tasks: Task[]): NextTaskInfo | undefined {
		const priorityValues: Record<string, number> = {
			critical: 4,
			high: 3,
			medium: 2,
			low: 1
		};

		// Build set of completed task IDs (including subtasks)
		const completedIds = new Set<string>();
		tasks.forEach((t) => {
			if (isTaskComplete(t.status)) {
				completedIds.add(String(t.id));
			}
			if (t.subtasks) {
				t.subtasks.forEach((st) => {
					if (isTaskComplete(st.status as TaskStatus)) {
						completedIds.add(`${t.id}.${st.id}`);
					}
				});
			}
		});

		// First, look for eligible subtasks in in-progress parent tasks
		const candidateSubtasks: NextTaskInfo[] = [];

		tasks
			.filter(
				(t) => t.status === 'in-progress' && t.subtasks && t.subtasks.length > 0
			)
			.forEach((parent) => {
				parent.subtasks!.forEach((st) => {
					const stStatus = (st.status || 'pending').toLowerCase();
					if (stStatus !== 'pending' && stStatus !== 'in-progress') return;

					// Check if dependencies are satisfied
					const fullDeps =
						st.dependencies?.map((d) => {
							// Handle both numeric and string IDs
							if (typeof d === 'string' && d.includes('.')) {
								return d;
							}
							return `${parent.id}.${d}`;
						}) ?? [];

					const depsSatisfied =
						fullDeps.length === 0 ||
						fullDeps.every((depId) => completedIds.has(String(depId)));

					if (depsSatisfied) {
						candidateSubtasks.push({
							id: `${parent.id}.${st.id}`,
							title: st.title || `Subtask ${st.id}`,
							priority: st.priority || parent.priority || 'medium',
							dependencies: fullDeps.map((d) => String(d))
						});
					}
				});
			});

		if (candidateSubtasks.length > 0) {
			// Sort by priority, then by dependencies count, then by ID
			candidateSubtasks.sort((a, b) => {
				const pa = priorityValues[a.priority || 'medium'] ?? 2;
				const pb = priorityValues[b.priority || 'medium'] ?? 2;
				if (pb !== pa) return pb - pa;

				const depCountA = a.dependencies?.length || 0;
				const depCountB = b.dependencies?.length || 0;
				if (depCountA !== depCountB) return depCountA - depCountB;

				return String(a.id).localeCompare(String(b.id));
			});
			return candidateSubtasks[0];
		}

		// Fall back to finding eligible top-level tasks
		const eligibleTasks = tasks.filter((task) => {
			// Skip non-eligible statuses
			const status = (task.status || 'pending').toLowerCase();
			if (status !== 'pending' && status !== 'in-progress') return false;

			// Check dependencies
			const deps = task.dependencies || [];
			const depsSatisfied =
				deps.length === 0 ||
				deps.every((depId) => completedIds.has(String(depId)));

			return depsSatisfied;
		});

		if (eligibleTasks.length === 0) return undefined;

		// Sort eligible tasks
		eligibleTasks.sort((a, b) => {
			// Priority (higher first)
			const pa = priorityValues[a.priority || 'medium'] ?? 2;
			const pb = priorityValues[b.priority || 'medium'] ?? 2;
			if (pb !== pa) return pb - pa;

			// Dependencies count (fewer first)
			const depCountA = a.dependencies?.length || 0;
			const depCountB = b.dependencies?.length || 0;
			if (depCountA !== depCountB) return depCountA - depCountB;

			// ID (lower first)
			return Number(a.id) - Number(b.id);
		});

		const nextTask = eligibleTasks[0];
		return {
			id: nextTask.id,
			title: nextTask.title,
			priority: nextTask.priority,
			dependencies: nextTask.dependencies?.map((d) => String(d))
		};
	}

	/**
	 * Get the last result (for programmatic usage)
	 */
	getLastResult(): ListTasksResult | undefined {
		return this.lastResult;
	}

	/**
	 * Clean up resources
	 */
	async cleanup(): Promise<void> {
		if (this.tmCore) {
			this.tmCore = undefined;
		}
	}

	/**
	 * Register this command on an existing program
	 */
	static register(program: Command, name?: string): ListTasksCommand {
		const listCommand = new ListTasksCommand(name);
		program.addCommand(listCommand);
		return listCommand;
	}
}<|MERGE_RESOLUTION|>--- conflicted
+++ resolved
@@ -17,13 +17,10 @@
 import chalk from 'chalk';
 import { Command } from 'commander';
 import { displayError } from '../utils/error-handler.js';
-<<<<<<< HEAD
 import { isTaskComplete } from '../utils/task-status.js';
-import * as ui from '../utils/ui.js';
-=======
 import { displayCommandHeader } from '../utils/display-helpers.js';
 import { getProjectRoot } from '../utils/project-root.js';
->>>>>>> 37aee780
+import * as ui from '../utils/ui.js';
 import {
 	type NextTaskInfo,
 	calculateDependencyStatistics,
@@ -35,7 +32,6 @@
 	getPriorityBreakdown,
 	getTaskDescription
 } from '../ui/index.js';
-import { displayCommandHeader } from '../utils/display-helpers.js';
 
 /**
  * Options interface for the list command
