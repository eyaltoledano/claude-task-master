--- conflicted
+++ resolved
@@ -4,18 +4,15 @@
  */
 
 import path from 'node:path';
-import { type Task, type TmCore, createTmCore } from '@tm/core';
+import { Command } from 'commander';
+import chalk from 'chalk';
+import boxen from 'boxen';
+import { createTmCore, type Task, type TmCore } from '@tm/core';
 import type { StorageType } from '@tm/core';
-import boxen from 'boxen';
-import chalk from 'chalk';
-import { Command } from 'commander';
+import { displayError } from '../utils/error-handler.js';
 import { displayTaskDetails } from '../ui/components/task-detail.component.js';
 import { displayCommandHeader } from '../utils/display-helpers.js';
-<<<<<<< HEAD
-import { displayError } from '../utils/error-handler.js';
-=======
 import { getProjectRoot } from '../utils/project-root.js';
->>>>>>> 37aee780
 
 /**
  * Options interface for the next command
