--- conflicted
+++ resolved
@@ -3,23 +3,20 @@
  * Provides functionality to export tasks to Hamster briefs
  */
 
+import { Command } from 'commander';
+import chalk from 'chalk';
+import inquirer from 'inquirer';
+import ora, { Ora } from 'ora';
 import {
 	AuthManager,
+	type UserContext,
 	type ExportResult,
-	type TmCore,
-	type UserContext,
-	createTmCore
+	createTmCore,
+	type TmCore
 } from '@tm/core';
-import chalk from 'chalk';
-import { Command } from 'commander';
-import inquirer from 'inquirer';
-import ora, { Ora } from 'ora';
+import * as ui from '../utils/ui.js';
 import { displayError } from '../utils/error-handler.js';
-<<<<<<< HEAD
-import * as ui from '../utils/ui.js';
-=======
 import { getProjectRoot } from '../utils/project-root.js';
->>>>>>> 37aee780
 
 /**
  * Result type from export command
