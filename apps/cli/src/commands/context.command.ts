/**
 * @fileoverview Context command for managing org/brief selection
 * Provides a clean interface for workspace context management
 */

import search from '@inquirer/search';
import { AuthManager, type UserContext } from '@tm/core';
import chalk from 'chalk';
import { Command } from 'commander';
import inquirer from 'inquirer';
<<<<<<< HEAD
import ora, { Ora } from 'ora';
import { displayError } from '../utils/error-handler.js';
import * as ui from '../utils/ui.js';
=======
import ora from 'ora';
import {
	AuthManager,
	createTmCore,
	type UserContext,
	type TmCore
} from '@tm/core';
import * as ui from '../utils/ui.js';
import { checkAuthentication } from '../utils/auth-helpers.js';
import { getBriefStatusWithColor } from '../ui/formatters/status-formatters.js';
import {
	selectBriefInteractive,
	selectBriefFromInput
} from '../utils/brief-selection.js';
>>>>>>> c62cf845

/**
 * Result type from context command
 */
export interface ContextResult {
	success: boolean;
	action: 'show' | 'select-org' | 'select-brief' | 'clear' | 'set';
	context?: UserContext;
	message?: string;
}

/**
 * ContextCommand extending Commander's Command class
 * Manages user's workspace context (org/brief selection)
 */
export class ContextCommand extends Command {
	private authManager: AuthManager;
	private tmCore?: TmCore;
	private lastResult?: ContextResult;

	constructor(name?: string) {
		super(name || 'context');

		// Initialize auth manager
		this.authManager = AuthManager.getInstance();

		// Configure the command
		this.description(
			'Manage workspace context (organization and brief selection)'
		);

		// Add subcommands
		this.addOrgCommand();
		this.addBriefCommand();
		this.addClearCommand();
		this.addSetCommand();

		// Accept optional positional argument for brief ID or Hamster URL
		this.argument('[briefOrUrl]', 'Brief ID or Hamster brief URL');

		// Default action: if an argument is provided, resolve and set context; else show
		this.action(async (briefOrUrl?: string) => {
			if (briefOrUrl && briefOrUrl.trim().length > 0) {
				await this.executeSetFromBriefInput(briefOrUrl.trim());
				return;
			}
			await this.executeShow();
		});
	}

	/**
	 * Add org selection subcommand
	 */
	private addOrgCommand(): void {
		this.command('org')
			.description('Select an organization')
			.action(async () => {
				await this.executeSelectOrg();
			});
	}

	/**
	 * Add brief selection subcommand
	 */
	private addBriefCommand(): void {
		this.command('brief')
			.description('Select a brief within the current organization')
			.action(async () => {
				await this.executeSelectBrief();
			});
	}

	/**
	 * Add clear subcommand
	 */
	private addClearCommand(): void {
		this.command('clear')
			.description('Clear all context selections')
			.action(async () => {
				await this.executeClear();
			});
	}

	/**
	 * Add set subcommand for direct context setting
	 */
	private addSetCommand(): void {
		this.command('set')
			.description('Set context directly')
			.option('--org <id>', 'Organization ID')
			.option('--org-name <name>', 'Organization name')
			.option('--brief <id>', 'Brief ID')
			.option('--brief-name <name>', 'Brief name')
			.action(async (options) => {
				await this.executeSet(options);
			});
	}

	/**
	 * Execute show current context
	 */
	private async executeShow(): Promise<void> {
		try {
			const result = await this.displayContext();
			this.setLastResult(result);
		} catch (error: any) {
			ui.displayError(`Failed to show context: ${(error as Error).message}`);
			process.exit(1);
		}
	}

	/**
	 * Display current context
	 */
	private async displayContext(): Promise<ContextResult> {
		// Check authentication first
		const isAuthenticated = await checkAuthentication(this.authManager, {
			message:
				'The "context" command requires you to be logged in to your Hamster account.'
		});

		if (!isAuthenticated) {
			return {
				success: false,
				action: 'show',
				message: 'Not authenticated'
			};
		}

		const context = this.authManager.getContext();

		console.log(chalk.cyan('\n🌍 Workspace Context\n'));

		if (context && (context.orgId || context.briefId)) {
			if (context.orgName || context.orgId) {
				console.log(chalk.green('✓ Organization'));
				if (context.orgName) {
					console.log(chalk.white(`  ${context.orgName}`));
				}
				if (context.orgId) {
					console.log(chalk.gray(`  ID: ${context.orgId}`));
				}
			}

			if (context.briefName || context.briefId) {
				console.log(chalk.green('\n✓ Brief'));
				if (context.briefName && context.briefId) {
					const shortId = context.briefId.slice(-8);
					console.log(
						chalk.white(`  ${context.briefName} `) + chalk.gray(`(${shortId})`)
					);
				} else if (context.briefName) {
					console.log(chalk.white(`  ${context.briefName}`));
				} else if (context.briefId) {
					console.log(chalk.gray(`  ID: ${context.briefId}`));
				}

				// Show brief status if available
				if (context.briefStatus) {
					const statusDisplay = getBriefStatusWithColor(context.briefStatus);
					console.log(chalk.gray(`  Status: `) + statusDisplay);
				}

				// Show brief updated date if available
				if (context.briefUpdatedAt) {
					const updatedDate = new Date(
						context.briefUpdatedAt
					).toLocaleDateString('en-US', {
						month: 'short',
						day: 'numeric',
						year: 'numeric',
						hour: '2-digit',
						minute: '2-digit'
					});
					console.log(chalk.gray(`  Updated: ${updatedDate}`));
				}
			}

			if (context.updatedAt) {
				console.log(
					chalk.gray(
						`\n  Last updated: ${new Date(context.updatedAt).toLocaleString()}`
					)
				);
			}

			return {
				success: true,
				action: 'show',
				context,
				message: 'Context loaded'
			};
		} else {
			console.log(chalk.yellow('✗ No context selected'));
			console.log(
				chalk.gray('\n  Run "tm context org" to select an organization')
			);
			console.log(chalk.gray('  Run "tm context brief" to select a brief'));

			return {
				success: true,
				action: 'show',
				message: 'No context selected'
			};
		}
	}

	/**
	 * Execute org selection
	 */
	private async executeSelectOrg(): Promise<void> {
		try {
			// Check authentication
			if (!(await checkAuthentication(this.authManager))) {
				process.exit(1);
			}

			const result = await this.selectOrganization();
			this.setLastResult(result);

			if (!result.success) {
				process.exit(1);
			}
		} catch (error: any) {
			ui.displayError(
				`Failed to select organization: ${(error as Error).message}`
			);
			process.exit(1);
		}
	}

	/**
	 * Select an organization interactively
	 */
	private async selectOrganization(): Promise<ContextResult> {
		const spinner = ora('Fetching organizations...').start();

		try {
			// Fetch organizations from API
			const organizations = await this.authManager.getOrganizations();
			spinner.stop();

			if (organizations.length === 0) {
				ui.displayWarning('No organizations available');
				return {
					success: false,
					action: 'select-org',
					message: 'No organizations available'
				};
			}

			// Prompt for selection
			const { selectedOrg } = await inquirer.prompt([
				{
					type: 'list',
					name: 'selectedOrg',
					message: 'Select an organization:',
					choices: organizations.map((org) => ({
						name: org.name,
						value: org
					}))
				}
			]);

			// Update context
			await this.authManager.updateContext({
				orgId: selectedOrg.id,
				orgName: selectedOrg.name,
				orgSlug: selectedOrg.slug,
				// Clear brief when changing org
				briefId: undefined,
				briefName: undefined
			});

			ui.displaySuccess(`Selected organization: ${selectedOrg.name}`);

			return {
				success: true,
				action: 'select-org',
				context: this.authManager.getContext() || undefined,
				message: `Selected organization: ${selectedOrg.name}`
			};
		} catch (error) {
			spinner.fail('Failed to fetch organizations');
			throw error;
		}
	}

	/**
	 * Execute brief selection
	 */
	private async executeSelectBrief(): Promise<void> {
		try {
			// Check authentication
			if (!(await checkAuthentication(this.authManager))) {
				process.exit(1);
			}

			// Check if org is selected
			const context = this.authManager.getContext();
			if (!context?.orgId) {
				ui.displayError(
					'No organization selected. Run "tm context org" first.'
				);
				process.exit(1);
			}

			// Use shared utility for interactive selection
			const result = await selectBriefInteractive(
				this.authManager,
				context.orgId
			);

			this.setLastResult({
				success: result.success,
				action: 'select-brief',
				context: this.authManager.getContext() || undefined,
				message: result.message
			});

			if (!result.success) {
				process.exit(1);
			}
		} catch (error: any) {
			ui.displayError(`Failed to select brief: ${(error as Error).message}`);
			process.exit(1);
		}
	}

	/**
	 * Execute clear context
	 */
	private async executeClear(): Promise<void> {
		try {
			// Check authentication
			if (!(await checkAuthentication(this.authManager))) {
				process.exit(1);
			}

			const result = await this.clearContext();
			this.setLastResult(result);

			if (!result.success) {
				process.exit(1);
			}
		} catch (error: any) {
			ui.displayError(`Failed to clear context: ${(error as Error).message}`);
			process.exit(1);
		}
	}

	/**
	 * Clear all context selections
	 */
	private async clearContext(): Promise<ContextResult> {
		try {
			await this.authManager.clearContext();
			ui.displaySuccess('Context cleared');

			return {
				success: true,
				action: 'clear',
				message: 'Context cleared'
			};
		} catch (error) {
			ui.displayError(`Failed to clear context: ${(error as Error).message}`);

			return {
				success: false,
				action: 'clear',
				message: `Failed to clear context: ${(error as Error).message}`
			};
		}
	}

	/**
	 * Execute set context with options
	 */
	private async executeSet(options: any): Promise<void> {
		try {
			// Check authentication
			if (!(await checkAuthentication(this.authManager))) {
				process.exit(1);
			}

			const result = await this.setContext(options);
			this.setLastResult(result);

			if (!result.success) {
				process.exit(1);
			}
		} catch (error: any) {
			ui.displayError(`Failed to set context: ${(error as Error).message}`);
			process.exit(1);
		}
	}

	/**
	 * Initialize TmCore if not already initialized
	 */
	private async initTmCore(): Promise<void> {
		if (!this.tmCore) {
			this.tmCore = await createTmCore({
				projectPath: process.cwd()
			});
		}
	}

	/**
	 * Execute setting context from a brief ID or Hamster URL
	 * All parsing logic is in tm-core
	 */
	private async executeSetFromBriefInput(input: string): Promise<void> {
		try {
			// Check authentication
			if (!(await checkAuthentication(this.authManager))) {
				process.exit(1);
			}

			// Initialize tmCore to access business logic
			await this.initTmCore();

			// Use shared utility - tm-core handles ALL parsing
			const result = await selectBriefFromInput(
				this.authManager,
				input,
				this.tmCore
			);

			this.setLastResult({
				success: result.success,
				action: 'set',
				context: this.authManager.getContext() || undefined,
				message: result.message
			});

			if (!result.success) {
				process.exit(1);
			}
		} catch (error: any) {
			ui.displayError(
				`Failed to set context from brief: ${(error as Error).message}`
			);
			process.exit(1);
		}
	}

	/**
	 * Set context directly from options
	 */
	private async setContext(options: any): Promise<ContextResult> {
		try {
			const context: Partial<UserContext> = {};

			if (options.org) {
				context.orgId = options.org;
			}
			if (options.orgName) {
				context.orgName = options.orgName;
			}
			if (options.brief) {
				context.briefId = options.brief;
			}
			if (options.briefName) {
				context.briefName = options.briefName;
			}

			if (Object.keys(context).length === 0) {
				ui.displayWarning('No context options provided');
				return {
					success: false,
					action: 'set',
					message: 'No context options provided'
				};
			}

			await this.authManager.updateContext(context);
			ui.displaySuccess('Context updated');

			// Display what was set
			if (context.orgName || context.orgId) {
				console.log(
					chalk.gray(`  Organization: ${context.orgName || context.orgId}`)
				);
			}
			if (context.briefName || context.briefId) {
				console.log(
					chalk.gray(`  Brief: ${context.briefName || context.briefId}`)
				);
			}

			return {
				success: true,
				action: 'set',
				context: this.authManager.getContext() || undefined,
				message: 'Context updated'
			};
		} catch (error) {
			ui.displayError(`Failed to set context: ${(error as Error).message}`);

			return {
				success: false,
				action: 'set',
				message: `Failed to set context: ${(error as Error).message}`
			};
		}
	}

	/**
	 * Set the last result for programmatic access
	 */
	private setLastResult(result: ContextResult): void {
		this.lastResult = result;
	}

	/**
	 * Get the last result (for programmatic usage)
	 */
	getLastResult(): ContextResult | undefined {
		return this.lastResult;
	}

	/**
	 * Get current context (for programmatic usage)
	 */
	getContext(): UserContext | null {
		return this.authManager.getContext();
	}

	/**
	 * Interactive context setup (for post-auth flow)
	 * Prompts user to select org and brief
	 */
	async setupContextInteractive(): Promise<{
		success: boolean;
		orgSelected: boolean;
		briefSelected: boolean;
	}> {
		try {
			// Ask if user wants to set up workspace context
			const { setupContext } = await inquirer.prompt([
				{
					type: 'confirm',
					name: 'setupContext',
					message: 'Would you like to set up your workspace context now?',
					default: true
				}
			]);

			if (!setupContext) {
				return { success: true, orgSelected: false, briefSelected: false };
			}

			// Select organization
			const orgResult = await this.selectOrganization();
			if (!orgResult.success || !orgResult.context?.orgId) {
				return { success: false, orgSelected: false, briefSelected: false };
			}

			// Select brief using shared utility
			const briefResult = await selectBriefInteractive(
				this.authManager,
				orgResult.context.orgId
			);
			return {
				success: true,
				orgSelected: true,
				briefSelected: briefResult.success
			};
		} catch (error) {
			console.error(
				chalk.yellow(
					'\nContext setup skipped due to error. You can set it up later with "tm context"'
				)
			);
			return { success: false, orgSelected: false, briefSelected: false };
		}
	}

	/**
	 * Clean up resources
	 */
	async cleanup(): Promise<void> {
		// No resources to clean up for context command
	}

	/**
	 * Register this command on an existing program
	 */
	static register(program: Command, name?: string): ContextCommand {
		const contextCommand = new ContextCommand(name);
		program.addCommand(contextCommand);
		return contextCommand;
	}
}<|MERGE_RESOLUTION|>--- conflicted
+++ resolved
@@ -3,16 +3,9 @@
  * Provides a clean interface for workspace context management
  */
 
-import search from '@inquirer/search';
-import { AuthManager, type UserContext } from '@tm/core';
+import { Command } from 'commander';
 import chalk from 'chalk';
-import { Command } from 'commander';
 import inquirer from 'inquirer';
-<<<<<<< HEAD
-import ora, { Ora } from 'ora';
-import { displayError } from '../utils/error-handler.js';
-import * as ui from '../utils/ui.js';
-=======
 import ora from 'ora';
 import {
 	AuthManager,
@@ -27,7 +20,6 @@
 	selectBriefInteractive,
 	selectBriefFromInput
 } from '../utils/brief-selection.js';
->>>>>>> c62cf845
 
 /**
  * Result type from context command
