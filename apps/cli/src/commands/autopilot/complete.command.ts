--- conflicted
+++ resolved
@@ -2,18 +2,14 @@
  * @fileoverview Complete Command - Complete current TDD phase with validation
  */
 
-import { TestResult, WorkflowOrchestrator } from '@tm/core';
 import { Command } from 'commander';
-<<<<<<< HEAD
-=======
 import { WorkflowOrchestrator, TestResult } from '@tm/core';
 import { getProjectRoot } from '../../utils/project-root.js';
->>>>>>> 37aee780
 import {
 	AutopilotBaseOptions,
-	OutputFormatter,
 	hasWorkflowState,
-	loadWorkflowState
+	loadWorkflowState,
+	OutputFormatter
 } from './shared.js';
 
 interface CompleteOptions extends AutopilotBaseOptions {
