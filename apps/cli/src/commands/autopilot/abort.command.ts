/**
 * @fileoverview Abort Command - Safely terminate workflow
 */

import { WorkflowOrchestrator } from '@tm/core';
import { Command } from 'commander';
import inquirer from 'inquirer';
import {
	AutopilotBaseOptions,
	OutputFormatter,
	deleteWorkflowState,
	hasWorkflowState,
	loadWorkflowState
} from './shared.js';
<<<<<<< HEAD
=======
import inquirer from 'inquirer';
import { getProjectRoot } from '../../utils/project-root.js';
>>>>>>> 37aee780

interface AbortOptions extends AutopilotBaseOptions {
	force?: boolean;
}

/**
 * Abort Command - Safely terminate workflow and clean up state
 */
export class AbortCommand extends Command {
	constructor() {
		super('abort');

		this.description('Abort the current TDD workflow and clean up state')
			.option('-f, --force', 'Force abort without confirmation')
			.action(async (options: AbortOptions) => {
				await this.execute(options);
			});
	}

	private async execute(options: AbortOptions): Promise<void> {
		// Inherit parent options
		const parentOpts = this.parent?.opts() as AutopilotBaseOptions;

		// Initialize mergedOptions with defaults (projectRoot will be set in try block)
		let mergedOptions: AbortOptions = {
			...parentOpts,
			...options,
			projectRoot: '' // Will be set in try block
		};

		const formatter = new OutputFormatter(
			options.json || parentOpts?.json || false
		);

		try {
			// Resolve project root inside try block to catch any errors
			const projectRoot = getProjectRoot(
				options.projectRoot || parentOpts?.projectRoot
			);

			// Update mergedOptions with resolved project root
			mergedOptions = {
				...mergedOptions,
				projectRoot
			};
			// Check for workflow state
			const hasState = await hasWorkflowState(mergedOptions.projectRoot!);
			if (!hasState) {
				formatter.warning('No active workflow to abort');
				return;
			}

			// Load state
			const state = await loadWorkflowState(mergedOptions.projectRoot!);
			if (!state) {
				formatter.error('Failed to load workflow state');
				process.exit(1);
			}

			// Restore orchestrator
			const orchestrator = new WorkflowOrchestrator(state.context);
			orchestrator.restoreState(state);

			// Get progress before abort
			const progress = orchestrator.getProgress();
			const currentSubtask = orchestrator.getCurrentSubtask();

			// Confirm abort if not forced or in JSON mode
			if (!mergedOptions.force && !mergedOptions.json) {
				const { confirmed } = await inquirer.prompt([
					{
						type: 'confirm',
						name: 'confirmed',
						message:
							`This will abort the workflow for task ${state.context.taskId}. ` +
							`Progress: ${progress.completed}/${progress.total} subtasks completed. ` +
							`Continue?`,
						default: false
					}
				]);

				if (!confirmed) {
					formatter.info('Abort cancelled');
					return;
				}
			}

			// Trigger abort in orchestrator
			orchestrator.transition({ type: 'ABORT' });

			// Delete workflow state
			await deleteWorkflowState(mergedOptions.projectRoot!);

			// Output result
			formatter.success('Workflow aborted', {
				taskId: state.context.taskId,
				branchName: state.context.branchName,
				progress: {
					completed: progress.completed,
					total: progress.total
				},
				lastSubtask: currentSubtask
					? {
							id: currentSubtask.id,
							title: currentSubtask.title
						}
					: null,
				note: 'Branch and commits remain. Clean up manually if needed.'
			});
		} catch (error) {
			formatter.error((error as Error).message);
			if (mergedOptions.verbose) {
				console.error((error as Error).stack);
			}
			process.exit(1);
		}
	}
}<|MERGE_RESOLUTION|>--- conflicted
+++ resolved
@@ -2,21 +2,17 @@
  * @fileoverview Abort Command - Safely terminate workflow
  */
 
+import { Command } from 'commander';
 import { WorkflowOrchestrator } from '@tm/core';
-import { Command } from 'commander';
-import inquirer from 'inquirer';
 import {
 	AutopilotBaseOptions,
-	OutputFormatter,
+	hasWorkflowState,
+	loadWorkflowState,
 	deleteWorkflowState,
-	hasWorkflowState,
-	loadWorkflowState
+	OutputFormatter
 } from './shared.js';
-<<<<<<< HEAD
-=======
 import inquirer from 'inquirer';
 import { getProjectRoot } from '../../utils/project-root.js';
->>>>>>> 37aee780
 
 interface AbortOptions extends AutopilotBaseOptions {
 	force?: boolean;
