--- conflicted
+++ resolved
@@ -1,424 +1,4 @@
 /**
-<<<<<<< HEAD
- * @fileoverview UI utilities for Task Master CLI
- * Provides formatting, display, and visual components for the command line interface
- */
-
-import type { Subtask, Task, TaskPriority, TaskStatus } from '@tm/core';
-import boxen from 'boxen';
-import chalk from 'chalk';
-import Table from 'cli-table3';
-
-/**
- * Get colored status display with ASCII icons (matches scripts/modules/ui.js style)
- */
-export function getStatusWithColor(
-	status: TaskStatus,
-	forTable: boolean = false
-): string {
-	const statusConfig = {
-		done: {
-			color: chalk.green,
-			icon: '✓',
-			tableIcon: '✓'
-		},
-		pending: {
-			color: chalk.yellow,
-			icon: '○',
-			tableIcon: '○'
-		},
-		'in-progress': {
-			color: chalk.hex('#FFA500'),
-			icon: '▶',
-			tableIcon: '▶'
-		},
-		deferred: {
-			color: chalk.gray,
-			icon: 'x',
-			tableIcon: 'x'
-		},
-		review: {
-			color: chalk.magenta,
-			icon: '?',
-			tableIcon: '?'
-		},
-		cancelled: {
-			color: chalk.gray,
-			icon: 'x',
-			tableIcon: 'x'
-		},
-		blocked: {
-			color: chalk.red,
-			icon: '!',
-			tableIcon: '!'
-		},
-		completed: {
-			color: chalk.green,
-			icon: '✓',
-			tableIcon: '✓'
-		}
-	};
-
-	const config = statusConfig[status] || {
-		color: chalk.red,
-		icon: 'X',
-		tableIcon: 'X'
-	};
-
-	const icon = forTable ? config.tableIcon : config.icon;
-	return config.color(`${icon} ${status}`);
-}
-
-/**
- * Get colored priority display
- */
-export function getPriorityWithColor(priority: TaskPriority): string {
-	const priorityColors: Record<TaskPriority, (text: string) => string> = {
-		critical: chalk.red.bold,
-		high: chalk.red,
-		medium: chalk.yellow,
-		low: chalk.gray
-	};
-
-	const colorFn = priorityColors[priority] || chalk.white;
-	return colorFn(priority);
-}
-
-/**
- * Get complexity color and label based on score thresholds
- */
-function getComplexityLevel(score: number): {
-	color: (text: string) => string;
-	label: string;
-} {
-	if (score >= 7) {
-		return { color: chalk.hex('#CC0000'), label: 'High' };
-	} else if (score >= 4) {
-		return { color: chalk.hex('#FF8800'), label: 'Medium' };
-	} else {
-		return { color: chalk.green, label: 'Low' };
-	}
-}
-
-/**
- * Get colored complexity display with dot indicator (simple format)
- */
-export function getComplexityWithColor(complexity: number | string): string {
-	const score =
-		typeof complexity === 'string' ? parseInt(complexity, 10) : complexity;
-
-	if (isNaN(score)) {
-		return chalk.gray('N/A');
-	}
-
-	const { color } = getComplexityLevel(score);
-	return color(`● ${score}`);
-}
-
-/**
- * Get colored complexity display with /10 format (for dashboards)
- */
-export function getComplexityWithScore(complexity: number | undefined): string {
-	if (typeof complexity !== 'number') {
-		return chalk.gray('N/A');
-	}
-
-	const { color, label } = getComplexityLevel(complexity);
-	return color(`${complexity}/10 (${label})`);
-}
-
-/**
- * Calculate box width as percentage of terminal width
- * @param percentage - Percentage of terminal width to use (default: 0.9)
- * @param minWidth - Minimum width to enforce (default: 40)
- * @returns Calculated box width
- */
-export function getBoxWidth(
-	percentage: number = 0.9,
-	minWidth: number = 40
-): number {
-	const terminalWidth = process.stdout.columns || 80;
-	return Math.max(Math.floor(terminalWidth * percentage), minWidth);
-}
-
-/**
- * Truncate text to specified length
- */
-export function truncate(text: string, maxLength: number): string {
-	if (text.length <= maxLength) {
-		return text;
-	}
-	return text.substring(0, maxLength - 3) + '...';
-}
-
-/**
- * Create a progress bar
- */
-export function createProgressBar(
-	completed: number,
-	total: number,
-	width: number = 30
-): string {
-	if (total === 0) {
-		return chalk.gray('No tasks');
-	}
-
-	const percentage = Math.round((completed / total) * 100);
-	const filled = Math.round((completed / total) * width);
-	const empty = width - filled;
-
-	const bar = chalk.green('█').repeat(filled) + chalk.gray('░').repeat(empty);
-
-	return `${bar} ${chalk.cyan(`${percentage}%`)} (${completed}/${total})`;
-}
-
-/**
- * Display a fancy banner
- */
-export function displayBanner(title: string = 'Task Master'): void {
-	console.log(
-		boxen(chalk.white.bold(title), {
-			padding: 1,
-			margin: { top: 1, bottom: 1 },
-			borderStyle: 'round',
-			borderColor: 'blue',
-			textAlignment: 'center'
-		})
-	);
-}
-
-/**
- * Display an error message (matches scripts/modules/ui.js style)
- */
-export function displayError(message: string, details?: string): void {
-	const boxWidth = getBoxWidth();
-
-	console.error(
-		boxen(
-			chalk.red.bold('X Error: ') +
-				chalk.white(message) +
-				(details ? '\n\n' + chalk.gray(details) : ''),
-			{
-				padding: 1,
-				borderStyle: 'round',
-				borderColor: 'red',
-				width: boxWidth
-			}
-		)
-	);
-}
-
-/**
- * Display a success message
- */
-export function displaySuccess(message: string): void {
-	const boxWidth = getBoxWidth();
-
-	console.log(
-		boxen(
-			chalk.green.bold(String.fromCharCode(8730) + ' ') + chalk.white(message),
-			{
-				padding: 1,
-				borderStyle: 'round',
-				borderColor: 'green',
-				width: boxWidth
-			}
-		)
-	);
-}
-
-/**
- * Display a warning message
- */
-export function displayWarning(message: string): void {
-	const boxWidth = getBoxWidth();
-
-	console.log(
-		boxen(chalk.yellow.bold('⚠ ') + chalk.white(message), {
-			padding: 1,
-			borderStyle: 'round',
-			borderColor: 'yellow',
-			width: boxWidth
-		})
-	);
-}
-
-/**
- * Display info message
- */
-export function displayInfo(message: string): void {
-	const boxWidth = getBoxWidth();
-
-	console.log(
-		boxen(chalk.blue.bold('i ') + chalk.white(message), {
-			padding: 1,
-			borderStyle: 'round',
-			borderColor: 'blue',
-			width: boxWidth
-		})
-	);
-}
-
-/**
- * Format dependencies with their status
- */
-export function formatDependenciesWithStatus(
-	dependencies: string[] | number[],
-	tasks: Task[]
-): string {
-	if (!dependencies || dependencies.length === 0) {
-		return chalk.gray('none');
-	}
-
-	const taskMap = new Map(tasks.map((t) => [t.id.toString(), t]));
-
-	return dependencies
-		.map((depId) => {
-			const task = taskMap.get(depId.toString());
-			if (!task) {
-				return chalk.red(`${depId} (not found)`);
-			}
-
-			const statusIcon =
-				task.status === 'done'
-					? '✓'
-					: task.status === 'in-progress'
-						? '►'
-						: '○';
-
-			return `${depId}${statusIcon}`;
-		})
-		.join(', ');
-}
-
-/**
- * Create a task table for display
- */
-export function createTaskTable(
-	tasks: (Task | Subtask)[],
-	options?: {
-		showSubtasks?: boolean;
-		showComplexity?: boolean;
-		showDependencies?: boolean;
-	}
-): string {
-	const {
-		showSubtasks = false,
-		showComplexity = false,
-		showDependencies = true
-	} = options || {};
-
-	// Calculate dynamic column widths based on terminal width
-	const tableWidth = getBoxWidth(0.9, 100);
-	// Adjust column widths to better match the original layout
-	const baseColWidths = showComplexity
-		? [
-				Math.floor(tableWidth * 0.1),
-				Math.floor(tableWidth * 0.4),
-				Math.floor(tableWidth * 0.15),
-				Math.floor(tableWidth * 0.1),
-				Math.floor(tableWidth * 0.2),
-				Math.floor(tableWidth * 0.1)
-			] // ID, Title, Status, Priority, Dependencies, Complexity
-		: [
-				Math.floor(tableWidth * 0.08),
-				Math.floor(tableWidth * 0.4),
-				Math.floor(tableWidth * 0.18),
-				Math.floor(tableWidth * 0.12),
-				Math.floor(tableWidth * 0.2)
-			]; // ID, Title, Status, Priority, Dependencies
-
-	const headers = [
-		chalk.blue.bold('ID'),
-		chalk.blue.bold('Title'),
-		chalk.blue.bold('Status'),
-		chalk.blue.bold('Priority')
-	];
-	const colWidths = baseColWidths.slice(0, 4);
-
-	if (showDependencies) {
-		headers.push(chalk.blue.bold('Dependencies'));
-		colWidths.push(baseColWidths[4]);
-	}
-
-	if (showComplexity) {
-		headers.push(chalk.blue.bold('Complexity'));
-		colWidths.push(baseColWidths[5] || 12);
-	}
-
-	const table = new Table({
-		head: headers,
-		style: { head: [], border: [] },
-		colWidths,
-		wordWrap: true
-	});
-
-	tasks.forEach((task) => {
-		const row: string[] = [
-			chalk.cyan(task.id.toString()),
-			truncate(task.title, colWidths[1] - 3),
-			getStatusWithColor(task.status, true), // Use table version
-			getPriorityWithColor(task.priority)
-		];
-
-		if (showDependencies) {
-			// For table display, show simple format without status icons
-			if (!task.dependencies || task.dependencies.length === 0) {
-				row.push(chalk.gray('None'));
-			} else {
-				row.push(
-					chalk.cyan(task.dependencies.map((d) => String(d)).join(', '))
-				);
-			}
-		}
-
-		if (showComplexity) {
-			// Show complexity score from report if available
-			if (typeof task.complexity === 'number') {
-				row.push(getComplexityWithColor(task.complexity));
-			} else {
-				row.push(chalk.gray('N/A'));
-			}
-		}
-
-		table.push(row);
-
-		// Add subtasks if requested
-		if (showSubtasks && task.subtasks && task.subtasks.length > 0) {
-			task.subtasks.forEach((subtask) => {
-				const subRow: string[] = [
-					chalk.gray(` └─ ${subtask.id}`),
-					chalk.gray(truncate(subtask.title, colWidths[1] - 6)),
-					chalk.gray(getStatusWithColor(subtask.status, true)),
-					chalk.gray(subtask.priority || 'medium')
-				];
-
-				if (showDependencies) {
-					subRow.push(
-						chalk.gray(
-							subtask.dependencies && subtask.dependencies.length > 0
-								? subtask.dependencies.map((dep) => String(dep)).join(', ')
-								: 'None'
-						)
-					);
-				}
-
-				if (showComplexity) {
-					const complexityDisplay =
-						typeof subtask.complexity === 'number'
-							? getComplexityWithColor(subtask.complexity)
-							: '--';
-					subRow.push(chalk.gray(complexityDisplay));
-				}
-
-				table.push(subRow);
-			});
-		}
-	});
-
-	return table.toString();
-}
-=======
  * @fileoverview UI utilities for Task Master CLI (Re-export module)
  *
  * @deprecated: This file is kept for backward compatibility.
@@ -432,5 +12,4 @@
  */
 
 // Re-export everything from the new organized UI structure
-export * from '../ui/index.js';
->>>>>>> c62cf845
+export * from '../ui/index.js';