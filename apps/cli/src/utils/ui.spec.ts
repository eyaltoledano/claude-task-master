--- conflicted
+++ resolved
@@ -9,14 +9,8 @@
  * - ui/formatters/status-formatters.spec.ts
  */
 
-<<<<<<< HEAD
-import { afterEach, beforeEach, describe, expect, it, vi } from 'vitest';
-import type { MockInstance } from 'vitest';
-import { getBoxWidth } from './ui.js';
-=======
 import { describe, expect, it } from 'vitest';
 import { getBoxWidth, getBriefStatusWithColor } from './ui.js';
->>>>>>> c62cf845
 
 describe('CLI UI Utilities (Backward Compatibility)', () => {
 	describe('Re-exports work correctly from ui/', () => {
