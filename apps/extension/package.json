--- conflicted
+++ resolved
@@ -275,11 +275,7 @@
 		"tailwindcss": "4.1.11",
 		"typescript": "^5.9.2",
 		"@tm/core": "*",
-<<<<<<< HEAD
-		"task-master-ai": "0.37.2-rc.0"
-=======
 		"task-master-ai": "*"
->>>>>>> 90401387
 	},
 	"overrides": {
 		"glob@<8": "^10.4.5",
