--- conflicted
+++ resolved
@@ -409,9 +409,7 @@
 			};
 		}
 
-<<<<<<< HEAD
 		// Determine storeTasksInGit: use CLI option if provided, otherwise prompt
-		resolvedStoreTasksInGit = options.storeTasksInGit;
 		if (typeof resolvedStoreTasksInGit === 'undefined') {
 			const rl = readline.createInterface({
 				input: process.stdin,
@@ -429,10 +427,10 @@
 			resolvedStoreTasksInGit =
 				storeTasksAnswer === 'y' || storeTasksAnswer === 'yes';
 		}
-		createProjectStructure(addAliases, dryRun, resolvedStoreTasksInGit);
-=======
+
+		// Add resolved value back to options for consistency
+		options.storeTasksInGit = resolvedStoreTasksInGit;
 		createProjectStructure(addAliases, dryRun, options);
->>>>>>> d73c8e17
 	} else {
 		// Interactive logic
 		log('info', 'Required options not provided, proceeding with prompts.');
@@ -503,15 +501,9 @@
 			}
 
 			// Create structure using only necessary values
-<<<<<<< HEAD
-			createProjectStructure(
-				addAliasesPrompted,
-				dryRun,
-				resolvedStoreTasksInGit
-			);
-=======
+			// Add resolved value back to options for consistency
+			options.storeTasksInGit = resolvedStoreTasksInGit;
 			createProjectStructure(addAliasesPrompted, dryRun, options);
->>>>>>> d73c8e17
 		} catch (error) {
 			rl.close();
 			log('error', `Error during initialization process: ${error.message}`);
@@ -530,11 +522,7 @@
 }
 
 // Function to create the project structure
-<<<<<<< HEAD
-function createProjectStructure(addAliases, dryRun, storeTasksInGit) {
-=======
 function createProjectStructure(addAliases, dryRun, options) {
->>>>>>> d73c8e17
 	const targetDir = process.cwd();
 	log('info', `Initializing project in ${targetDir}`);
 
@@ -582,18 +570,13 @@
 		}
 	);
 
-<<<<<<< HEAD
 	// Copy .gitignore with dynamic tasks lines
 	copyTemplateFile(
 		'gitignore',
-		path.join(targetDir, '.gitignore'),
+		path.join(targetDir, GITIGNORE_FILE),
 		{},
-		storeTasksInGit
+		options.storeTasksInGit
 	);
-=======
-	// Copy .gitignore
-	copyTemplateFile('gitignore', path.join(targetDir, GITIGNORE_FILE));
->>>>>>> d73c8e17
 
 	// Copy dev_workflow.mdc
 	copyTemplateFile(
