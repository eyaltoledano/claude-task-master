--- conflicted
+++ resolved
@@ -37,71 +37,6 @@
 const __filename = fileURLToPath(import.meta.url);
 const __dirname = dirname(__filename);
 
-// Configure the CLI program
-const program = new Command();
-program
-<<<<<<< HEAD
-	.name('task-master-init')
-	.description('Initialize a new Claude Task Master project')
-	.version('1.0.0') // Will be replaced by prepare-package script
-	.option('-y, --yes', 'Skip prompts and use default values')
-	.option('-n, --name <name>', 'Project name')
-	.option('-my_name <name>', 'Project name (alias for --name)')
-	.option('-d, --description <description>', 'Project description')
-	.option(
-		'-my_description <description>',
-		'Project description (alias for --description)'
-	)
-	.option('-v, --version <version>', 'Project version')
-	.option('-my_version <version>', 'Project version (alias for --version)')
-	.option('--my_name <name>', 'Project name (alias for --name)')
-	.option('-a, --author <author>', 'Author name')
-	.option('--skip-install', 'Skip installing dependencies')
-	.option('--dry-run', 'Show what would be done without making changes')
-	.option('--aliases', 'Add shell aliases (tm, taskmaster)')
-	.parse(process.argv);
-=======
-  .name('task-master-init')
-  .description('Initialize a new Claude Task Master project')
-  .version('1.0.0')  // Will be replaced by prepare-package script
-  .option('-y, --yes', 'Skip prompts and use default values')
-  .option('-n, --name <name>', 'Project name')
-  .option('-my_name <name>', 'Project name (alias for --name)')
-  .option('-d, --description <description>', 'Project description')
-  .option('-my_description <description>', 'Project description (alias for --description)')
-  .option('-v, --version <version>', 'Project version')
-  .option('-my_version <version>', 'Project version (alias for --version)')
-  .option('--my_name <name>', 'Project name (alias for --name)')
-  .option('-a, --author <author>', 'Author name')
-  .option('--skip-install', 'Skip installing dependencies')
-  .option('--dry-run', 'Show what would be done without making changes')
-  .option('--aliases', 'Add shell aliases (tm, taskmaster)')
-  .parse(process.argv);
->>>>>>> 61183f65
-
-const options = program.opts();
-
-// Map custom aliases to standard options
-if (options.my_name && !options.name) {
-<<<<<<< HEAD
-	options.name = options.my_name;
-}
-if (options.my_description && !options.description) {
-	options.description = options.my_description;
-}
-if (options.my_version && !options.version) {
-	options.version = options.my_version;
-=======
-  options.name = options.my_name;
-}
-if (options.my_description && !options.description) {
-  options.description = options.my_description;
-}
-if (options.my_version && !options.version) {
-  options.version = options.my_version;
->>>>>>> 61183f65
-}
-
 // Define log levels
 const LOG_LEVELS = {
 	debug: 0,
@@ -187,314 +122,8 @@
 	}
 }
 
-// Function to add shell aliases to the user's shell configuration
-function addShellAliases() {
-	const homeDir = process.env.HOME || process.env.USERPROFILE;
-	let shellConfigFile;
-
-	// Determine which shell config file to use
-	if (process.env.SHELL?.includes('zsh')) {
-		shellConfigFile = path.join(homeDir, '.zshrc');
-	} else if (process.env.SHELL?.includes('bash')) {
-		shellConfigFile = path.join(homeDir, '.bashrc');
-	} else {
-		log('warn', 'Could not determine shell type. Aliases not added.');
-		return false;
-	}
-
-	try {
-		// Check if file exists
-		if (!fs.existsSync(shellConfigFile)) {
-			log(
-				'warn',
-				`Shell config file ${shellConfigFile} not found. Aliases not added.`
-			);
-			return false;
-		}
-
-		// Check if aliases already exist
-		const configContent = fs.readFileSync(shellConfigFile, 'utf8');
-		if (configContent.includes("alias tm='task-master'")) {
-			log('info', 'Task Master aliases already exist in shell config.');
-			return true;
-		}
-
-		// Add aliases to the shell config file
-		const aliasBlock = `
-# Task Master aliases added on ${new Date().toLocaleDateString()}
-alias tm='task-master'
-alias taskmaster='task-master'
-`;
-
-		fs.appendFileSync(shellConfigFile, aliasBlock);
-		log('success', `Added Task Master aliases to ${shellConfigFile}`);
-		log(
-			'info',
-			'To use the aliases in your current terminal, run: source ' +
-				shellConfigFile
-		);
-
-		return true;
-	} catch (error) {
-		log('error', `Failed to add aliases: ${error.message}`);
-		return false;
-	}
-}
-
-// Function to add shell aliases to the user's shell configuration
-function addShellAliases() {
-  const homeDir = process.env.HOME || process.env.USERPROFILE;
-  let shellConfigFile;
-  
-  // Determine which shell config file to use
-  if (process.env.SHELL?.includes('zsh')) {
-    shellConfigFile = path.join(homeDir, '.zshrc');
-  } else if (process.env.SHELL?.includes('bash')) {
-    shellConfigFile = path.join(homeDir, '.bashrc');
-  } else {
-    log('warn', 'Could not determine shell type. Aliases not added.');
-    return false;
-  }
-  
-  try {
-    // Check if file exists
-    if (!fs.existsSync(shellConfigFile)) {
-      log('warn', `Shell config file ${shellConfigFile} not found. Aliases not added.`);
-      return false;
-    }
-    
-    // Check if aliases already exist
-    const configContent = fs.readFileSync(shellConfigFile, 'utf8');
-    if (configContent.includes('alias tm=\'task-master\'')) {
-      log('info', 'Task Master aliases already exist in shell config.');
-      return true;
-    }
-    
-    // Add aliases to the shell config file
-    const aliasBlock = `
-# Task Master aliases added on ${new Date().toLocaleDateString()}
-alias tm='task-master'
-alias taskmaster='task-master'
-`;
-    
-    fs.appendFileSync(shellConfigFile, aliasBlock);
-    log('success', `Added Task Master aliases to ${shellConfigFile}`);
-    log('info', 'To use the aliases in your current terminal, run: source ' + shellConfigFile);
-    
-    return true;
-  } catch (error) {
-    log('error', `Failed to add aliases: ${error.message}`);
-    return false;
-  }
-}
-
 // Function to copy a file from the package to the target directory
 function copyTemplateFile(templateName, targetPath, replacements = {}) {
-<<<<<<< HEAD
-	// Get the file content from the appropriate source directory
-	let sourcePath;
-
-	// Map template names to their actual source paths
-	switch (templateName) {
-		case 'dev.js':
-			sourcePath = path.join(__dirname, 'dev.js');
-			break;
-		case 'scripts_README.md':
-			sourcePath = path.join(__dirname, '..', 'assets', 'scripts_README.md');
-			break;
-		case 'dev_workflow.mdc':
-			sourcePath = path.join(
-				__dirname,
-				'..',
-				'.cursor',
-				'rules',
-				'dev_workflow.mdc'
-			);
-			break;
-		case 'taskmaster.mdc':
-			sourcePath = path.join(
-				__dirname,
-				'..',
-				'.cursor',
-				'rules',
-				'taskmaster.mdc'
-			);
-			break;
-		case 'cursor_rules.mdc':
-			sourcePath = path.join(
-				__dirname,
-				'..',
-				'.cursor',
-				'rules',
-				'cursor_rules.mdc'
-			);
-			break;
-		case 'self_improve.mdc':
-			sourcePath = path.join(
-				__dirname,
-				'..',
-				'.cursor',
-				'rules',
-				'self_improve.mdc'
-			);
-			break;
-		case 'README-task-master.md':
-			sourcePath = path.join(__dirname, '..', 'README-task-master.md');
-			break;
-		case 'windsurfrules':
-			sourcePath = path.join(__dirname, '..', 'assets', '.windsurfrules');
-			break;
-		default:
-			// For other files like env.example, gitignore, etc. that don't have direct equivalents
-			sourcePath = path.join(__dirname, '..', 'assets', templateName);
-	}
-
-	// Check if the source file exists
-	if (!fs.existsSync(sourcePath)) {
-		// Fall back to templates directory for files that might not have been moved yet
-		sourcePath = path.join(__dirname, '..', 'assets', templateName);
-		if (!fs.existsSync(sourcePath)) {
-			log('error', `Source file not found: ${sourcePath}`);
-			return;
-		}
-	}
-
-	let content = fs.readFileSync(sourcePath, 'utf8');
-
-	// Replace placeholders with actual values
-	Object.entries(replacements).forEach(([key, value]) => {
-		const regex = new RegExp(`\\{\\{${key}\\}\\}`, 'g');
-		content = content.replace(regex, value);
-	});
-
-	// Handle special files that should be merged instead of overwritten
-	if (fs.existsSync(targetPath)) {
-		const filename = path.basename(targetPath);
-
-		// Handle .gitignore - append lines that don't exist
-		if (filename === '.gitignore') {
-			log('info', `${targetPath} already exists, merging content...`);
-			const existingContent = fs.readFileSync(targetPath, 'utf8');
-			const existingLines = new Set(
-				existingContent.split('\n').map((line) => line.trim())
-			);
-			const newLines = content
-				.split('\n')
-				.filter((line) => !existingLines.has(line.trim()));
-
-			if (newLines.length > 0) {
-				// Add a comment to separate the original content from our additions
-				const updatedContent =
-					existingContent.trim() +
-					'\n\n# Added by Claude Task Master\n' +
-					newLines.join('\n');
-				fs.writeFileSync(targetPath, updatedContent);
-				log('success', `Updated ${targetPath} with additional entries`);
-			} else {
-				log('info', `No new content to add to ${targetPath}`);
-			}
-			return;
-		}
-
-		// Handle .windsurfrules - append the entire content
-		if (filename === '.windsurfrules') {
-			log(
-				'info',
-				`${targetPath} already exists, appending content instead of overwriting...`
-			);
-			const existingContent = fs.readFileSync(targetPath, 'utf8');
-
-			// Add a separator comment before appending our content
-			const updatedContent =
-				existingContent.trim() +
-				'\n\n# Added by Task Master - Development Workflow Rules\n\n' +
-				content;
-			fs.writeFileSync(targetPath, updatedContent);
-			log('success', `Updated ${targetPath} with additional rules`);
-			return;
-		}
-
-		// Handle package.json - merge dependencies
-		if (filename === 'package.json') {
-			log('info', `${targetPath} already exists, merging dependencies...`);
-			try {
-				const existingPackageJson = JSON.parse(
-					fs.readFileSync(targetPath, 'utf8')
-				);
-				const newPackageJson = JSON.parse(content);
-
-				// Merge dependencies, preferring existing versions in case of conflicts
-				existingPackageJson.dependencies = {
-					...newPackageJson.dependencies,
-					...existingPackageJson.dependencies
-				};
-
-				// Add our scripts if they don't already exist
-				existingPackageJson.scripts = {
-					...existingPackageJson.scripts,
-					...Object.fromEntries(
-						Object.entries(newPackageJson.scripts).filter(
-							([key]) => !existingPackageJson.scripts[key]
-						)
-					)
-				};
-
-				// Preserve existing type if present
-				if (!existingPackageJson.type && newPackageJson.type) {
-					existingPackageJson.type = newPackageJson.type;
-				}
-
-				fs.writeFileSync(
-					targetPath,
-					JSON.stringify(existingPackageJson, null, 2)
-				);
-				log(
-					'success',
-					`Updated ${targetPath} with required dependencies and scripts`
-				);
-			} catch (error) {
-				log('error', `Failed to merge package.json: ${error.message}`);
-				// Fallback to writing a backup of the existing file and creating a new one
-				const backupPath = `${targetPath}.backup-${Date.now()}`;
-				fs.copyFileSync(targetPath, backupPath);
-				log('info', `Created backup of existing package.json at ${backupPath}`);
-				fs.writeFileSync(targetPath, content);
-				log(
-					'warn',
-					`Replaced ${targetPath} with new content (due to JSON parsing error)`
-				);
-			}
-			return;
-		}
-
-		// Handle README.md - offer to preserve or create a different file
-		if (filename === 'README.md') {
-			log('info', `${targetPath} already exists`);
-			// Create a separate README file specifically for this project
-			const taskMasterReadmePath = path.join(
-				path.dirname(targetPath),
-				'README-task-master.md'
-			);
-			fs.writeFileSync(taskMasterReadmePath, content);
-			log(
-				'success',
-				`Created ${taskMasterReadmePath} (preserved original README.md)`
-			);
-			return;
-		}
-
-		// For other files, warn and prompt before overwriting
-		log(
-			'warn',
-			`${targetPath} already exists. Skipping file creation to avoid overwriting existing content.`
-		);
-		return;
-	}
-
-	// If the file doesn't exist, create it normally
-	fs.writeFileSync(targetPath, content);
-	log('info', `Created file: ${targetPath}`);
-=======
   // Get the file content from the appropriate source directory
   let sourcePath;
   
@@ -517,9 +146,6 @@
       break;
     case 'README-task-master.md':
       sourcePath = path.join(__dirname, '..', 'README-task-master.md');
-      break;
-    case 'windsurfrules':
-      sourcePath = path.join(__dirname, '..', 'assets', '.windsurfrules');
       break;
     default:
       // For other files like env.example, gitignore, etc. that don't have direct equivalents
@@ -544,273 +170,13 @@
     content = content.replace(regex, value);
   });
   
-  // Handle special files that should be merged instead of overwritten
-  if (fs.existsSync(targetPath)) {
-    const filename = path.basename(targetPath);
-    
-    // Handle .gitignore - append lines that don't exist
-    if (filename === '.gitignore') {
-      log('info', `${targetPath} already exists, merging content...`);
-      const existingContent = fs.readFileSync(targetPath, 'utf8');
-      const existingLines = new Set(existingContent.split('\n').map(line => line.trim()));
-      const newLines = content.split('\n').filter(line => !existingLines.has(line.trim()));
-      
-      if (newLines.length > 0) {
-        // Add a comment to separate the original content from our additions
-        const updatedContent = existingContent.trim() + 
-          '\n\n# Added by Claude Task Master\n' + 
-          newLines.join('\n');
-        fs.writeFileSync(targetPath, updatedContent);
-        log('success', `Updated ${targetPath} with additional entries`);
-      } else {
-        log('info', `No new content to add to ${targetPath}`);
-      }
-      return;
-    }
-    
-    // Handle .windsurfrules - append the entire content
-    if (filename === '.windsurfrules') {
-      log('info', `${targetPath} already exists, appending content instead of overwriting...`);
-      const existingContent = fs.readFileSync(targetPath, 'utf8');
-      
-      // Add a separator comment before appending our content
-      const updatedContent = existingContent.trim() + 
-        '\n\n# Added by Task Master - Development Workflow Rules\n\n' + 
-        content;
-      fs.writeFileSync(targetPath, updatedContent);
-      log('success', `Updated ${targetPath} with additional rules`);
-      return;
-    }
-    
-    // Handle package.json - merge dependencies
-    if (filename === 'package.json') {
-      log('info', `${targetPath} already exists, merging dependencies...`);
-      try {
-        const existingPackageJson = JSON.parse(fs.readFileSync(targetPath, 'utf8'));
-        const newPackageJson = JSON.parse(content);
-        
-        // Merge dependencies, preferring existing versions in case of conflicts
-        existingPackageJson.dependencies = {
-          ...newPackageJson.dependencies,
-          ...existingPackageJson.dependencies
-        };
-        
-        // Add our scripts if they don't already exist
-        existingPackageJson.scripts = {
-          ...existingPackageJson.scripts,
-          ...Object.fromEntries(
-            Object.entries(newPackageJson.scripts)
-              .filter(([key]) => !existingPackageJson.scripts[key])
-          )
-        };
-        
-        // Preserve existing type if present
-        if (!existingPackageJson.type && newPackageJson.type) {
-          existingPackageJson.type = newPackageJson.type;
-        }
-        
-        fs.writeFileSync(
-          targetPath,
-          JSON.stringify(existingPackageJson, null, 2)
-        );
-        log('success', `Updated ${targetPath} with required dependencies and scripts`);
-      } catch (error) {
-        log('error', `Failed to merge package.json: ${error.message}`);
-        // Fallback to writing a backup of the existing file and creating a new one
-        const backupPath = `${targetPath}.backup-${Date.now()}`;
-        fs.copyFileSync(targetPath, backupPath);
-        log('info', `Created backup of existing package.json at ${backupPath}`);
-        fs.writeFileSync(targetPath, content);
-        log('warn', `Replaced ${targetPath} with new content (due to JSON parsing error)`);
-      }
-      return;
-    }
-    
-    // Handle README.md - offer to preserve or create a different file
-    if (filename === 'README.md') {
-      log('info', `${targetPath} already exists`);
-      // Create a separate README file specifically for this project
-      const taskMasterReadmePath = path.join(path.dirname(targetPath), 'README-task-master.md');
-      fs.writeFileSync(taskMasterReadmePath, content);
-      log('success', `Created ${taskMasterReadmePath} (preserved original README.md)`);
-      return;
-    }
-    
-    // For other files, warn and prompt before overwriting
-    log('warn', `${targetPath} already exists. Skipping file creation to avoid overwriting existing content.`);
-    return;
-  }
-  
-  // If the file doesn't exist, create it normally
+  // Write the content to the target path
   fs.writeFileSync(targetPath, content);
   log('info', `Created file: ${targetPath}`);
->>>>>>> 61183f65
 }
 
 // Main function to initialize a new project
 async function initializeProject(options = {}) {
-<<<<<<< HEAD
-	// Display the banner
-	displayBanner();
-
-	// If options are provided, use them directly without prompting
-	if (options.projectName && options.projectDescription) {
-		const projectName = options.projectName;
-		const projectDescription = options.projectDescription;
-		const projectVersion = options.projectVersion || '1.0.0';
-		const authorName = options.authorName || '';
-		const dryRun = options.dryRun || false;
-		const skipInstall = options.skipInstall || false;
-		const addAliases = options.addAliases || false;
-
-		if (dryRun) {
-			log('info', 'DRY RUN MODE: No files will be modified');
-			log(
-				'info',
-				`Would initialize project: ${projectName} (${projectVersion})`
-			);
-			log('info', `Description: ${projectDescription}`);
-			log('info', `Author: ${authorName || 'Not specified'}`);
-			log('info', 'Would create/update necessary project files');
-			if (addAliases) {
-				log('info', 'Would add shell aliases for task-master');
-			}
-			if (!skipInstall) {
-				log('info', 'Would install dependencies');
-			}
-			return {
-				projectName,
-				projectDescription,
-				projectVersion,
-				authorName,
-				dryRun: true
-			};
-		}
-
-		createProjectStructure(
-			projectName,
-			projectDescription,
-			projectVersion,
-			authorName,
-			skipInstall,
-			addAliases
-		);
-		return {
-			projectName,
-			projectDescription,
-			projectVersion,
-			authorName
-		};
-	}
-
-	// Otherwise, prompt the user for input
-	// Create readline interface only when needed
-	const rl = readline.createInterface({
-		input: process.stdin,
-		output: process.stdout
-	});
-
-	try {
-		const projectName = await promptQuestion(
-			rl,
-			chalk.cyan('Enter project name: ')
-		);
-		const projectDescription = await promptQuestion(
-			rl,
-			chalk.cyan('Enter project description: ')
-		);
-		const projectVersionInput = await promptQuestion(
-			rl,
-			chalk.cyan('Enter project version (default: 1.0.0): ')
-		);
-		const authorName = await promptQuestion(
-			rl,
-			chalk.cyan('Enter your name: ')
-		);
-
-		// Ask about shell aliases
-		const addAliasesInput = await promptQuestion(
-			rl,
-			chalk.cyan('Add shell aliases for task-master? (Y/n): ')
-		);
-		const addAliases = addAliasesInput.trim().toLowerCase() !== 'n';
-
-		// Set default version if not provided
-		const projectVersion = projectVersionInput.trim()
-			? projectVersionInput
-			: '1.0.0';
-
-		// Confirm settings
-		console.log('\nProject settings:');
-		console.log(chalk.blue('Name:'), chalk.white(projectName));
-		console.log(chalk.blue('Description:'), chalk.white(projectDescription));
-		console.log(chalk.blue('Version:'), chalk.white(projectVersion));
-		console.log(
-			chalk.blue('Author:'),
-			chalk.white(authorName || 'Not specified')
-		);
-		console.log(
-			chalk.blue('Add shell aliases:'),
-			chalk.white(addAliases ? 'Yes' : 'No')
-		);
-
-		const confirmInput = await promptQuestion(
-			rl,
-			chalk.yellow('\nDo you want to continue with these settings? (Y/n): ')
-		);
-		const shouldContinue = confirmInput.trim().toLowerCase() !== 'n';
-
-		// Close the readline interface
-		rl.close();
-
-		if (!shouldContinue) {
-			log('info', 'Project initialization cancelled by user');
-			return null;
-		}
-
-		const dryRun = options.dryRun || false;
-		const skipInstall = options.skipInstall || false;
-
-		if (dryRun) {
-			log('info', 'DRY RUN MODE: No files will be modified');
-			log('info', 'Would create/update necessary project files');
-			if (addAliases) {
-				log('info', 'Would add shell aliases for task-master');
-			}
-			if (!skipInstall) {
-				log('info', 'Would install dependencies');
-			}
-			return {
-				projectName,
-				projectDescription,
-				projectVersion,
-				authorName,
-				dryRun: true
-			};
-		}
-
-		// Create the project structure
-		createProjectStructure(
-			projectName,
-			projectDescription,
-			projectVersion,
-			authorName,
-			skipInstall,
-			addAliases
-		);
-
-		return {
-			projectName,
-			projectDescription,
-			projectVersion,
-			authorName
-		};
-	} catch (error) {
-		// Make sure to close readline on error
-		rl.close();
-		throw error;
-	}
-=======
   // Display the banner
   displayBanner();
   
@@ -820,32 +186,8 @@
     const projectDescription = options.projectDescription;
     const projectVersion = options.projectVersion || '1.0.0';
     const authorName = options.authorName || '';
-    const dryRun = options.dryRun || false;
-    const skipInstall = options.skipInstall || false;
-    const addAliases = options.addAliases || false;
-    
-    if (dryRun) {
-      log('info', 'DRY RUN MODE: No files will be modified');
-      log('info', `Would initialize project: ${projectName} (${projectVersion})`);
-      log('info', `Description: ${projectDescription}`);
-      log('info', `Author: ${authorName || 'Not specified'}`);
-      log('info', 'Would create/update necessary project files');
-      if (addAliases) {
-        log('info', 'Would add shell aliases for task-master');
-      }
-      if (!skipInstall) {
-        log('info', 'Would install dependencies');
-      }
-      return {
-        projectName,
-        projectDescription,
-        projectVersion,
-        authorName,
-        dryRun: true
-      };
-    }
-    
-    createProjectStructure(projectName, projectDescription, projectVersion, authorName, skipInstall, addAliases);
+    
+    createProjectStructure(projectName, projectDescription, projectVersion, authorName);
     return {
       projectName,
       projectDescription,
@@ -867,55 +209,14 @@
     const projectVersionInput = await promptQuestion(rl, chalk.cyan('Enter project version (default: 1.0.0): '));
     const authorName = await promptQuestion(rl, chalk.cyan('Enter your name: '));
     
-    // Ask about shell aliases
-    const addAliasesInput = await promptQuestion(rl, chalk.cyan('Add shell aliases for task-master? (Y/n): '));
-    const addAliases = addAliasesInput.trim().toLowerCase() !== 'n';
-    
     // Set default version if not provided
     const projectVersion = projectVersionInput.trim() ? projectVersionInput : '1.0.0';
     
-    // Confirm settings
-    console.log('\nProject settings:');
-    console.log(chalk.blue('Name:'), chalk.white(projectName));
-    console.log(chalk.blue('Description:'), chalk.white(projectDescription));
-    console.log(chalk.blue('Version:'), chalk.white(projectVersion));
-    console.log(chalk.blue('Author:'), chalk.white(authorName || 'Not specified'));
-    console.log(chalk.blue('Add shell aliases:'), chalk.white(addAliases ? 'Yes' : 'No'));
-    
-    const confirmInput = await promptQuestion(rl, chalk.yellow('\nDo you want to continue with these settings? (Y/n): '));
-    const shouldContinue = confirmInput.trim().toLowerCase() !== 'n';
-    
     // Close the readline interface
     rl.close();
     
-    if (!shouldContinue) {
-      log('info', 'Project initialization cancelled by user');
-      return null;
-    }
-    
-    const dryRun = options.dryRun || false;
-    const skipInstall = options.skipInstall || false;
-    
-    if (dryRun) {
-      log('info', 'DRY RUN MODE: No files will be modified');
-      log('info', 'Would create/update necessary project files');
-      if (addAliases) {
-        log('info', 'Would add shell aliases for task-master');
-      }
-      if (!skipInstall) {
-        log('info', 'Would install dependencies');
-      }
-      return {
-        projectName,
-        projectDescription,
-        projectVersion,
-        authorName,
-        dryRun: true
-      };
-    }
-    
     // Create the project structure
-    createProjectStructure(projectName, projectDescription, projectVersion, authorName, skipInstall, addAliases);
+    createProjectStructure(projectName, projectDescription, projectVersion, authorName);
     
     return {
       projectName,
@@ -928,7 +229,6 @@
     rl.close();
     throw error;
   }
->>>>>>> 61183f65
 }
 
 // Helper function to promisify readline question
@@ -941,400 +241,7 @@
 }
 
 // Function to create the project structure
-<<<<<<< HEAD
-function createProjectStructure(
-	projectName,
-	projectDescription,
-	projectVersion,
-	authorName,
-	skipInstall,
-	addAliases
-) {
-	const targetDir = process.cwd();
-	log('info', `Initializing project in ${targetDir}`);
-
-	// Create directories
-	ensureDirectoryExists(path.join(targetDir, '.cursor', 'rules'));
-	ensureDirectoryExists(path.join(targetDir, 'scripts'));
-	ensureDirectoryExists(path.join(targetDir, 'tasks'));
-
-	// Define our package.json content
-	const packageJson = {
-		name: projectName.toLowerCase().replace(/\s+/g, '-'),
-		version: projectVersion,
-		description: projectDescription,
-		author: authorName,
-		type: 'module',
-		scripts: {
-			dev: 'node scripts/dev.js',
-			list: 'node scripts/dev.js list',
-			generate: 'node scripts/dev.js generate',
-			'parse-prd': 'node scripts/dev.js parse-prd'
-		},
-		dependencies: {
-			'@anthropic-ai/sdk': '^0.39.0',
-			boxen: '^8.0.1',
-			chalk: '^4.1.2',
-			commander: '^11.1.0',
-			'cli-table3': '^0.6.5',
-			cors: '^2.8.5',
-			dotenv: '^16.3.1',
-			express: '^4.21.2',
-			fastmcp: '^1.20.5',
-			figlet: '^1.8.0',
-			'fuse.js': '^7.0.0',
-			'gradient-string': '^3.0.0',
-			helmet: '^8.1.0',
-			inquirer: '^12.5.0',
-			jsonwebtoken: '^9.0.2',
-			'lru-cache': '^10.2.0',
-			openai: '^4.89.0',
-			ora: '^8.2.0',
-			'task-master-ai': '^0.9.31'
-		}
-	};
-
-	// Check if package.json exists and merge if it does
-	const packageJsonPath = path.join(targetDir, 'package.json');
-	if (fs.existsSync(packageJsonPath)) {
-		log('info', 'package.json already exists, merging content...');
-		try {
-			const existingPackageJson = JSON.parse(
-				fs.readFileSync(packageJsonPath, 'utf8')
-			);
-
-			// Preserve existing fields but add our required ones
-			const mergedPackageJson = {
-				...existingPackageJson,
-				scripts: {
-					...existingPackageJson.scripts,
-					...Object.fromEntries(
-						Object.entries(packageJson.scripts).filter(
-							([key]) =>
-								!existingPackageJson.scripts ||
-								!existingPackageJson.scripts[key]
-						)
-					)
-				},
-				dependencies: {
-					...(existingPackageJson.dependencies || {}),
-					...Object.fromEntries(
-						Object.entries(packageJson.dependencies).filter(
-							([key]) =>
-								!existingPackageJson.dependencies ||
-								!existingPackageJson.dependencies[key]
-						)
-					)
-				}
-			};
-
-			// Ensure type is set if not already present
-			if (!mergedPackageJson.type && packageJson.type) {
-				mergedPackageJson.type = packageJson.type;
-			}
-
-			fs.writeFileSync(
-				packageJsonPath,
-				JSON.stringify(mergedPackageJson, null, 2)
-			);
-			log('success', 'Updated package.json with required fields');
-		} catch (error) {
-			log('error', `Failed to merge package.json: ${error.message}`);
-			// Create a backup before potentially modifying
-			const backupPath = `${packageJsonPath}.backup-${Date.now()}`;
-			fs.copyFileSync(packageJsonPath, backupPath);
-			log('info', `Created backup of existing package.json at ${backupPath}`);
-			fs.writeFileSync(packageJsonPath, JSON.stringify(packageJson, null, 2));
-			log(
-				'warn',
-				'Created new package.json (backup of original file was created)'
-			);
-		}
-	} else {
-		// If package.json doesn't exist, create it
-		fs.writeFileSync(packageJsonPath, JSON.stringify(packageJson, null, 2));
-		log('success', 'Created package.json');
-	}
-
-	// Setup MCP configuration for integration with Cursor
-	setupMCPConfiguration(targetDir, packageJson.name);
-
-	// Copy template files with replacements
-	const replacements = {
-		projectName,
-		projectDescription,
-		projectVersion,
-		authorName,
-		year: new Date().getFullYear()
-	};
-
-	// Copy .env.example
-	copyTemplateFile(
-		'env.example',
-		path.join(targetDir, '.env.example'),
-		replacements
-	);
-
-	// Copy .gitignore
-	copyTemplateFile('gitignore', path.join(targetDir, '.gitignore'));
-
-	// Copy dev_workflow.mdc
-	copyTemplateFile(
-		'dev_workflow.mdc',
-		path.join(targetDir, '.cursor', 'rules', 'dev_workflow.mdc')
-	);
-
-	// Copy taskmaster.mdc
-	copyTemplateFile(
-		'taskmaster.mdc',
-		path.join(targetDir, '.cursor', 'rules', 'taskmaster.mdc')
-	);
-
-	// Copy cursor_rules.mdc
-	copyTemplateFile(
-		'cursor_rules.mdc',
-		path.join(targetDir, '.cursor', 'rules', 'cursor_rules.mdc')
-	);
-
-	// Copy self_improve.mdc
-	copyTemplateFile(
-		'self_improve.mdc',
-		path.join(targetDir, '.cursor', 'rules', 'self_improve.mdc')
-	);
-
-	// Copy .windsurfrules
-	copyTemplateFile('windsurfrules', path.join(targetDir, '.windsurfrules'));
-
-	// Copy scripts/dev.js
-	copyTemplateFile('dev.js', path.join(targetDir, 'scripts', 'dev.js'));
-
-	// Copy scripts/README.md
-	copyTemplateFile(
-		'scripts_README.md',
-		path.join(targetDir, 'scripts', 'README.md')
-	);
-
-	// Copy example_prd.txt
-	copyTemplateFile(
-		'example_prd.txt',
-		path.join(targetDir, 'scripts', 'example_prd.txt')
-	);
-
-	// Create main README.md
-	copyTemplateFile(
-		'README-task-master.md',
-		path.join(targetDir, 'README.md'),
-		replacements
-	);
-
-	// Initialize git repository if git is available
-	try {
-		if (!fs.existsSync(path.join(targetDir, '.git'))) {
-			log('info', 'Initializing git repository...');
-			execSync('git init', { stdio: 'ignore' });
-			log('success', 'Git repository initialized');
-		}
-	} catch (error) {
-		log('warn', 'Git not available, skipping repository initialization');
-	}
-
-	// Run npm install automatically
-	console.log(
-		boxen(chalk.cyan('Installing dependencies...'), {
-			padding: 0.5,
-			margin: 0.5,
-			borderStyle: 'round',
-			borderColor: 'blue'
-		})
-	);
-
-	try {
-		if (!skipInstall) {
-			execSync('npm install', { stdio: 'inherit', cwd: targetDir });
-			log('success', 'Dependencies installed successfully!');
-		} else {
-			log('info', 'Dependencies installation skipped');
-		}
-	} catch (error) {
-		log('error', 'Failed to install dependencies:', error.message);
-		log('error', 'Please run npm install manually');
-	}
-
-	// Display success message
-	console.log(
-		boxen(
-			warmGradient.multiline(
-				figlet.textSync('Success!', { font: 'Standard' })
-			) +
-				'\n' +
-				chalk.green('Project initialized successfully!'),
-			{
-				padding: 1,
-				margin: 1,
-				borderStyle: 'double',
-				borderColor: 'green'
-			}
-		)
-	);
-
-	// Add shell aliases if requested
-	if (addAliases) {
-		addShellAliases();
-	}
-
-	// Display next steps in a nice box
-	console.log(
-		boxen(
-			chalk.cyan.bold('Things you can now do:') +
-				'\n\n' +
-				chalk.white('1. ') +
-				chalk.yellow(
-					'Rename .env.example to .env and add your ANTHROPIC_API_KEY and PERPLEXITY_API_KEY'
-				) +
-				'\n' +
-				chalk.white('2. ') +
-				chalk.yellow(
-					'Discuss your idea with AI, and once ready ask for a PRD using the example_prd.txt file, and save what you get to scripts/PRD.txt'
-				) +
-				'\n' +
-				chalk.white('3. ') +
-				chalk.yellow(
-					'Ask Cursor Agent to parse your PRD.txt and generate tasks'
-				) +
-				'\n' +
-				chalk.white('   └─ ') +
-				chalk.dim('You can also run ') +
-				chalk.cyan('task-master parse-prd <your-prd-file.txt>') +
-				'\n' +
-				chalk.white('4. ') +
-				chalk.yellow('Ask Cursor to analyze the complexity of your tasks') +
-				'\n' +
-				chalk.white('5. ') +
-				chalk.yellow(
-					'Ask Cursor which task is next to determine where to start'
-				) +
-				'\n' +
-				chalk.white('6. ') +
-				chalk.yellow(
-					'Ask Cursor to expand any complex tasks that are too large or complex.'
-				) +
-				'\n' +
-				chalk.white('7. ') +
-				chalk.yellow(
-					'Ask Cursor to set the status of a task, or multiple tasks. Use the task id from the task lists.'
-				) +
-				'\n' +
-				chalk.white('8. ') +
-				chalk.yellow(
-					'Ask Cursor to update all tasks from a specific task id based on new learnings or pivots in your project.'
-				) +
-				'\n' +
-				chalk.white('9. ') +
-				chalk.green.bold('Ship it!') +
-				'\n\n' +
-				chalk.dim(
-					'* Review the README.md file to learn how to use other commands via Cursor Agent.'
-				),
-			{
-				padding: 1,
-				margin: 1,
-				borderStyle: 'round',
-				borderColor: 'yellow',
-				title: 'Getting Started',
-				titleAlignment: 'center'
-			}
-		)
-	);
-}
-
-// Function to setup MCP configuration for Cursor integration
-function setupMCPConfiguration(targetDir, projectName) {
-	const mcpDirPath = path.join(targetDir, '.cursor');
-	const mcpJsonPath = path.join(mcpDirPath, 'mcp.json');
-
-	log('info', 'Setting up MCP configuration for Cursor integration...');
-
-	// Create .cursor directory if it doesn't exist
-	ensureDirectoryExists(mcpDirPath);
-
-	// New MCP config to be added - references the installed package
-	const newMCPServer = {
-		'task-master-ai': {
-			command: 'npx',
-			args: ['-y', 'task-master-mcp-server'],
-			env: {
-				ANTHROPIC_API_KEY: '%ANTHROPIC_API_KEY%',
-				PERPLEXITY_API_KEY: '%PERPLEXITY_API_KEY%',
-				MODEL: 'claude-3-7-sonnet-20250219',
-				PERPLEXITY_MODEL: 'sonar-pro',
-				MAX_TOKENS: 64000,
-				TEMPERATURE: 0.3,
-				DEFAULT_SUBTASKS: 5,
-				DEFAULT_PRIORITY: 'medium'
-			}
-		}
-	};
-
-	// Check if mcp.json already exists
-	if (fs.existsSync(mcpJsonPath)) {
-		log('info', 'MCP configuration file already exists, updating...');
-		try {
-			// Read existing config
-			const mcpConfig = JSON.parse(fs.readFileSync(mcpJsonPath, 'utf8'));
-
-			// Initialize mcpServers if it doesn't exist
-			if (!mcpConfig.mcpServers) {
-				mcpConfig.mcpServers = {};
-			}
-
-			// Add the task-master-ai server if it doesn't exist
-			if (!mcpConfig.mcpServers['task-master-ai']) {
-				mcpConfig.mcpServers['task-master-ai'] = newMCPServer['task-master-ai'];
-				log(
-					'info',
-					'Added task-master-ai server to existing MCP configuration'
-				);
-			} else {
-				log('info', 'task-master-ai server already configured in mcp.json');
-			}
-
-			// Write the updated configuration
-			fs.writeFileSync(mcpJsonPath, JSON.stringify(mcpConfig, null, 4));
-			log('success', 'Updated MCP configuration file');
-		} catch (error) {
-			log('error', `Failed to update MCP configuration: ${error.message}`);
-			// Create a backup before potentially modifying
-			const backupPath = `${mcpJsonPath}.backup-${Date.now()}`;
-			if (fs.existsSync(mcpJsonPath)) {
-				fs.copyFileSync(mcpJsonPath, backupPath);
-				log('info', `Created backup of existing mcp.json at ${backupPath}`);
-			}
-
-			// Create new configuration
-			const newMCPConfig = {
-				mcpServers: newMCPServer
-			};
-
-			fs.writeFileSync(mcpJsonPath, JSON.stringify(newMCPConfig, null, 4));
-			log(
-				'warn',
-				'Created new MCP configuration file (backup of original file was created if it existed)'
-			);
-		}
-	} else {
-		// If mcp.json doesn't exist, create it
-		const newMCPConfig = {
-			mcpServers: newMCPServer
-		};
-
-		fs.writeFileSync(mcpJsonPath, JSON.stringify(newMCPConfig, null, 4));
-		log('success', 'Created MCP configuration file for Cursor integration');
-	}
-
-	// Add note to console about MCP integration
-	log('info', 'MCP server will use the installed task-master-ai package');
-=======
-function createProjectStructure(projectName, projectDescription, projectVersion, authorName, skipInstall, addAliases) {
+function createProjectStructure(projectName, projectDescription, projectVersion, authorName) {
   const targetDir = process.cwd();
   log('info', `Initializing project in ${targetDir}`);
   
@@ -1343,7 +250,7 @@
   ensureDirectoryExists(path.join(targetDir, 'scripts'));
   ensureDirectoryExists(path.join(targetDir, 'tasks'));
   
-  // Define our package.json content
+  // Create package.json
   const packageJson = {
     name: projectName.toLowerCase().replace(/\s+/g, '-'),
     version: projectVersion,
@@ -1370,56 +277,11 @@
     }
   };
   
-  // Check if package.json exists and merge if it does
-  const packageJsonPath = path.join(targetDir, 'package.json');
-  if (fs.existsSync(packageJsonPath)) {
-    log('info', 'package.json already exists, merging content...');
-    try {
-      const existingPackageJson = JSON.parse(fs.readFileSync(packageJsonPath, 'utf8'));
-      
-      // Preserve existing fields but add our required ones
-      const mergedPackageJson = {
-        ...existingPackageJson,
-        scripts: {
-          ...existingPackageJson.scripts,
-          ...Object.fromEntries(
-            Object.entries(packageJson.scripts)
-              .filter(([key]) => !existingPackageJson.scripts || !existingPackageJson.scripts[key])
-          )
-        },
-        dependencies: {
-          ...existingPackageJson.dependencies || {},
-          ...Object.fromEntries(
-            Object.entries(packageJson.dependencies)
-              .filter(([key]) => !existingPackageJson.dependencies || !existingPackageJson.dependencies[key])
-          )
-        }
-      };
-      
-      // Ensure type is set if not already present
-      if (!mergedPackageJson.type && packageJson.type) {
-        mergedPackageJson.type = packageJson.type;
-      }
-      
-      fs.writeFileSync(packageJsonPath, JSON.stringify(mergedPackageJson, null, 2));
-      log('success', 'Updated package.json with required fields');
-    } catch (error) {
-      log('error', `Failed to merge package.json: ${error.message}`);
-      // Create a backup before potentially modifying
-      const backupPath = `${packageJsonPath}.backup-${Date.now()}`;
-      fs.copyFileSync(packageJsonPath, backupPath);
-      log('info', `Created backup of existing package.json at ${backupPath}`);
-      fs.writeFileSync(packageJsonPath, JSON.stringify(packageJson, null, 2));
-      log('warn', 'Created new package.json (backup of original file was created)');
-    }
-  } else {
-    // If package.json doesn't exist, create it
-    fs.writeFileSync(packageJsonPath, JSON.stringify(packageJson, null, 2));
-    log('success', 'Created package.json');
-  }
-  
-  // Setup MCP configuration for integration with Cursor
-  setupMCPConfiguration(targetDir, packageJson.name);
+  fs.writeFileSync(
+    path.join(targetDir, 'package.json'),
+    JSON.stringify(packageJson, null, 2)
+  );
+  log('success', 'Created package.json');
   
   // Copy template files with replacements
   const replacements = {
@@ -1445,9 +307,6 @@
   // Copy self_improve.mdc
   copyTemplateFile('self_improve.mdc', path.join(targetDir, '.cursor', 'rules', 'self_improve.mdc'));
   
-  // Copy .windsurfrules
-  copyTemplateFile('windsurfrules', path.join(targetDir, '.windsurfrules'));
-  
   // Copy scripts/dev.js
   copyTemplateFile('dev.js', path.join(targetDir, 'scripts', 'dev.js'));
   
@@ -1480,12 +339,8 @@
   }));
   
   try {
-    if (!skipInstall) {
-      execSync('npm install', { stdio: 'inherit', cwd: targetDir });
-      log('success', 'Dependencies installed successfully!');
-    } else {
-      log('info', 'Dependencies installation skipped');
-    }
+    execSync('npm install', { stdio: 'inherit', cwd: targetDir });
+    log('success', 'Dependencies installed successfully!');
   } catch (error) {
     log('error', 'Failed to install dependencies:', error.message);
     log('error', 'Please run npm install manually');
@@ -1503,18 +358,13 @@
     }
   ));
   
-  // Add shell aliases if requested
-  if (addAliases) {
-    addShellAliases();
-  }
-  
   // Display next steps in a nice box
   console.log(boxen(
     chalk.cyan.bold('Things you can now do:') + '\n\n' +
     chalk.white('1. ') + chalk.yellow('Rename .env.example to .env and add your ANTHROPIC_API_KEY and PERPLEXITY_API_KEY') + '\n' +
     chalk.white('2. ') + chalk.yellow('Discuss your idea with AI, and once ready ask for a PRD using the example_prd.txt file, and save what you get to scripts/PRD.txt') + '\n' +
     chalk.white('3. ') + chalk.yellow('Ask Cursor Agent to parse your PRD.txt and generate tasks') + '\n' +
-    chalk.white('   └─ ') + chalk.dim('You can also run ') + chalk.cyan('task-master parse-prd <your-prd-file.txt>') + '\n' +
+    chalk.white('   └─ ') + chalk.dim('You can also run ') + chalk.cyan('npm run parse-prd -- --input=<your-prd-file.txt>') + '\n' +
     chalk.white('4. ') + chalk.yellow('Ask Cursor to analyze the complexity of your tasks') + '\n' +
     chalk.white('5. ') + chalk.yellow('Ask Cursor which task is next to determine where to start') + '\n' +
     chalk.white('6. ') + chalk.yellow('Ask Cursor to expand any complex tasks that are too large or complex.') + '\n' +
@@ -1531,7 +381,6 @@
       titleAlignment: 'center'
     }
   ));
->>>>>>> 61183f65
 }
 
 // Function to setup MCP configuration for Cursor integration
@@ -1623,64 +472,9 @@
 // Always run initialization when this file is loaded directly
 // This works with both direct node execution and npx/global commands
 (async function main() {
-<<<<<<< HEAD
-	try {
-		console.log('Starting initialization...');
-
-		// Check if we should use the CLI options or prompt for input
-		if (options.yes || (options.name && options.description)) {
-			// When using --yes flag or providing name and description, use CLI options
-			await initializeProject({
-				projectName: options.name || 'task-master-project',
-				projectDescription:
-					options.description ||
-					'A task management system for AI-driven development',
-				projectVersion: options.version || '1.0.0',
-				authorName: options.author || '',
-				dryRun: options.dryRun || false,
-				skipInstall: options.skipInstall || false,
-				addAliases: options.aliases || false
-			});
-		} else {
-			// Otherwise, prompt for input normally
-			await initializeProject({
-				dryRun: options.dryRun || false,
-				skipInstall: options.skipInstall || false
-			});
-		}
-
-		// Process should exit naturally after completion
-		console.log('Initialization completed, exiting...');
-		process.exit(0);
-	} catch (error) {
-		console.error('Failed to initialize project:', error);
-		log('error', 'Failed to initialize project:', error);
-		process.exit(1);
-	}
-=======
   try {
     console.log('Starting initialization...');
-    
-    // Check if we should use the CLI options or prompt for input
-    if (options.yes || (options.name && options.description)) {
-      // When using --yes flag or providing name and description, use CLI options
-      await initializeProject({
-        projectName: options.name || 'task-master-project',
-        projectDescription: options.description || 'A task management system for AI-driven development',
-        projectVersion: options.version || '1.0.0',
-        authorName: options.author || '',
-        dryRun: options.dryRun || false,
-        skipInstall: options.skipInstall || false,
-        addAliases: options.aliases || false
-      });
-    } else {
-      // Otherwise, prompt for input normally
-      await initializeProject({
-        dryRun: options.dryRun || false,
-        skipInstall: options.skipInstall || false
-      });
-    }
-    
+    await initializeProject();
     // Process should exit naturally after completion
     console.log('Initialization completed, exiting...');
     process.exit(0);
@@ -1689,7 +483,6 @@
     log('error', 'Failed to initialize project:', error);
     process.exit(1);
   }
->>>>>>> 61183f65
 })();
 
 // Export functions for programmatic use
