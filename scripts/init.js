/**
 * Task Master
 * Copyright (c) 2025 Eyal Toledano, Ralph Khreish
 *
 * This software is licensed under the MIT License with Commons Clause.
 * You may use this software for any purpose, including commercial applications,
 * and modify and redistribute it freely, subject to the following restrictions:
 *
 * 1. You may not sell this software or offer it as a service.
 * 2. The origin of this software must not be misrepresented.
 * 3. Altered source versions must be plainly marked as such.
 *
 * For the full license text, see the LICENSE file in the root directory.
 */

import fs from 'fs';
import path from 'path';
import readline from 'readline';
import { fileURLToPath } from 'url';
import { dirname } from 'path';
import chalk from 'chalk';
import figlet from 'figlet';
import boxen from 'boxen';
import gradient from 'gradient-string';
import { isSilentMode } from './modules/utils.js';
import { insideGitWorkTree } from './modules/utils/git-utils.js';
import { manageGitignoreFile } from '../src/utils/manage-gitignore.js';
import { RULE_PROFILES } from '../src/constants/profiles.js';
import {
	convertAllRulesToProfileRules,
	getRulesProfile
} from '../src/utils/rule-transformer.js';
import { updateConfigMaxTokens } from './modules/update-config-tokens.js';

import { execSync } from 'child_process';
import {
	EXAMPLE_PRD_FILE,
	TASKMASTER_CONFIG_FILE,
	TASKMASTER_TEMPLATES_DIR,
	TASKMASTER_DIR,
	TASKMASTER_TASKS_DIR,
	TASKMASTER_DOCS_DIR,
	TASKMASTER_REPORTS_DIR,
	TASKMASTER_STATE_FILE,
	ENV_EXAMPLE_FILE,
	GITIGNORE_FILE
} from '../src/constants/paths.js';

const __filename = fileURLToPath(import.meta.url);
const __dirname = dirname(__filename);

// Define log levels
const LOG_LEVELS = {
	debug: 0,
	info: 1,
	warn: 2,
	error: 3,
	success: 4
};

// Determine log level from environment variable or default to 'info'
const LOG_LEVEL = process.env.TASKMASTER_LOG_LEVEL
	? LOG_LEVELS[process.env.TASKMASTER_LOG_LEVEL.toLowerCase()]
	: LOG_LEVELS.info; // Default to info

// Create a color gradient for the banner
const coolGradient = gradient(['#00b4d8', '#0077b6', '#03045e']);
const warmGradient = gradient(['#fb8b24', '#e36414', '#9a031e']);

// Display a fancy banner
function displayBanner() {
	if (isSilentMode()) return;

	console.clear();
	const bannerText = figlet.textSync('Task Master AI', {
		font: 'Standard',
		horizontalLayout: 'default',
		verticalLayout: 'default'
	});

	console.log(coolGradient(bannerText));

	// Add creator credit line below the banner
	console.log(
		chalk.dim('by ') + chalk.cyan.underline('https://x.com/eyaltoledano')
	);

	console.log(
		boxen(chalk.white(`${chalk.bold('Initializing')} your new project`), {
			padding: 1,
			margin: { top: 0, bottom: 1 },
			borderStyle: 'round',
			borderColor: 'cyan'
		})
	);
}

// Logging function with icons and colors
function log(level, ...args) {
	const icons = {
		debug: chalk.gray('🔍'),
		info: chalk.blue('ℹ️'),
		warn: chalk.yellow('⚠️'),
		error: chalk.red('❌'),
		success: chalk.green('✅')
	};

	if (LOG_LEVELS[level] >= LOG_LEVEL) {
		const icon = icons[level] || '';

		// Only output to console if not in silent mode
		if (!isSilentMode()) {
			if (level === 'error') {
				console.error(icon, chalk.red(...args));
			} else if (level === 'warn') {
				console.warn(icon, chalk.yellow(...args));
			} else if (level === 'success') {
				console.log(icon, chalk.green(...args));
			} else if (level === 'info') {
				console.log(icon, chalk.blue(...args));
			} else {
				console.log(icon, ...args);
			}
		}
	}

	// Write to debug log if DEBUG=true
	if (process.env.DEBUG === 'true') {
		const logMessage = `[${level.toUpperCase()}] ${args.join(' ')}\n`;
		fs.appendFileSync('init-debug.log', logMessage);
	}
}

// Function to create directory if it doesn't exist
function ensureDirectoryExists(dirPath) {
	if (!fs.existsSync(dirPath)) {
		fs.mkdirSync(dirPath, { recursive: true });
		log('info', `Created directory: ${dirPath}`);
	}
}

// Function to add shell aliases to the user's shell configuration
function addShellAliases() {
	const homeDir = process.env.HOME || process.env.USERPROFILE;
	let shellConfigFile;

	// Determine which shell config file to use
	if (process.env.SHELL?.includes('zsh')) {
		shellConfigFile = path.join(homeDir, '.zshrc');
	} else if (process.env.SHELL?.includes('bash')) {
		shellConfigFile = path.join(homeDir, '.bashrc');
	} else {
		log('warn', 'Could not determine shell type. Aliases not added.');
		return false;
	}

	try {
		// Check if file exists
		if (!fs.existsSync(shellConfigFile)) {
			log(
				'warn',
				`Shell config file ${shellConfigFile} not found. Aliases not added.`
			);
			return false;
		}

		// Check if aliases already exist
		const configContent = fs.readFileSync(shellConfigFile, 'utf8');
		if (configContent.includes("alias tm='task-master'")) {
			log('info', 'Task Master aliases already exist in shell config.');
			return true;
		}

		// Add aliases to the shell config file
		const aliasBlock = `
# Task Master aliases added on ${new Date().toLocaleDateString()}
alias tm='task-master'
alias taskmaster='task-master'
`;

		fs.appendFileSync(shellConfigFile, aliasBlock);
		log('success', `Added Task Master aliases to ${shellConfigFile}`);
		log(
			'info',
			`To use the aliases in your current terminal, run: source ${shellConfigFile}`
		);

		return true;
	} catch (error) {
		log('error', `Failed to add aliases: ${error.message}`);
		return false;
	}
}

// Function to create initial state.json file for tag management
function createInitialStateFile(targetDir) {
	const stateFilePath = path.join(targetDir, TASKMASTER_STATE_FILE);

	// Check if state.json already exists
	if (fs.existsSync(stateFilePath)) {
		log('info', 'State file already exists, preserving current configuration');
		return;
	}

	// Create initial state configuration
	const initialState = {
		currentTag: 'master',
		lastSwitched: new Date().toISOString(),
		branchTagMapping: {},
		migrationNoticeShown: false
	};

	try {
		fs.writeFileSync(stateFilePath, JSON.stringify(initialState, null, 2));
		log('success', `Created initial state file: ${stateFilePath}`);
		log('info', 'Default tag set to "master" for task organization');
	} catch (error) {
		log('error', `Failed to create state file: ${error.message}`);
	}
}

// Function to copy a file from the package to the target directory
function copyTemplateFile(templateName, targetPath, replacements = {}) {
	// Get the file content from the appropriate source directory
	let sourcePath;

	// Map template names to their actual source paths
	switch (templateName) {
		// case 'scripts_README.md':
		// 	sourcePath = path.join(__dirname, '..', 'assets', 'scripts_README.md');
		// 	break;
		// case 'README-task-master.md':
		// 	sourcePath = path.join(__dirname, '..', 'README-task-master.md');
		// 	break;
		default:
			// For other files like env.example, gitignore, etc. that don't have direct equivalents
			sourcePath = path.join(__dirname, '..', 'assets', templateName);
	}

	// Check if the source file exists
	if (!fs.existsSync(sourcePath)) {
		// Fall back to templates directory for files that might not have been moved yet
		sourcePath = path.join(__dirname, '..', 'assets', templateName);
		if (!fs.existsSync(sourcePath)) {
			log('error', `Source file not found: ${sourcePath}`);
			return;
		}
	}

	let content = fs.readFileSync(sourcePath, 'utf8');

	// Replace placeholders with actual values
	Object.entries(replacements).forEach(([key, value]) => {
		const regex = new RegExp(`\\{\\{${key}\\}\\}`, 'g');
		content = content.replace(regex, value);
	});

	// Handle special files that should be merged instead of overwritten
	if (fs.existsSync(targetPath)) {
		const filename = path.basename(targetPath);

		// Handle .gitignore - append lines that don't exist
		if (filename === '.gitignore') {
			log('info', `${targetPath} already exists, merging content...`);
			const existingContent = fs.readFileSync(targetPath, 'utf8');
			const existingLines = new Set(
				existingContent.split('\n').map((line) => line.trim())
			);
			const newLines = content
				.split('\n')
				.filter((line) => !existingLines.has(line.trim()));

			if (newLines.length > 0) {
				// Add a comment to separate the original content from our additions
				const updatedContent = `${existingContent.trim()}\n\n# Added by Task Master AI\n${newLines.join('\n')}`;
				fs.writeFileSync(targetPath, updatedContent);
				log('success', `Updated ${targetPath} with additional entries`);
			} else {
				log('info', `No new content to add to ${targetPath}`);
			}
			return;
		}

		// Handle README.md - offer to preserve or create a different file
		if (filename === 'README-task-master.md') {
			log('info', `${targetPath} already exists`);
			// Create a separate README file specifically for this project
			const taskMasterReadmePath = path.join(
				path.dirname(targetPath),
				'README-task-master.md'
			);
			fs.writeFileSync(taskMasterReadmePath, content);
			log(
				'success',
				`Created ${taskMasterReadmePath} (preserved original README-task-master.md)`
			);
			return;
		}

		// For other files, warn and prompt before overwriting
		log('warn', `${targetPath} already exists, skipping.`);
		return;
	}

	// If the file doesn't exist, create it normally
	fs.writeFileSync(targetPath, content);
	log('info', `Created file: ${targetPath}`);
}

// Main function to initialize a new project
async function initializeProject(options = {}) {
	// Receives options as argument
	// Only display banner if not in silent mode
	if (!isSilentMode()) {
		displayBanner();
	}

	// Debug logging only if not in silent mode
	// if (!isSilentMode()) {
	// 	console.log('===== DEBUG: INITIALIZE PROJECT OPTIONS RECEIVED =====');
	// 	console.log('Full options object:', JSON.stringify(options));
	// 	console.log('options.yes:', options.yes);
	// 	console.log('==================================================');
	// }

	// Handle boolean aliases flags
	if (options.aliases === true) {
		options.addAliases = true; // --aliases flag provided
	} else if (options.aliases === false) {
		options.addAliases = false; // --no-aliases flag provided
	}
	// If options.aliases and options.noAliases are undefined, we'll prompt for it

	// Handle boolean git flags
	if (options.git === true) {
		options.initGit = true; // --git flag provided
	} else if (options.git === false) {
		options.initGit = false; // --no-git flag provided
	}
	// If options.git and options.noGit are undefined, we'll prompt for it

	// Handle boolean gitTasks flags
	if (options.gitTasks === true) {
		options.storeTasksInGit = true; // --git-tasks flag provided
	} else if (options.gitTasks === false) {
		options.storeTasksInGit = false; // --no-git-tasks flag provided
	}
	// If options.gitTasks and options.noGitTasks are undefined, we'll prompt for it

	const skipPrompts = options.yes || (options.name && options.description);

	// if (!isSilentMode()) {
	// 	console.log('Skip prompts determined:', skipPrompts);
	// }

	let selectedRuleProfiles;
	if (options.rulesExplicitlyProvided) {
		// If --rules flag was used, always respect it.
		log(
			'info',
			`Using rule profiles provided via command line: ${options.rules.join(', ')}`
		);
		selectedRuleProfiles = options.rules;
	} else if (skipPrompts) {
		// If non-interactive (e.g., --yes) and no rules specified, default to ALL.
		log(
			'info',
			`No rules specified in non-interactive mode, defaulting to all profiles.`
		);
		selectedRuleProfiles = RULE_PROFILES;
	} else {
		// If interactive and no rules specified, default to NONE.
		// The 'rules --setup' wizard will handle selection.
		log(
			'info',
			'No rules specified; interactive setup will be launched to select profiles.'
		);
		selectedRuleProfiles = [];
	}

	if (skipPrompts) {
		if (!isSilentMode()) {
			console.log('SKIPPING PROMPTS - Using defaults or provided values');
		}

		// Use provided options or defaults
		const projectName = options.name || 'task-master-project';
		const projectDescription =
			options.description || 'A project managed with Task Master AI';
		const projectVersion = options.version || '0.1.0';
		const authorName = options.author || 'Vibe coder';
		const dryRun = options.dryRun || false;
		const addAliases =
			options.addAliases !== undefined ? options.addAliases : true; // Default to true if not specified
		const initGit = options.initGit !== undefined ? options.initGit : true; // Default to true if not specified
		const storeTasksInGit =
			options.storeTasksInGit !== undefined ? options.storeTasksInGit : true; // Default to true if not specified

		if (dryRun) {
			log('info', 'DRY RUN MODE: No files will be modified');
			log('info', 'Would initialize Task Master project');
			log('info', 'Would create/update necessary project files');

			// Show flag-specific behavior
			log(
				'info',
				`${addAliases ? 'Would add shell aliases (tm, taskmaster)' : 'Would skip shell aliases'}`
			);
			log(
				'info',
				`${initGit ? 'Would initialize Git repository' : 'Would skip Git initialization'}`
			);
			log(
				'info',
				`${storeTasksInGit ? 'Would store tasks in Git' : 'Would exclude tasks from Git'}`
			);

			return {
				dryRun: true
			};
		}

		createProjectStructure(
			addAliases,
			initGit,
			storeTasksInGit,
			dryRun,
			options,
			selectedRuleProfiles
		);
	} else {
		// Interactive logic
		log('info', 'Required options not provided, proceeding with prompts.');

		try {
			const rl = readline.createInterface({
				input: process.stdin,
				output: process.stdout
			});
			// Prompt for shell aliases (skip if --aliases or --no-aliases flag was provided)
			let addAliasesPrompted = true; // Default to true
			if (options.addAliases !== undefined) {
				addAliasesPrompted = options.addAliases; // Use flag value if provided
			} else {
				const addAliasesInput = await promptQuestion(
					rl,
					chalk.cyan(
						'Add shell aliases for task-master? This lets you type "tm" instead of "task-master" (Y/n): '
					)
				);
				addAliasesPrompted = addAliasesInput.trim().toLowerCase() !== 'n';
			}

			// Prompt for Git initialization (skip if --git or --no-git flag was provided)
			let initGitPrompted = true; // Default to true
			if (options.initGit !== undefined) {
				initGitPrompted = options.initGit; // Use flag value if provided
			} else {
				const gitInitInput = await promptQuestion(
					rl,
					chalk.cyan('Initialize a Git repository in project root? (Y/n): ')
				);
				initGitPrompted = gitInitInput.trim().toLowerCase() !== 'n';
			}

			// Prompt for Git tasks storage (skip if --git-tasks or --no-git-tasks flag was provided)
			let storeGitPrompted = true; // Default to true
			if (options.storeTasksInGit !== undefined) {
				storeGitPrompted = options.storeTasksInGit; // Use flag value if provided
			} else {
				const gitTasksInput = await promptQuestion(
					rl,
					chalk.cyan(
						'Store tasks in Git (tasks.json and tasks/ directory)? (Y/n): '
					)
				);
				storeGitPrompted = gitTasksInput.trim().toLowerCase() !== 'n';
			}

			// Confirm settings...
			console.log('\nTask Master Project settings:');
			console.log(
				chalk.blue(
					'Add shell aliases (so you can use "tm" instead of "task-master"):'
				),
				chalk.white(addAliasesPrompted ? 'Yes' : 'No')
			);
			console.log(
				chalk.blue('Initialize Git repository in project root:'),
				chalk.white(initGitPrompted ? 'Yes' : 'No')
			);
			console.log(
				chalk.blue('Store tasks in Git (tasks.json and tasks/ directory):'),
				chalk.white(storeGitPrompted ? 'Yes' : 'No')
			);

			const confirmInput = await promptQuestion(
				rl,
				chalk.yellow('\nDo you want to continue with these settings? (Y/n): ')
			);
			const shouldContinue = confirmInput.trim().toLowerCase() !== 'n';

			if (!shouldContinue) {
				rl.close();
				log('info', 'Project initialization cancelled by user');
				process.exit(0);
				return;
			}

			// Only run interactive rules if rules flag not provided via command line
			if (options.rulesExplicitlyProvided) {
				log(
					'info',
					`Using rule profiles provided via command line: ${selectedRuleProfiles.join(', ')}`
				);
			}

			const dryRun = options.dryRun || false;

			if (dryRun) {
				log('info', 'DRY RUN MODE: No files will be modified');
				log('info', 'Would initialize Task Master project');
				log('info', 'Would create/update necessary project files');

				// Show flag-specific behavior
				log(
					'info',
					`${addAliasesPrompted ? 'Would add shell aliases (tm, taskmaster)' : 'Would skip shell aliases'}`
				);
				log(
					'info',
					`${initGitPrompted ? 'Would initialize Git repository' : 'Would skip Git initialization'}`
				);
				log(
					'info',
					`${storeGitPrompted ? 'Would store tasks in Git' : 'Would exclude tasks from Git'}`
				);

				return {
					dryRun: true
				};
			}

			// Create structure using only necessary values
			createProjectStructure(
				addAliasesPrompted,
				initGitPrompted,
				storeGitPrompted,
				dryRun,
				options,
				selectedRuleProfiles
			);
			rl.close();
		} catch (error) {
			if (rl) {
				rl.close();
			}
			log('error', `Error during initialization process: ${error.message}`);
			process.exit(1);
		}
	}
}

// Helper function to promisify readline question
function promptQuestion(rl, question) {
	return new Promise((resolve) => {
		rl.question(question, (answer) => {
			resolve(answer);
		});
	});
}

// Function to create the project structure
function createProjectStructure(
	addAliases,
	initGit,
	storeTasksInGit,
	dryRun,
	options,
	selectedRuleProfiles = RULE_PROFILES
) {
	const targetDir = process.cwd();
	log('info', `Initializing project in ${targetDir}`);

	// Create NEW .taskmaster directory structure (using constants)
	ensureDirectoryExists(path.join(targetDir, TASKMASTER_DIR));
	ensureDirectoryExists(path.join(targetDir, TASKMASTER_TASKS_DIR));
	ensureDirectoryExists(path.join(targetDir, TASKMASTER_DOCS_DIR));
	ensureDirectoryExists(path.join(targetDir, TASKMASTER_REPORTS_DIR));
	ensureDirectoryExists(path.join(targetDir, TASKMASTER_TEMPLATES_DIR));

	// Create initial state.json file for tag management
	createInitialStateFile(targetDir);

	// Copy template files with replacements
	const replacements = {
		year: new Date().getFullYear()
	};

	// Helper function to create rule profiles
	function _processSingleProfile(profileName) {
		const profile = getRulesProfile(profileName);
		if (profile) {
			convertAllRulesToProfileRules(targetDir, profile);
			// Also triggers MCP config setup (if applicable)
		} else {
			log('warn', `Unknown rule profile: ${profileName}`);
		}
	}

	// Copy .env.example
	copyTemplateFile(
		'env.example',
		path.join(targetDir, ENV_EXAMPLE_FILE),
		replacements
	);

	// Copy config.json with project name to NEW location
	copyTemplateFile(
		'config.json',
		path.join(targetDir, TASKMASTER_CONFIG_FILE),
		{
			...replacements
		}
	);

	// Update config.json with correct maxTokens values from supported-models.json
	const configPath = path.join(targetDir, TASKMASTER_CONFIG_FILE);
	if (updateConfigMaxTokens(configPath)) {
		log('info', 'Updated config with correct maxTokens values');
	} else {
		log('warn', 'Could not update maxTokens in config');
	}

	// Copy .gitignore with GitTasks preference
	try {
		const gitignoreTemplatePath = path.join(
			__dirname,
			'..',
			'assets',
			'gitignore'
		);
		const templateContent = fs.readFileSync(gitignoreTemplatePath, 'utf8');
		manageGitignoreFile(
			path.join(targetDir, GITIGNORE_FILE),
			templateContent,
			storeTasksInGit,
			log
		);
	} catch (error) {
		log('error', `Failed to create .gitignore: ${error.message}`);
	}

	// Copy example_prd.txt to NEW location
	copyTemplateFile('example_prd.txt', path.join(targetDir, EXAMPLE_PRD_FILE));

	// Initialize git repository if git is available
	try {
		if (initGit === false) {
			log('info', 'Git initialization skipped due to --no-git flag.');
		} else if (initGit === true) {
			if (insideGitWorkTree()) {
				log(
					'info',
					'Existing Git repository detected – skipping git init despite --git flag.'
				);
			} else {
				log('info', 'Initializing Git repository due to --git flag...');
				execSync('git init', { cwd: targetDir, stdio: 'ignore' });
				log('success', 'Git repository initialized');
			}
		} else {
			// Default behavior when no flag is provided (from interactive prompt)
			if (insideGitWorkTree()) {
				log('info', 'Existing Git repository detected – skipping git init.');
			} else {
				log(
					'info',
					'No Git repository detected. Initializing one in project root...'
				);
				execSync('git init', { cwd: targetDir, stdio: 'ignore' });
				log('success', 'Git repository initialized');
			}
		}
	} catch (error) {
		log('warn', 'Git not available, skipping repository initialization');
	}

	// Only run the manual transformer if rules were provided via flags.
	// The interactive `rules --setup` wizard handles its own installation.
	if (options.rulesExplicitlyProvided || options.yes) {
		log('info', 'Generating profile rules from command-line flags...');
		for (const profileName of selectedRuleProfiles) {
			_processSingleProfile(profileName);
		}
	}

	// Add shell aliases if requested
	if (addAliases) {
		addShellAliases();
	}

	// Run npm install automatically
	const npmInstallOptions = {
		cwd: targetDir,
		// Default to inherit for interactive CLI, change if silent
		stdio: 'inherit'
	};

	if (isSilentMode()) {
		// If silent (MCP mode), suppress npm install output
		npmInstallOptions.stdio = 'ignore';
		log('info', 'Running npm install silently...'); // Log our own message
	} else {
		// Interactive mode, show the boxen message
		console.log(
			boxen(chalk.cyan('Installing dependencies...'), {
				padding: 0.5,
				margin: 0.5,
				borderStyle: 'round',
				borderColor: 'blue'
			})
		);
	}

<<<<<<< HEAD
	// === Add Response Language Step ===
	if (!isSilentMode() && !dryRun) {
		console.log(
			boxen(chalk.cyan('Configuring Response Language...'), {
=======
	// === Add Rule Profiles Setup Step ===
	if (
		!isSilentMode() &&
		!dryRun &&
		!options?.yes &&
		!options.rulesExplicitlyProvided
	) {
		console.log(
			boxen(chalk.cyan('Configuring Rule Profiles...'), {
>>>>>>> a33d6ecf
				padding: 0.5,
				margin: { top: 1, bottom: 0.5 },
				borderStyle: 'round',
				borderColor: 'blue'
			})
		);
		log(
			'info',
<<<<<<< HEAD
			'Running interactive response language setup. Please input your preferred language.'
		);
		try {
			execSync('npx task-master lang --setup', {
				stdio: 'inherit',
				cwd: targetDir
			});
			log('success', 'Response Language configured.');
		} catch (error) {
			log('error', 'Failed to configure response language:', error.message);
			log('warn', 'You may need to run "task-master lang --setup" manually.');
		}
	} else if (isSilentMode() && !dryRun) {
		log(
			'info',
			'Skipping interactive response language setup in silent (MCP) mode.'
		);
		log(
			'warn',
			'Please configure response language using "task-master models --set-response-language" or the "models" MCP tool.'
		);
	} else if (dryRun) {
		log('info', 'DRY RUN: Skipping interactive response language setup.');
	}
=======
			'Running interactive rules setup. Please select which rule profiles to include.'
		);
		try {
			// Correct command confirmed by you.
			execSync('npx task-master rules --setup', {
				stdio: 'inherit',
				cwd: targetDir
			});
			log('success', 'Rule profiles configured.');
		} catch (error) {
			log('error', 'Failed to configure rule profiles:', error.message);
			log('warn', 'You may need to run "task-master rules --setup" manually.');
		}
	} else if (isSilentMode() || dryRun || options?.yes) {
		// This branch can log why setup was skipped, similar to the model setup logic.
		if (options.rulesExplicitlyProvided) {
			log(
				'info',
				'Skipping interactive rules setup because --rules flag was used.'
			);
		} else {
			log('info', 'Skipping interactive rules setup in non-interactive mode.');
		}
	}
	// =====================================
>>>>>>> a33d6ecf

	// === Add Model Configuration Step ===
	if (!isSilentMode() && !dryRun && !options?.yes) {
		console.log(
			boxen(chalk.cyan('Configuring AI Models...'), {
				padding: 0.5,
				margin: { top: 1, bottom: 0.5 },
				borderStyle: 'round',
				borderColor: 'blue'
			})
		);
		log(
			'info',
			'Running interactive model setup. Please select your preferred AI models.'
		);
		try {
			execSync('npx task-master models --setup', {
				stdio: 'inherit',
				cwd: targetDir
			});
			log('success', 'AI Models configured.');
		} catch (error) {
			log('error', 'Failed to configure AI models:', error.message);
			log('warn', 'You may need to run "task-master models --setup" manually.');
		}
	} else if (isSilentMode() && !dryRun) {
		log('info', 'Skipping interactive model setup in silent (MCP) mode.');
		log(
			'warn',
			'Please configure AI models using "task-master models --set-..." or the "models" MCP tool.'
		);
	} else if (dryRun) {
		log('info', 'DRY RUN: Skipping interactive model setup.');
	} else if (options?.yes) {
		log('info', 'Skipping interactive model setup due to --yes flag.');
		log(
			'info',
			'Default AI models will be used. You can configure different models later using "task-master models --setup" or "task-master models --set-..." commands.'
		);
	}
	// ====================================

	// Add shell aliases if requested
	if (addAliases && !dryRun) {
		log('info', 'Adding shell aliases...');
		const aliasResult = addShellAliases();
		if (aliasResult) {
			log('success', 'Shell aliases added successfully');
		}
	} else if (addAliases && dryRun) {
		log('info', 'DRY RUN: Would add shell aliases (tm, taskmaster)');
	}

	// Display success message
	if (!isSilentMode()) {
		console.log(
			boxen(
				`${warmGradient.multiline(
					figlet.textSync('Success!', { font: 'Standard' })
				)}\n${chalk.green('Project initialized successfully!')}`,
				{
					padding: 1,
					margin: 1,
					borderStyle: 'double',
					borderColor: 'green'
				}
			)
		);
	}

	// Display next steps in a nice box
	if (!isSilentMode()) {
		console.log(
			boxen(
				`${chalk.cyan.bold('Things you should do next:')}\n\n${chalk.white('1. ')}${chalk.yellow(
					'Configure AI models (if needed) and add API keys to `.env`'
				)}\n${chalk.white('   ├─ ')}${chalk.dim('Models: Use `task-master models` commands')}\n${chalk.white('   └─ ')}${chalk.dim(
					'Keys: Add provider API keys to .env (or inside the MCP config file i.e. .cursor/mcp.json)'
				)}\n${chalk.white('2. ')}${chalk.yellow(
					'Discuss your idea with AI and ask for a PRD using example_prd.txt, and save it to scripts/PRD.txt'
				)}\n${chalk.white('3. ')}${chalk.yellow(
					'Ask Cursor Agent (or run CLI) to parse your PRD and generate initial tasks:'
				)}\n${chalk.white('   └─ ')}${chalk.dim('MCP Tool: ')}${chalk.cyan('parse_prd')}${chalk.dim(' | CLI: ')}${chalk.cyan('task-master parse-prd scripts/prd.txt')}\n${chalk.white('4. ')}${chalk.yellow(
					'Ask Cursor to analyze the complexity of the tasks in your PRD using research'
				)}\n${chalk.white('   └─ ')}${chalk.dim('MCP Tool: ')}${chalk.cyan('analyze_project_complexity')}${chalk.dim(' | CLI: ')}${chalk.cyan('task-master analyze-complexity')}\n${chalk.white('5. ')}${chalk.yellow(
					'Ask Cursor to expand all of your tasks using the complexity analysis'
				)}\n${chalk.white('6. ')}${chalk.yellow('Ask Cursor to begin working on the next task')}\n${chalk.white('7. ')}${chalk.yellow(
					'Add new tasks anytime using the add-task command or MCP tool'
				)}\n${chalk.white('8. ')}${chalk.yellow(
					'Ask Cursor to set the status of one or many tasks/subtasks at a time. Use the task id from the task lists.'
				)}\n${chalk.white('9. ')}${chalk.yellow(
					'Ask Cursor to update all tasks from a specific task id based on new learnings or pivots in your project.'
				)}\n${chalk.white('10. ')}${chalk.green.bold('Ship it!')}\n\n${chalk.dim(
					'* Review the README.md file to learn how to use other commands via Cursor Agent.'
				)}\n${chalk.dim(
					'* Use the task-master command without arguments to see all available commands.'
				)}`,
				{
					padding: 1,
					margin: 1,
					borderStyle: 'round',
					borderColor: 'yellow',
					title: 'Getting Started',
					titleAlignment: 'center'
				}
			)
		);
	}
}

// Ensure necessary functions are exported
export { initializeProject, log };<|MERGE_RESOLUTION|>--- conflicted
+++ resolved
@@ -723,12 +723,6 @@
 		);
 	}
 
-<<<<<<< HEAD
-	// === Add Response Language Step ===
-	if (!isSilentMode() && !dryRun) {
-		console.log(
-			boxen(chalk.cyan('Configuring Response Language...'), {
-=======
 	// === Add Rule Profiles Setup Step ===
 	if (
 		!isSilentMode() &&
@@ -738,7 +732,6 @@
 	) {
 		console.log(
 			boxen(chalk.cyan('Configuring Rule Profiles...'), {
->>>>>>> a33d6ecf
 				padding: 0.5,
 				margin: { top: 1, bottom: 0.5 },
 				borderStyle: 'round',
@@ -747,32 +740,6 @@
 		);
 		log(
 			'info',
-<<<<<<< HEAD
-			'Running interactive response language setup. Please input your preferred language.'
-		);
-		try {
-			execSync('npx task-master lang --setup', {
-				stdio: 'inherit',
-				cwd: targetDir
-			});
-			log('success', 'Response Language configured.');
-		} catch (error) {
-			log('error', 'Failed to configure response language:', error.message);
-			log('warn', 'You may need to run "task-master lang --setup" manually.');
-		}
-	} else if (isSilentMode() && !dryRun) {
-		log(
-			'info',
-			'Skipping interactive response language setup in silent (MCP) mode.'
-		);
-		log(
-			'warn',
-			'Please configure response language using "task-master models --set-response-language" or the "models" MCP tool.'
-		);
-	} else if (dryRun) {
-		log('info', 'DRY RUN: Skipping interactive response language setup.');
-	}
-=======
 			'Running interactive rules setup. Please select which rule profiles to include.'
 		);
 		try {
@@ -798,7 +765,44 @@
 		}
 	}
 	// =====================================
->>>>>>> a33d6ecf
+
+	// === Add Response Language Step ===
+	if (!isSilentMode() && !dryRun && !options?.yes) {
+		console.log(
+			boxen(chalk.cyan('Configuring Response Language...'), {
+				padding: 0.5,
+				margin: { top: 1, bottom: 0.5 },
+				borderStyle: 'round',
+				borderColor: 'blue'
+			})
+		);
+		log(
+			'info',
+			'Running interactive response language setup. Please input your preferred language.'
+		);
+		try {
+			execSync('npx task-master lang --setup', {
+				stdio: 'inherit',
+				cwd: targetDir
+			});
+			log('success', 'Response Language configured.');
+		} catch (error) {
+			log('error', 'Failed to configure response language:', error.message);
+			log('warn', 'You may need to run "task-master lang --setup" manually.');
+		}
+	} else if (isSilentMode() && !dryRun) {
+		log(
+			'info',
+			'Skipping interactive response language setup in silent (MCP) mode.'
+		);
+		log(
+			'warn',
+			'Please configure response language using "task-master models --set-response-language" or the "models" MCP tool.'
+		);
+	} else if (dryRun) {
+		log('info', 'DRY RUN: Skipping interactive response language setup.');
+	}
+	// =====================================
 
 	// === Add Model Configuration Step ===
 	if (!isSilentMode() && !dryRun && !options?.yes) {
