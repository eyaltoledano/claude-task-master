--- conflicted
+++ resolved
@@ -8,8 +8,6 @@
 import cliTable3 from 'cli-table3';
 import figlet from 'figlet';
 import gradient from 'gradient-string';
-<<<<<<< HEAD
-=======
 import {
 	CONFIG,
 	log,
@@ -19,7 +17,6 @@
 	truncate
 } from './utils.js';
 import path from 'path';
->>>>>>> 48a8d952
 import fs from 'fs';
 import path from 'path';
 
@@ -29,201 +26,6 @@
 const coolGradient = gradient(['#00b4d8', '#0077b6', '#023e8a']);
 const warmGradient = gradient(['#fb8b24', '#e36414', '#9a031e']);
 
-<<<<<<< HEAD
-// Banner display function (extracted from dev.js)
-export function displayBanner() {
-  console.clear();
-  const bannerText = figlet.textSync('Task Master AI', {
-    font: 'Standard',
-    horizontalLayout: 'default',
-    verticalLayout: 'default'
-  });
-  
-  console.log(coolGradient(bannerText));
-  
-  // Add creator credit line below the banner
-  console.log(chalk.dim('by ') + chalk.cyan.underline('https://x.com/eyaltoledano'));
-  
-  // Read version directly from package.json
-  let version = "1.5.0"; // Default fallback
-  try {
-    const packageJsonPath = path.join(path.dirname(new URL(import.meta.url).pathname), '..', '..', 'package.json');
-    if (fs.existsSync(packageJsonPath)) {
-      const packageJson = JSON.parse(fs.readFileSync(packageJsonPath, 'utf8'));
-      version = packageJson.version;
-    }
-  } catch (error) {
-    // Silently fall back to default version
-  }
-  
-  // Define CONFIG with reasonable defaults if not available
-  const CONFIG = { 
-    projectName: process.env.PROJECT_NAME || "current project"
-  };
-  
-  console.log(boxen(chalk.white(`${chalk.bold('Version:')} ${version}   ${chalk.bold('Project:')} ${CONFIG.projectName}`), {
-    padding: 1,
-    margin: { top: 0, bottom: 1 },
-    borderStyle: 'round',
-    borderColor: 'cyan'
-  }));
-}
-
-// Help display function (extracted from dev.js)
-export function displayHelp() {
-  displayBanner();
-  
-  console.log(boxen(
-    chalk.white.bold('Task Master CLI'),
-    { padding: 1, borderColor: 'blue', borderStyle: 'round', margin: { top: 1, bottom: 1 } }
-  ));
-  
-  // Command categories
-  const commandCategories = [
-    {
-      title: 'Task Generation',
-      color: 'cyan',
-      commands: [
-        { name: 'parse-prd', args: '--input=<file.txt> [--tasks=10]', 
-          desc: 'Generate tasks from a PRD document' },
-        { name: 'generate', args: '', 
-          desc: 'Create individual task files from tasks.json' },
-        { name: 'scan-workspace', args: '[--output=file.json] [--directory=.] [--format=json|prd|both]',
-          desc: 'Intelligently analyze codebase to generate project structure summary' }
-      ]
-    },
-    {
-      title: 'Task Management',
-      color: 'green',
-      commands: [
-        { name: 'list', args: '[--status=<status>] [--with-subtasks]', 
-          desc: 'List all tasks with their status' },
-        { name: 'set-status', args: '--id=<id> --status=<status>', 
-          desc: 'Update task status (done, pending, etc.)' },
-        { name: 'update', args: '--from=<id> --prompt="<context>"', 
-          desc: 'Update tasks based on new requirements' },
-        { name: 'add-dependency', args: '--id=<id> --depends-on=<id>', 
-          desc: 'Add a dependency to a task' },
-        { name: 'remove-dependency', args: '--id=<id> --depends-on=<id>', 
-          desc: 'Remove a dependency from a task' }
-      ]
-    },
-    {
-      title: 'Task Analysis & Detail',
-      color: 'yellow',
-      commands: [
-        { name: 'analyze-complexity', args: '[--research] [--threshold=5]', 
-          desc: 'Analyze tasks and generate expansion recommendations' },
-        { name: 'complexity-report', args: '[--file=<path>]',
-          desc: 'Display the complexity analysis report' },
-        { name: 'expand', args: '--id=<id> [--num=5] [--research] [--prompt="<context>"]', 
-          desc: 'Break down tasks into detailed subtasks' },
-        { name: 'expand --all', args: '[--force] [--research]', 
-          desc: 'Expand all pending tasks with subtasks' },
-        { name: 'clear-subtasks', args: '--id=<id>', 
-          desc: 'Remove subtasks from specified tasks' }
-      ]
-    }
-  ];
-  
-  // Display each category
-  commandCategories.forEach(category => {
-    console.log(boxen(
-      chalk[category.color].bold(category.title),
-      { 
-        padding: { left: 2, right: 2, top: 0, bottom: 0 }, 
-        margin: { top: 1, bottom: 0 }, 
-        borderColor: category.color, 
-        borderStyle: 'round' 
-      }
-    ));
-    
-    const commandTable = new Table({
-      colWidths: [25, 40, 45],
-      chars: {
-        'top': '', 'top-mid': '', 'top-left': '', 'top-right': '',
-        'bottom': '', 'bottom-mid': '', 'bottom-left': '', 'bottom-right': '',
-        'left': '', 'left-mid': '', 'mid': '', 'mid-mid': '',
-        'right': '', 'right-mid': '', 'middle': ' '
-      },
-      style: { border: [], 'padding-left': 4 }
-    });
-    
-    category.commands.forEach(cmd => {
-      commandTable.push([
-        chalk.bold(cmd.name),
-        chalk.blue(cmd.args),
-        cmd.desc
-      ]);
-    });
-    
-    console.log(commandTable.toString());
-  });
-  
-  // Environment variables section
-  console.log(boxen(
-    chalk.magenta.bold('Environment Variables'),
-    { 
-      padding: { left: 2, right: 2, top: 0, bottom: 0 }, 
-      margin: { top: 1, bottom: 0 }, 
-      borderColor: 'magenta', 
-      borderStyle: 'round' 
-    }
-  ));
-  
-  const envTable = new Table({
-    colWidths: [25, 20, 65],
-    chars: {
-      'top': '', 'top-mid': '', 'top-left': '', 'top-right': '',
-      'bottom': '', 'bottom-mid': '', 'bottom-left': '', 'bottom-right': '',
-      'left': '', 'left-mid': '', 'mid': '', 'mid-mid': '',
-      'right': '', 'right-mid': '', 'middle': ' '
-    },
-    style: { border: [], 'padding-left': 4 }
-  });
-  
-  // Import the MODEL and CONFIG variables used in dev.js to display default values
-  const MODEL = process.env.MODEL || "claude-3-opus-20240229";
-  const CONFIG = { projectName: process.env.PROJECT_NAME || "current project" };
-  
-  envTable.push(
-    [chalk.bold('ANTHROPIC_API_KEY'), chalk.red('Required'), 'Your Anthropic API key for Claude'],
-    [chalk.bold('MODEL'), chalk.gray('Optional'), `Claude model to use (default: ${MODEL})`],
-    [chalk.bold('PERPLEXITY_API_KEY'), chalk.gray('Optional'), 'API key for research-backed features'],
-    [chalk.bold('PROJECT_NAME'), chalk.gray('Optional'), `Project name in metadata (default: ${CONFIG.projectName})`]
-  );
-  
-  console.log(envTable.toString());
-  
-  // Example usage section
-  console.log(boxen(
-    chalk.white.bold('Example Workflow'),
-    { 
-      padding: 1, 
-      margin: { top: 1, bottom: 1 }, 
-      borderColor: 'white', 
-      borderStyle: 'round' 
-    }
-  ));
-  
-  console.log(chalk.cyan('  1. Scan your codebase:'));
-  console.log(`     ${chalk.yellow('node scripts/dev.js scan-workspace')}`);
-  console.log(chalk.cyan('  2. Generate tasks from generated PRD:'));
-  console.log(`     ${chalk.yellow('node scripts/dev.js parse-prd --input=scripts/generated_prd.txt')}`);
-  console.log(chalk.cyan('  3. Generate task files:'));
-  console.log(`     ${chalk.yellow('node scripts/dev.js generate')}`);
-  console.log(chalk.cyan('  4. Analyze task complexity:'));
-  console.log(`     ${chalk.yellow('node scripts/dev.js analyze-complexity --research')}`);
-  console.log(chalk.cyan('  5. Break down complex tasks:'));
-  console.log(`     ${chalk.yellow('node scripts/dev.js expand --id=3 --research')}`);
-  console.log(chalk.cyan('  6. Track progress:'));
-  console.log(`     ${chalk.yellow('node scripts/dev.js list --with-subtasks')}`);
-  console.log(chalk.cyan('  7. Update task status:'));
-  console.log(`     ${chalk.yellow('node scripts/dev.js set-status --id=1 --status=done')}`);
-  
-  console.log('\n');
-}
-=======
 /**
  * Display a fancy banner for the CLI
  */
@@ -1906,5 +1708,4 @@
 	displayTaskById,
 	displayComplexityReport,
 	confirmTaskOverwrite
-};
->>>>>>> 48a8d952
+};