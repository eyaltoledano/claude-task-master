/**
 * ai-services-unified.js
 * Centralized AI service layer using provider modules and config-manager.
 */

// Vercel AI SDK functions are NOT called directly anymore.
// import { generateText, streamText, generateObject } from 'ai';

// --- Core Dependencies ---
import {
	getMainProvider,
	getMainModelId,
	getResearchProvider,
	getResearchModelId,
	getFallbackProvider,
	getFallbackModelId,
	getParametersForRole,
	getUserId,
	MODEL_MAP,
	getDebugFlag,
	getBaseUrlForRole,
	isApiKeySet,
	getOllamaBaseURL,
	getAzureBaseURL,
	getBedrockBaseURL,
	getVertexProjectId,
	getVertexLocation
} from './config-manager.js';
import {
	log,
	findProjectRoot,
	resolveEnvVariable,
	getCurrentTag
} from './utils.js';

// Import provider classes
import {
	AnthropicAIProvider,
	PerplexityAIProvider,
	GoogleAIProvider,
	OpenAIProvider,
	XAIProvider,
	OpenRouterAIProvider,
	OllamaAIProvider,
	BedrockAIProvider,
	AzureProvider,
	VertexAIProvider
} from '../../src/ai-providers/index.js';

// Create provider instances
const PROVIDERS = {
	anthropic: new AnthropicAIProvider(),
	perplexity: new PerplexityAIProvider(),
	google: new GoogleAIProvider(),
	openai: new OpenAIProvider(),
	xai: new XAIProvider(),
	openrouter: new OpenRouterAIProvider(),
	ollama: new OllamaAIProvider(),
	bedrock: new BedrockAIProvider(),
	azure: new AzureProvider(),
	vertex: new VertexAIProvider()
};

// Helper function to get cost for a specific model
function _getCostForModel(providerName, modelId) {
	if (!MODEL_MAP || !MODEL_MAP[providerName]) {
		log(
			'warn',
			`Provider "${providerName}" not found in MODEL_MAP. Cannot determine cost for model ${modelId}.`
		);
		return { inputCost: 0, outputCost: 0, currency: 'USD' }; // Default to zero cost
	}

	const modelData = MODEL_MAP[providerName].find((m) => m.id === modelId);

	if (!modelData || !modelData.cost_per_1m_tokens) {
		log(
			'debug',
			`Cost data not found for model "${modelId}" under provider "${providerName}". Assuming zero cost.`
		);
		return { inputCost: 0, outputCost: 0, currency: 'USD' }; // Default to zero cost
	}

	// Ensure currency is part of the returned object, defaulting if not present
	const currency = modelData.cost_per_1m_tokens.currency || 'USD';

	return {
		inputCost: modelData.cost_per_1m_tokens.input || 0,
		outputCost: modelData.cost_per_1m_tokens.output || 0,
		currency: currency
	};
}

<<<<<<< HEAD
/**
 * Calculate cost from token counts and cost per million
 * @param {number} inputTokens - Number of input tokens
 * @param {number} outputTokens - Number of output tokens
 * @param {number} inputCost - Cost per million input tokens
 * @param {number} outputCost - Cost per million output tokens
 * @returns {number} Total calculated cost
 */
function _calculateCost(inputTokens, outputTokens, inputCost, outputCost) {
	const calculatedCost =
		((inputTokens || 0) / 1_000_000) * inputCost +
		((outputTokens || 0) / 1_000_000) * outputCost;
	return parseFloat(calculatedCost.toFixed(6));
=======
// Helper function to get tag information for responses
function _getTagInfo(projectRoot) {
	try {
		if (!projectRoot) {
			return { currentTag: 'master', availableTags: ['master'] };
		}

		const currentTag = getCurrentTag(projectRoot);

		// Read available tags from tasks.json
		let availableTags = ['master']; // Default fallback
		try {
			const path = require('path');
			const fs = require('fs');
			const tasksPath = path.join(
				projectRoot,
				'.taskmaster',
				'tasks',
				'tasks.json'
			);

			if (fs.existsSync(tasksPath)) {
				const tasksData = JSON.parse(fs.readFileSync(tasksPath, 'utf8'));
				if (tasksData && typeof tasksData === 'object') {
					// Check if it's tagged format (has tag-like keys with tasks arrays)
					const potentialTags = Object.keys(tasksData).filter(
						(key) =>
							tasksData[key] &&
							typeof tasksData[key] === 'object' &&
							Array.isArray(tasksData[key].tasks)
					);

					if (potentialTags.length > 0) {
						availableTags = potentialTags;
					}
				}
			}
		} catch (readError) {
			// Silently fall back to default if we can't read tasks file
			if (getDebugFlag()) {
				log(
					'debug',
					`Could not read tasks file for available tags: ${readError.message}`
				);
			}
		}

		return {
			currentTag: currentTag || 'master',
			availableTags: availableTags
		};
	} catch (error) {
		if (getDebugFlag()) {
			log('debug', `Error getting tag information: ${error.message}`);
		}
		return { currentTag: 'master', availableTags: ['master'] };
	}
>>>>>>> 46d4f273
}

// --- Configuration for Retries ---
const MAX_RETRIES = 2;
const INITIAL_RETRY_DELAY_MS = 1000;

// Helper function to check if an error is retryable
function isRetryableError(error) {
	const errorMessage = error.message?.toLowerCase() || '';
	return (
		errorMessage.includes('rate limit') ||
		errorMessage.includes('overloaded') ||
		errorMessage.includes('service temporarily unavailable') ||
		errorMessage.includes('timeout') ||
		errorMessage.includes('network error') ||
		error.status === 429 ||
		error.status >= 500
	);
}

/**
 * Extracts a user-friendly error message from a potentially complex AI error object.
 * Prioritizes nested messages and falls back to the top-level message.
 * @param {Error | object | any} error - The error object.
 * @returns {string} A concise error message.
 */
function _extractErrorMessage(error) {
	try {
		// Attempt 1: Look for Vercel SDK specific nested structure (common)
		if (error?.data?.error?.message) {
			return error.data.error.message;
		}

		// Attempt 2: Look for nested error message directly in the error object
		if (error?.error?.message) {
			return error.error.message;
		}

		// Attempt 3: Look for nested error message in response body if it's JSON string
		if (typeof error?.responseBody === 'string') {
			try {
				const body = JSON.parse(error.responseBody);
				if (body?.error?.message) {
					return body.error.message;
				}
			} catch (parseError) {
				// Ignore if responseBody is not valid JSON
			}
		}

		// Attempt 4: Use the top-level message if it exists
		if (typeof error?.message === 'string' && error.message) {
			return error.message;
		}

		// Attempt 5: Handle simple string errors
		if (typeof error === 'string') {
			return error;
		}

		// Fallback
		return 'An unknown AI service error occurred.';
	} catch (e) {
		// Safety net
		return 'Failed to extract error message.';
	}
}

/**
 * Internal helper to resolve the API key for a given provider.
 * @param {string} providerName - The name of the provider (lowercase).
 * @param {object|null} session - Optional MCP session object.
 * @param {string|null} projectRoot - Optional project root path for .env fallback.
 * @returns {string|null} The API key or null if not found/needed.
 * @throws {Error} If a required API key is missing.
 */
function _resolveApiKey(providerName, session, projectRoot = null) {
	const keyMap = {
		openai: 'OPENAI_API_KEY',
		anthropic: 'ANTHROPIC_API_KEY',
		google: 'GOOGLE_API_KEY',
		perplexity: 'PERPLEXITY_API_KEY',
		mistral: 'MISTRAL_API_KEY',
		azure: 'AZURE_OPENAI_API_KEY',
		openrouter: 'OPENROUTER_API_KEY',
		xai: 'XAI_API_KEY',
		ollama: 'OLLAMA_API_KEY',
		bedrock: 'AWS_ACCESS_KEY_ID',
		vertex: 'GOOGLE_API_KEY'
	};

	const envVarName = keyMap[providerName];
	if (!envVarName) {
		throw new Error(
			`Unknown provider '${providerName}' for API key resolution.`
		);
	}

	const apiKey = resolveEnvVariable(envVarName, session, projectRoot);

	// Special handling for providers that can use alternative auth
	if (providerName === 'ollama' || providerName === 'bedrock') {
		return apiKey || null;
	}

	if (!apiKey) {
		throw new Error(
			`Required API key ${envVarName} for provider '${providerName}' is not set in environment, session, or .env file.`
		);
	}
	return apiKey;
}

/**
 * Internal helper to attempt a provider-specific AI API call with retries.
 *
 * @param {function} providerApiFn - The specific provider function to call (e.g., generateAnthropicText).
 * @param {object} callParams - Parameters object for the provider function.
 * @param {string} providerName - Name of the provider (for logging).
 * @param {string} modelId - Specific model ID (for logging).
 * @param {string} attemptRole - The role being attempted (for logging).
 * @returns {Promise<object>} The result from the successful API call.
 * @throws {Error} If the call fails after all retries.
 */
async function _attemptProviderCallWithRetries(
	provider,
	serviceType,
	callParams,
	providerName,
	modelId,
	attemptRole
) {
	let retries = 0;
	const fnName = serviceType;

	while (retries <= MAX_RETRIES) {
		try {
			if (getDebugFlag()) {
				log(
					'info',
					`Attempt ${retries + 1}/${MAX_RETRIES + 1} calling ${fnName} (Provider: ${providerName}, Model: ${modelId}, Role: ${attemptRole})`
				);
			}

			// Call the appropriate method on the provider instance
			const result = await provider[serviceType](callParams);

			if (getDebugFlag()) {
				log(
					'info',
					`${fnName} succeeded for role ${attemptRole} (Provider: ${providerName}) on attempt ${retries + 1}`
				);
			}
			return result;
		} catch (error) {
			log(
				'warn',
				`Attempt ${retries + 1} failed for role ${attemptRole} (${fnName} / ${providerName}): ${error.message}`
			);

			if (isRetryableError(error) && retries < MAX_RETRIES) {
				retries++;
				const delay = INITIAL_RETRY_DELAY_MS * 2 ** (retries - 1);
				log(
					'info',
					`Something went wrong on the provider side. Retrying in ${delay / 1000}s...`
				);
				await new Promise((resolve) => setTimeout(resolve, delay));
			} else {
				log(
					'error',
					`Something went wrong on the provider side. Max retries reached for role ${attemptRole} (${fnName} / ${providerName}).`
				);
				throw error;
			}
		}
	}
	// Should not be reached due to throw in the else block
	throw new Error(
		`Exhausted all retries for role ${attemptRole} (${fnName} / ${providerName})`
	);
}

/**
 * Base logic for unified service functions.
 * @param {string} serviceType - Type of service ('generateText', 'streamText', 'generateObject').
 * @param {object} params - Original parameters passed to the service function.
 * @param {string} params.role - The initial client role.
 * @param {object} [params.session=null] - Optional MCP session object.
 * @param {string} [params.projectRoot] - Optional project root path.
 * @param {string} params.commandName - Name of the command invoking the service.
 * @param {string} params.outputType - 'cli' or 'mcp'.
 * @param {string} [params.systemPrompt] - Optional system prompt.
 * @param {string} [params.prompt] - The prompt for the AI.
 * @param {string} [params.schema] - The Zod schema for the expected object.
 * @param {string} [params.objectName] - Name for object/tool.
 * @returns {Promise<any>} Result from the underlying provider call.
 */
async function _unifiedServiceRunner(serviceType, params) {
	const {
		role: initialRole,
		session,
		projectRoot,
		systemPrompt,
		prompt,
		schema,
		objectName,
		commandName,
		outputType,
		...restApiParams
	} = params;
	if (getDebugFlag()) {
		log('info', `${serviceType}Service called`, {
			role: initialRole,
			commandName,
			outputType,
			projectRoot
		});
	}

	const effectiveProjectRoot = projectRoot || findProjectRoot();
	const userId = getUserId(effectiveProjectRoot);

	let sequence;
	if (initialRole === 'main') {
		sequence = ['main', 'fallback', 'research'];
	} else if (initialRole === 'research') {
		sequence = ['research', 'fallback', 'main'];
	} else if (initialRole === 'fallback') {
		sequence = ['fallback', 'main', 'research'];
	} else {
		log(
			'warn',
			`Unknown initial role: ${initialRole}. Defaulting to main -> fallback -> research sequence.`
		);
		sequence = ['main', 'fallback', 'research'];
	}

	let lastError = null;
	let lastCleanErrorMessage =
		'AI service call failed for all configured roles.';

	for (const currentRole of sequence) {
		let providerName;
		let modelId;
		let apiKey;
		let roleParams;
		let provider;
		let baseURL;
		let providerResponse;
		let telemetryData = null;

		try {
			log('debug', `New AI service call with role: ${currentRole}`);

			if (currentRole === 'main') {
				providerName = getMainProvider(effectiveProjectRoot);
				modelId = getMainModelId(effectiveProjectRoot);
			} else if (currentRole === 'research') {
				providerName = getResearchProvider(effectiveProjectRoot);
				modelId = getResearchModelId(effectiveProjectRoot);
			} else if (currentRole === 'fallback') {
				providerName = getFallbackProvider(effectiveProjectRoot);
				modelId = getFallbackModelId(effectiveProjectRoot);
			} else {
				log(
					'error',
					`Unknown role encountered in _unifiedServiceRunner: ${currentRole}`
				);
				lastError =
					lastError || new Error(`Unknown AI role specified: ${currentRole}`);
				continue;
			}

			if (!providerName || !modelId) {
				log(
					'warn',
					`Skipping role '${currentRole}': Provider or Model ID not configured.`
				);
				lastError =
					lastError ||
					new Error(
						`Configuration missing for role '${currentRole}'. Provider: ${providerName}, Model: ${modelId}`
					);
				continue;
			}

			// Get provider instance
			provider = PROVIDERS[providerName?.toLowerCase()];
			if (!provider) {
				log(
					'warn',
					`Skipping role '${currentRole}': Provider '${providerName}' not supported.`
				);
				lastError =
					lastError ||
					new Error(`Unsupported provider configured: ${providerName}`);
				continue;
			}

			// Check API key if needed
			if (providerName?.toLowerCase() !== 'ollama') {
				if (!isApiKeySet(providerName, session, effectiveProjectRoot)) {
					log(
						'warn',
						`Skipping role '${currentRole}' (Provider: ${providerName}): API key not set or invalid.`
					);
					lastError =
						lastError ||
						new Error(
							`API key for provider '${providerName}' (role: ${currentRole}) is not set.`
						);
					continue; // Skip to the next role in the sequence
				}
			}

			// Get base URL if configured (optional for most providers)
			baseURL = getBaseUrlForRole(currentRole, effectiveProjectRoot);

			// For Azure, use the global Azure base URL if role-specific URL is not configured
			if (providerName?.toLowerCase() === 'azure' && !baseURL) {
				baseURL = getAzureBaseURL(effectiveProjectRoot);
				log('debug', `Using global Azure base URL: ${baseURL}`);
			} else if (providerName?.toLowerCase() === 'ollama' && !baseURL) {
				// For Ollama, use the global Ollama base URL if role-specific URL is not configured
				baseURL = getOllamaBaseURL(effectiveProjectRoot);
				log('debug', `Using global Ollama base URL: ${baseURL}`);
			} else if (providerName?.toLowerCase() === 'bedrock' && !baseURL) {
				// For Bedrock, use the global Bedrock base URL if role-specific URL is not configured
				baseURL = getBedrockBaseURL(effectiveProjectRoot);
				log('debug', `Using global Bedrock base URL: ${baseURL}`);
			}

			// Get AI parameters for the current role
			roleParams = getParametersForRole(currentRole, effectiveProjectRoot);
			apiKey = _resolveApiKey(
				providerName?.toLowerCase(),
				session,
				effectiveProjectRoot
			);

			// Prepare provider-specific configuration
			let providerSpecificParams = {};

			// Handle Vertex AI specific configuration
			if (providerName?.toLowerCase() === 'vertex') {
				// Get Vertex project ID and location
				const projectId =
					getVertexProjectId(effectiveProjectRoot) ||
					resolveEnvVariable(
						'VERTEX_PROJECT_ID',
						session,
						effectiveProjectRoot
					);

				const location =
					getVertexLocation(effectiveProjectRoot) ||
					resolveEnvVariable(
						'VERTEX_LOCATION',
						session,
						effectiveProjectRoot
					) ||
					'us-central1';

				// Get credentials path if available
				const credentialsPath = resolveEnvVariable(
					'GOOGLE_APPLICATION_CREDENTIALS',
					session,
					effectiveProjectRoot
				);

				// Add Vertex-specific parameters
				providerSpecificParams = {
					projectId,
					location,
					...(credentialsPath && { credentials: { credentialsFromEnv: true } })
				};

				log(
					'debug',
					`Using Vertex AI configuration: Project ID=${projectId}, Location=${location}`
				);
			}

			const messages = [];
			if (systemPrompt) {
				messages.push({ role: 'system', content: systemPrompt });
			}

			// IN THE FUTURE WHEN DOING CONTEXT IMPROVEMENTS
			// {
			//     type: 'text',
			//     text: 'Large cached context here like a tasks json',
			//     providerOptions: {
			//       anthropic: { cacheControl: { type: 'ephemeral' } }
			//     }
			//   }

			// Example
			// if (params.context) { // context is a json string of a tasks object or some other stu
			//     messages.push({
			//         type: 'text',
			//         text: params.context,
			//         providerOptions: { anthropic: { cacheControl: { type: 'ephemeral' } } }
			//     });
			// }

			if (prompt) {
				messages.push({ role: 'user', content: prompt });
			} else {
				throw new Error('User prompt content is missing.');
			}

			const callParams = {
				apiKey,
				modelId,
				maxTokens: roleParams.maxTokens,
				temperature: roleParams.temperature,
				messages,
				...(baseURL && { baseURL }),
				...(serviceType === 'generateObject' && { schema, objectName }),
				...providerSpecificParams,
				...restApiParams
			};

			providerResponse = await _attemptProviderCallWithRetries(
				provider,
				serviceType,
				callParams,
				providerName,
				modelId,
				currentRole
			);

			if (userId && providerResponse && providerResponse.usage) {
				try {
					telemetryData = await logAiUsage({
						userId,
						commandName,
						providerName,
						modelId,
						inputTokens: providerResponse.usage.inputTokens,
						outputTokens: providerResponse.usage.outputTokens,
						outputType
					});
				} catch (telemetryError) {
					// logAiUsage already logs its own errors and returns null on failure
					// No need to log again here, telemetryData will remain null
				}
			} else if (userId && providerResponse && !providerResponse.usage) {
				log(
					'warn',
					`Cannot log telemetry for ${commandName} (${providerName}/${modelId}): AI result missing 'usage' data. (May be expected for streams)`
				);
			}

			let finalMainResult;
			if (serviceType === 'generateText') {
				finalMainResult = providerResponse.text;
			} else if (serviceType === 'generateObject') {
				finalMainResult = providerResponse.object;
			} else if (serviceType === 'streamText') {
				finalMainResult = providerResponse;
			} else {
				log(
					'error',
					`Unknown serviceType in _unifiedServiceRunner: ${serviceType}`
				);
				finalMainResult = providerResponse;
			}

			// Get tag information for the response
			const tagInfo = _getTagInfo(effectiveProjectRoot);

			return {
				mainResult: finalMainResult,
				telemetryData: telemetryData,
				tagInfo: tagInfo
			};
		} catch (error) {
			const cleanMessage = _extractErrorMessage(error);
			log(
				'error',
				`Service call failed for role ${currentRole} (Provider: ${providerName || 'unknown'}, Model: ${modelId || 'unknown'}): ${cleanMessage}`
			);
			lastError = error;
			lastCleanErrorMessage = cleanMessage;

			if (serviceType === 'generateObject') {
				const lowerCaseMessage = cleanMessage.toLowerCase();
				if (
					lowerCaseMessage.includes(
						'no endpoints found that support tool use'
					) ||
					lowerCaseMessage.includes('does not support tool_use') ||
					lowerCaseMessage.includes('tool use is not supported') ||
					lowerCaseMessage.includes('tools are not supported') ||
					lowerCaseMessage.includes('function calling is not supported') ||
					lowerCaseMessage.includes('tool use is not supported')
				) {
					const specificErrorMsg = `Model '${modelId || 'unknown'}' via provider '${providerName || 'unknown'}' does not support the 'tool use' required by generateObjectService. Please configure a model that supports tool/function calling for the '${currentRole}' role, or use generateTextService if structured output is not strictly required.`;
					log('error', `[Tool Support Error] ${specificErrorMsg}`);
					throw new Error(specificErrorMsg);
				}
			}
		}
	}

	log('error', `All roles in the sequence [${sequence.join(', ')}] failed.`);
	throw new Error(lastCleanErrorMessage);
}

/**
 * Unified service function for generating text.
 * Handles client retrieval, retries, and fallback sequence.
 *
 * @param {object} params - Parameters for the service call.
 * @param {string} params.role - The initial client role ('main', 'research', 'fallback').
 * @param {object} [params.session=null] - Optional MCP session object.
 * @param {string} [params.projectRoot=null] - Optional project root path for .env fallback.
 * @param {string} params.prompt - The prompt for the AI.
 * @param {string} [params.systemPrompt] - Optional system prompt.
 * @param {string} params.commandName - Name of the command invoking the service.
 * @param {string} [params.outputType='cli'] - 'cli' or 'mcp'.
 * @returns {Promise<object>} Result object containing generated text and usage data.
 */
async function generateTextService(params) {
	// Ensure default outputType if not provided
	const defaults = { outputType: 'cli' };
	const combinedParams = { ...defaults, ...params };
	// TODO: Validate commandName exists?
	return _unifiedServiceRunner('generateText', combinedParams);
}

/**
 * Unified service function for streaming text.
 * Handles client retrieval, retries, and fallback sequence.
 * Returns stream immediately for real-time progress, telemetry captured asynchronously.
 *
 * @param {object} params - Parameters for the service call.
 * @param {string} params.role - The initial client role ('main', 'research', 'fallback').
 * @param {object} [params.session=null] - Optional MCP session object.
 * @param {string} [params.projectRoot=null] - Optional project root path for .env fallback.
 * @param {string} params.prompt - The prompt for the AI.
 * @param {string} [params.systemPrompt] - Optional system prompt.
 * @param {string} params.commandName - Name of the command invoking the service.
 * @param {string} [params.outputType='cli'] - 'cli' or 'mcp'.
 * @returns {Promise<object>} Result object containing the stream and telemetry data.
 */
async function streamTextService(params) {
	const defaults = { outputType: 'cli' };
	const combinedParams = { ...defaults, ...params };

	const result = await _unifiedServiceRunner('streamText', combinedParams);

	// Set up async telemetry capture for streaming (doesn't block return)
	if (
		result.mainResult &&
		result.mainResult.usage &&
		typeof result.mainResult.usage.then === 'function'
	) {
		// The usage property is a promise that resolves when the stream completes
		result.mainResult.usage
			.then((usageData) => {
				// Update telemetry data with real usage information
				if (usageData && result.telemetryData) {
					result.telemetryData.inputTokens =
						usageData.promptTokens || result.telemetryData.inputTokens || 0;
					result.telemetryData.outputTokens =
						usageData.completionTokens ||
						result.telemetryData.outputTokens ||
						0;
					result.telemetryData.totalTokens =
						usageData.totalTokens || result.telemetryData.totalTokens || 0;

					// Recalculate cost with real token data
					if (
						result.telemetryData.inputTokens > 0 ||
						result.telemetryData.outputTokens > 0
					) {
						try {
							const { inputCost, outputCost } = _getCostForModel(
								result.telemetryData.providerName,
								result.telemetryData.modelUsed
							);
							result.telemetryData.totalCost = _calculateCost(
								result.telemetryData.inputTokens,
								result.telemetryData.outputTokens,
								inputCost,
								outputCost
							);
						} catch (costError) {
							// Cost calculation failed, keep existing telemetry
							log(
								'debug',
								`Failed to recalculate cost for ${result.telemetryData.modelUsed}: ${costError.message}`
							);
						}
					}
				}
			})
			.catch((usageError) => {
				// Error getting usage data, keep existing telemetry
				log(
					'debug',
					`Failed to get usage data from stream: ${usageError.message}`
				);
			});
	}

	return result;
}

/**
 * Unified service function for generating structured objects.
 * Handles client retrieval, retries, and fallback sequence.
 *
 * @param {object} params - Parameters for the service call.
 * @param {string} params.role - The initial client role ('main', 'research', 'fallback').
 * @param {object} [params.session=null] - Optional MCP session object.
 * @param {string} [params.projectRoot=null] - Optional project root path for .env fallback.
 * @param {import('zod').ZodSchema} params.schema - The Zod schema for the expected object.
 * @param {string} params.prompt - The prompt for the AI.
 * @param {string} [params.systemPrompt] - Optional system prompt.
 * @param {string} [params.objectName='generated_object'] - Name for object/tool.
 * @param {number} [params.maxRetries=3] - Max retries for object generation.
 * @param {string} params.commandName - Name of the command invoking the service.
 * @param {string} [params.outputType='cli'] - 'cli' or 'mcp'.
 * @returns {Promise<object>} Result object containing the generated object and usage data.
 */
async function generateObjectService(params) {
	const defaults = {
		objectName: 'generated_object',
		maxRetries: 3,
		outputType: 'cli'
	};
	const combinedParams = { ...defaults, ...params };
	// TODO: Validate commandName exists?
	return _unifiedServiceRunner('generateObject', combinedParams);
}

// --- Telemetry Function ---
/**
 * Logs AI usage telemetry data.
 * For now, it just logs to the console. Sending will be implemented later.
 * @param {object} params - Telemetry parameters.
 * @param {string} params.userId - Unique user identifier.
 * @param {string} params.commandName - The command that triggered the AI call.
 * @param {string} params.providerName - The AI provider used (e.g., 'openai').
 * @param {string} params.modelId - The specific AI model ID used.
 * @param {number} params.inputTokens - Number of input tokens.
 * @param {number} params.outputTokens - Number of output tokens.
 */
async function logAiUsage({
	userId,
	commandName,
	providerName,
	modelId,
	inputTokens,
	outputTokens,
	outputType
}) {
	try {
		const isMCP = outputType === 'mcp';
		const timestamp = new Date().toISOString();
		const totalTokens = (inputTokens || 0) + (outputTokens || 0);

		// Destructure currency along with costs
		const { inputCost, outputCost, currency } = _getCostForModel(
			providerName,
			modelId
		);

		const totalCost = _calculateCost(
			inputTokens,
			outputTokens,
			inputCost,
			outputCost
		);

		const telemetryData = {
			timestamp,
			userId,
			commandName,
			modelUsed: modelId, // Consistent field name from requirements
			providerName, // Keep provider name for context
			inputTokens: inputTokens || 0,
			outputTokens: outputTokens || 0,
			totalTokens,
			totalCost,
			currency // Add currency to the telemetry data
		};

		if (getDebugFlag()) {
			log('info', 'AI Usage Telemetry:', telemetryData);
		}

		// TODO (Subtask 77.2): Send telemetryData securely to the external endpoint.

		return telemetryData;
	} catch (error) {
		log('error', `Failed to log AI usage telemetry: ${error.message}`, {
			error
		});
		// Don't re-throw; telemetry failure shouldn't block core functionality.
		return null;
	}
}

export {
	generateTextService,
	streamTextService,
	generateObjectService,
	logAiUsage
};<|MERGE_RESOLUTION|>--- conflicted
+++ resolved
@@ -91,7 +91,6 @@
 	};
 }
 
-<<<<<<< HEAD
 /**
  * Calculate cost from token counts and cost per million
  * @param {number} inputTokens - Number of input tokens
@@ -105,7 +104,8 @@
 		((inputTokens || 0) / 1_000_000) * inputCost +
 		((outputTokens || 0) / 1_000_000) * outputCost;
 	return parseFloat(calculatedCost.toFixed(6));
-=======
+}
+
 // Helper function to get tag information for responses
 function _getTagInfo(projectRoot) {
 	try {
@@ -163,7 +163,6 @@
 		}
 		return { currentTag: 'master', availableTags: ['master'] };
 	}
->>>>>>> 46d4f273
 }
 
 // --- Configuration for Retries ---
