--- conflicted
+++ resolved
@@ -251,41 +251,9 @@
  * @throws {Error} If a required API key is missing.
  */
 function _resolveApiKey(providerName, session, projectRoot = null) {
-<<<<<<< HEAD
 	// Get provider instance
 	const provider = _getProvider(providerName);
 	if (!provider) {
-=======
-	// Claude Code doesn't require an API key
-	if (providerName === 'claude-code') {
-		return 'claude-code-no-key-required';
-	}
-
-	// Gemini CLI can work without an API key (uses CLI auth)
-	if (providerName === 'gemini-cli') {
-		const apiKey = resolveEnvVariable('GEMINI_API_KEY', session, projectRoot);
-		return apiKey || 'gemini-cli-no-key-required';
-	}
-
-	const keyMap = {
-		openai: 'OPENAI_API_KEY',
-		anthropic: 'ANTHROPIC_API_KEY',
-		google: 'GOOGLE_API_KEY',
-		perplexity: 'PERPLEXITY_API_KEY',
-		mistral: 'MISTRAL_API_KEY',
-		azure: 'AZURE_OPENAI_API_KEY',
-		openrouter: 'OPENROUTER_API_KEY',
-		xai: 'XAI_API_KEY',
-		ollama: 'OLLAMA_API_KEY',
-		bedrock: 'AWS_ACCESS_KEY_ID',
-		vertex: 'GOOGLE_API_KEY',
-		'claude-code': 'CLAUDE_CODE_API_KEY', // Not actually used, but included for consistency
-		'gemini-cli': 'GEMINI_API_KEY'
-	};
-
-	const envVarName = keyMap[providerName];
-	if (!envVarName) {
->>>>>>> f7fbdd67
 		throw new Error(
 			`Unknown provider '${providerName}' for API key resolution.`
 		);
@@ -301,13 +269,8 @@
 
 	const apiKey = resolveEnvVariable(envVarName, session, projectRoot);
 
-<<<<<<< HEAD
 	// Special handling for providers that can use alternative auth or no API key
 	if (!provider.isRequiredApiKey()) {
-=======
-	// Special handling for providers that can use alternative auth
-	if (providersWithoutApiKeys.includes(providerName?.toLowerCase())) {
->>>>>>> f7fbdd67
 		return apiKey || null;
 	}
 
@@ -507,14 +470,7 @@
 			}
 
 			// Check API key if needed
-<<<<<<< HEAD
-			if (
-				providerName?.toLowerCase() !== 'ollama' &&
-				providerName?.toLowerCase() !== 'mcp'
-			) {
-=======
 			if (!providersWithoutApiKeys.includes(providerName?.toLowerCase())) {
->>>>>>> f7fbdd67
 				if (!isApiKeySet(providerName, session, effectiveProjectRoot)) {
 					log(
 						'warn',
