/**
 * ai-services-unified.js
 * Centralized AI service layer using provider modules and config-manager.
 */

// Vercel AI SDK functions are NOT called directly anymore.
// import { generateText, streamText, generateObject } from 'ai';

// --- Core Dependencies ---
import {
	getMainProvider,
	getMainModelId,
	getResearchProvider,
	getResearchModelId,
	getFallbackProvider,
	getFallbackModelId,
	getParametersForRole,
	getUserId,
	MODEL_MAP,
	getDebugFlag,
	getBaseUrlForRole,
	isApiKeySet,
	getOllamaBaseURL,
	getAzureBaseURL,
	getBedrockBaseURL,
	getVertexProjectId,
	getVertexLocation
} from './config-manager.js';
import {
	log,
	findProjectRoot,
	resolveEnvVariable,
	getCurrentTag
} from './utils.js';

// Import provider classes
import {
	AnthropicAIProvider,
	PerplexityAIProvider,
	GoogleAIProvider,
	OpenAIProvider,
	XAIProvider,
	OpenRouterAIProvider,
	OllamaAIProvider,
	BedrockAIProvider,
	AzureProvider,
	VertexAIProvider,
	ClaudeCodeProvider
} from '../../src/ai-providers/index.js';

// Import the provider registry
import ProviderRegistry from '../../src/provider-registry/index.js';

// Create provider instances
const PROVIDERS = {
	anthropic: new AnthropicAIProvider(),
	perplexity: new PerplexityAIProvider(),
	google: new GoogleAIProvider(),
	openai: new OpenAIProvider(),
	xai: new XAIProvider(),
	openrouter: new OpenRouterAIProvider(),
	ollama: new OllamaAIProvider(),
	bedrock: new BedrockAIProvider(),
	azure: new AzureProvider(),
	vertex: new VertexAIProvider(),
	'claude-code': new ClaudeCodeProvider()
};

function _getProvider(providerName) {
	// First check the static PROVIDERS object
	if (PROVIDERS[providerName]) {
		return PROVIDERS[providerName];
	}

	// If not found, check the provider registry
	const providerRegistry = ProviderRegistry.getInstance();
	if (providerRegistry.hasProvider(providerName)) {
		log('debug', `Provider "${providerName}" found in dynamic registry`);
		return providerRegistry.getProvider(providerName);
	}

	// Provider not found in either location
	return null;
}

// Helper function to get cost for a specific model
function _getCostForModel(providerName, modelId) {
	if (!MODEL_MAP || !MODEL_MAP[providerName]) {
		log(
			'warn',
			`Provider "${providerName}" not found in MODEL_MAP. Cannot determine cost for model ${modelId}.`
		);
		return { inputCost: 0, outputCost: 0, currency: 'USD' }; // Default to zero cost
	}

	const modelData = MODEL_MAP[providerName].find((m) => m.id === modelId);

	if (!modelData || !modelData.cost_per_1m_tokens) {
		log(
			'debug',
			`Cost data not found for model "${modelId}" under provider "${providerName}". Assuming zero cost.`
		);
		return { inputCost: 0, outputCost: 0, currency: 'USD' }; // Default to zero cost
	}

	// Ensure currency is part of the returned object, defaulting if not present
	const currency = modelData.cost_per_1m_tokens.currency || 'USD';

	return {
		inputCost: modelData.cost_per_1m_tokens.input || 0,
		outputCost: modelData.cost_per_1m_tokens.output || 0,
		currency: currency
	};
}

// Helper function to get tag information for responses
function _getTagInfo(projectRoot) {
	try {
		if (!projectRoot) {
			return { currentTag: 'master', availableTags: ['master'] };
		}

		const currentTag = getCurrentTag(projectRoot);

		// Read available tags from tasks.json
		let availableTags = ['master']; // Default fallback
		try {
			const path = require('path');
			const fs = require('fs');
			const tasksPath = path.join(
				projectRoot,
				'.taskmaster',
				'tasks',
				'tasks.json'
			);

			if (fs.existsSync(tasksPath)) {
				const tasksData = JSON.parse(fs.readFileSync(tasksPath, 'utf8'));
				if (tasksData && typeof tasksData === 'object') {
					// Check if it's tagged format (has tag-like keys with tasks arrays)
					const potentialTags = Object.keys(tasksData).filter(
						(key) =>
							tasksData[key] &&
							typeof tasksData[key] === 'object' &&
							Array.isArray(tasksData[key].tasks)
					);

					if (potentialTags.length > 0) {
						availableTags = potentialTags;
					}
				}
			}
		} catch (readError) {
			// Silently fall back to default if we can't read tasks file
			if (getDebugFlag()) {
				log(
					'debug',
					`Could not read tasks file for available tags: ${readError.message}`
				);
			}
		}

		return {
			currentTag: currentTag || 'master',
			availableTags: availableTags
		};
	} catch (error) {
		if (getDebugFlag()) {
			log('debug', `Error getting tag information: ${error.message}`);
		}
		return { currentTag: 'master', availableTags: ['master'] };
	}
}

// --- Configuration for Retries ---
const MAX_RETRIES = 2;
const INITIAL_RETRY_DELAY_MS = 1000;

// Helper function to check if an error is retryable
function isRetryableError(error) {
	const errorMessage = error.message?.toLowerCase() || '';
	return (
		errorMessage.includes('rate limit') ||
		errorMessage.includes('overloaded') ||
		errorMessage.includes('service temporarily unavailable') ||
		errorMessage.includes('timeout') ||
		errorMessage.includes('network error') ||
		error.status === 429 ||
		error.status >= 500
	);
}

/**
 * Extracts a user-friendly error message from a potentially complex AI error object.
 * Prioritizes nested messages and falls back to the top-level message.
 * @param {Error | object | any} error - The error object.
 * @returns {string} A concise error message.
 */
function _extractErrorMessage(error) {
	try {
		// Attempt 1: Look for Vercel SDK specific nested structure (common)
		if (error?.data?.error?.message) {
			return error.data.error.message;
		}

		// Attempt 2: Look for nested error message directly in the error object
		if (error?.error?.message) {
			return error.error.message;
		}

		// Attempt 3: Look for nested error message in response body if it's JSON string
		if (typeof error?.responseBody === 'string') {
			try {
				const body = JSON.parse(error.responseBody);
				if (body?.error?.message) {
					return body.error.message;
				}
			} catch (parseError) {
				// Ignore if responseBody is not valid JSON
			}
		}

		// Attempt 4: Use the top-level message if it exists
		if (typeof error?.message === 'string' && error.message) {
			return error.message;
		}

		// Attempt 5: Handle simple string errors
		if (typeof error === 'string') {
			return error;
		}

		// Fallback
		return 'An unknown AI service error occurred.';
	} catch (e) {
		// Safety net
		return 'Failed to extract error message.';
	}
}

/**
 * Internal helper to resolve the API key for a given provider.
 * @param {string} providerName - The name of the provider (lowercase).
 * @param {object|null} session - Optional MCP session object.
 * @param {string|null} projectRoot - Optional project root path for .env fallback.
 * @returns {string|null} The API key or null if not found/needed.
 * @throws {Error} If a required API key is missing.
 */
function _resolveApiKey(providerName, session, projectRoot = null) {
<<<<<<< HEAD
	// Get provider instance
	const provider = _getProvider(providerName);
	if (!provider) {
=======
	// Claude Code doesn't require an API key
	if (providerName === 'claude-code') {
		return 'claude-code-no-key-required';
	}

	const keyMap = {
		openai: 'OPENAI_API_KEY',
		anthropic: 'ANTHROPIC_API_KEY',
		google: 'GOOGLE_API_KEY',
		perplexity: 'PERPLEXITY_API_KEY',
		mistral: 'MISTRAL_API_KEY',
		azure: 'AZURE_OPENAI_API_KEY',
		openrouter: 'OPENROUTER_API_KEY',
		xai: 'XAI_API_KEY',
		ollama: 'OLLAMA_API_KEY',
		bedrock: 'AWS_ACCESS_KEY_ID',
		vertex: 'GOOGLE_API_KEY',
		'claude-code': 'CLAUDE_CODE_API_KEY' // Not actually used, but included for consistency
	};

	const envVarName = keyMap[providerName];
	if (!envVarName) {
>>>>>>> e4456b11
		throw new Error(
			`Unknown provider '${providerName}' for API key resolution.`
		);
	}

	// All providers must implement getRequiredApiKeyName()
	const envVarName = provider.getRequiredApiKeyName();

	// If envVarName is null (like for MCP), return null directly
	if (envVarName === null) {
		return null;
	}

	const apiKey = resolveEnvVariable(envVarName, session, projectRoot);

	// Special handling for providers that can use alternative auth or no API key
	if (!provider.isRequiredApiKey()) {
		return apiKey || null;
	}

	if (!apiKey) {
		throw new Error(
			`Required API key ${envVarName} for provider '${providerName}' is not set in environment, session, or .env file.`
		);
	}
	return apiKey;
}

/**
 * Internal helper to attempt a provider-specific AI API call with retries.
 *
 * @param {function} providerApiFn - The specific provider function to call (e.g., generateAnthropicText).
 * @param {object} callParams - Parameters object for the provider function.
 * @param {string} providerName - Name of the provider (for logging).
 * @param {string} modelId - Specific model ID (for logging).
 * @param {string} attemptRole - The role being attempted (for logging).
 * @returns {Promise<object>} The result from the successful API call.
 * @throws {Error} If the call fails after all retries.
 */
async function _attemptProviderCallWithRetries(
	provider,
	serviceType,
	callParams,
	providerName,
	modelId,
	attemptRole
) {
	let retries = 0;
	const fnName = serviceType;

	while (retries <= MAX_RETRIES) {
		try {
			if (getDebugFlag()) {
				log(
					'info',
					`Attempt ${retries + 1}/${MAX_RETRIES + 1} calling ${fnName} (Provider: ${providerName}, Model: ${modelId}, Role: ${attemptRole})`
				);
			}

			// Call the appropriate method on the provider instance
			const result = await provider[serviceType](callParams);

			if (getDebugFlag()) {
				log(
					'info',
					`${fnName} succeeded for role ${attemptRole} (Provider: ${providerName}) on attempt ${retries + 1}`
				);
			}
			return result;
		} catch (error) {
			log(
				'warn',
				`Attempt ${retries + 1} failed for role ${attemptRole} (${fnName} / ${providerName}): ${error.message}`
			);

			if (isRetryableError(error) && retries < MAX_RETRIES) {
				retries++;
				const delay = INITIAL_RETRY_DELAY_MS * 2 ** (retries - 1);
				log(
					'info',
					`Something went wrong on the provider side. Retrying in ${delay / 1000}s...`
				);
				await new Promise((resolve) => setTimeout(resolve, delay));
			} else {
				log(
					'error',
					`Something went wrong on the provider side. Max retries reached for role ${attemptRole} (${fnName} / ${providerName}).`
				);
				throw error;
			}
		}
	}
	// Should not be reached due to throw in the else block
	throw new Error(
		`Exhausted all retries for role ${attemptRole} (${fnName} / ${providerName})`
	);
}

/**
 * Base logic for unified service functions.
 * @param {string} serviceType - Type of service ('generateText', 'streamText', 'generateObject').
 * @param {object} params - Original parameters passed to the service function.
 * @param {string} params.role - The initial client role.
 * @param {object} [params.session=null] - Optional MCP session object.
 * @param {string} [params.projectRoot] - Optional project root path.
 * @param {string} params.commandName - Name of the command invoking the service.
 * @param {string} params.outputType - 'cli' or 'mcp'.
 * @param {string} [params.systemPrompt] - Optional system prompt.
 * @param {string} [params.prompt] - The prompt for the AI.
 * @param {string} [params.schema] - The Zod schema for the expected object.
 * @param {string} [params.objectName] - Name for object/tool.
 * @returns {Promise<any>} Result from the underlying provider call.
 */
async function _unifiedServiceRunner(serviceType, params) {
	const {
		role: initialRole,
		session,
		projectRoot,
		systemPrompt,
		prompt,
		schema,
		objectName,
		commandName,
		outputType,
		...restApiParams
	} = params;
	if (getDebugFlag()) {
		log('info', `${serviceType}Service called`, {
			role: initialRole,
			commandName,
			outputType,
			projectRoot
		});
	}

	const effectiveProjectRoot = projectRoot || findProjectRoot();
	const userId = getUserId(effectiveProjectRoot);

	let sequence;
	if (initialRole === 'main') {
		sequence = ['main', 'fallback', 'research'];
	} else if (initialRole === 'research') {
		sequence = ['research', 'fallback', 'main'];
	} else if (initialRole === 'fallback') {
		sequence = ['fallback', 'main', 'research'];
	} else {
		log(
			'warn',
			`Unknown initial role: ${initialRole}. Defaulting to main -> fallback -> research sequence.`
		);
		sequence = ['main', 'fallback', 'research'];
	}

	let lastError = null;
	let lastCleanErrorMessage =
		'AI service call failed for all configured roles.';

	for (const currentRole of sequence) {
		let providerName;
		let modelId;
		let apiKey;
		let roleParams;
		let provider;
		let baseURL;
		let providerResponse;
		let telemetryData = null;

		try {
			log('info', `New AI service call with role: ${currentRole}`);

			if (currentRole === 'main') {
				providerName = getMainProvider(effectiveProjectRoot);
				modelId = getMainModelId(effectiveProjectRoot);
			} else if (currentRole === 'research') {
				providerName = getResearchProvider(effectiveProjectRoot);
				modelId = getResearchModelId(effectiveProjectRoot);
			} else if (currentRole === 'fallback') {
				providerName = getFallbackProvider(effectiveProjectRoot);
				modelId = getFallbackModelId(effectiveProjectRoot);
			} else {
				log(
					'error',
					`Unknown role encountered in _unifiedServiceRunner: ${currentRole}`
				);
				lastError =
					lastError || new Error(`Unknown AI role specified: ${currentRole}`);
				continue;
			}

			if (!providerName || !modelId) {
				log(
					'warn',
					`Skipping role '${currentRole}': Provider or Model ID not configured.`
				);
				lastError =
					lastError ||
					new Error(
						`Configuration missing for role '${currentRole}'. Provider: ${providerName}, Model: ${modelId}`
					);
				continue;
			}

			// Get provider instance
			provider = _getProvider(providerName?.toLowerCase());
			if (!provider) {
				log(
					'warn',
					`Skipping role '${currentRole}': Provider '${providerName}' not supported.`
				);
				lastError =
					lastError ||
					new Error(`Unsupported provider configured: ${providerName}`);
				continue;
			}

			// Check API key if needed
			if (
				providerName?.toLowerCase() !== 'ollama' &&
				providerName?.toLowerCase() !== 'mcp'
			) {
				if (!isApiKeySet(providerName, session, effectiveProjectRoot)) {
					log(
						'warn',
						`Skipping role '${currentRole}' (Provider: ${providerName}): API key not set or invalid.`
					);
					lastError =
						lastError ||
						new Error(
							`API key for provider '${providerName}' (role: ${currentRole}) is not set.`
						);
					continue; // Skip to the next role in the sequence
				}
			}

			// Get base URL if configured (optional for most providers)
			baseURL = getBaseUrlForRole(currentRole, effectiveProjectRoot);

			// For Azure, use the global Azure base URL if role-specific URL is not configured
			if (providerName?.toLowerCase() === 'azure' && !baseURL) {
				baseURL = getAzureBaseURL(effectiveProjectRoot);
				log('debug', `Using global Azure base URL: ${baseURL}`);
			} else if (providerName?.toLowerCase() === 'ollama' && !baseURL) {
				// For Ollama, use the global Ollama base URL if role-specific URL is not configured
				baseURL = getOllamaBaseURL(effectiveProjectRoot);
				log('debug', `Using global Ollama base URL: ${baseURL}`);
			} else if (providerName?.toLowerCase() === 'bedrock' && !baseURL) {
				// For Bedrock, use the global Bedrock base URL if role-specific URL is not configured
				baseURL = getBedrockBaseURL(effectiveProjectRoot);
				log('debug', `Using global Bedrock base URL: ${baseURL}`);
			}

			// Get AI parameters for the current role
			roleParams = getParametersForRole(currentRole, effectiveProjectRoot);
			apiKey = _resolveApiKey(
				providerName?.toLowerCase(),
				session,
				effectiveProjectRoot
			);

			// Prepare provider-specific configuration
			let providerSpecificParams = {};

			// Handle Vertex AI specific configuration
			if (providerName?.toLowerCase() === 'vertex') {
				// Get Vertex project ID and location
				const projectId =
					getVertexProjectId(effectiveProjectRoot) ||
					resolveEnvVariable(
						'VERTEX_PROJECT_ID',
						session,
						effectiveProjectRoot
					);

				const location =
					getVertexLocation(effectiveProjectRoot) ||
					resolveEnvVariable(
						'VERTEX_LOCATION',
						session,
						effectiveProjectRoot
					) ||
					'us-central1';

				// Get credentials path if available
				const credentialsPath = resolveEnvVariable(
					'GOOGLE_APPLICATION_CREDENTIALS',
					session,
					effectiveProjectRoot
				);

				// Add Vertex-specific parameters
				providerSpecificParams = {
					projectId,
					location,
					...(credentialsPath && { credentials: { credentialsFromEnv: true } })
				};

				log(
					'debug',
					`Using Vertex AI configuration: Project ID=${projectId}, Location=${location}`
				);
			}

			const messages = [];
			if (systemPrompt) {
				messages.push({ role: 'system', content: systemPrompt });
			}

			// IN THE FUTURE WHEN DOING CONTEXT IMPROVEMENTS
			// {
			//     type: 'text',
			//     text: 'Large cached context here like a tasks json',
			//     providerOptions: {
			//       anthropic: { cacheControl: { type: 'ephemeral' } }
			//     }
			//   }

			// Example
			// if (params.context) { // context is a json string of a tasks object or some other stu
			//     messages.push({
			//         type: 'text',
			//         text: params.context,
			//         providerOptions: { anthropic: { cacheControl: { type: 'ephemeral' } } }
			//     });
			// }

			if (prompt) {
				messages.push({ role: 'user', content: prompt });
			} else {
				throw new Error('User prompt content is missing.');
			}

			const callParams = {
				apiKey,
				modelId,
				maxTokens: roleParams.maxTokens,
				temperature: roleParams.temperature,
				messages,
				...(baseURL && { baseURL }),
				...(serviceType === 'generateObject' && { schema, objectName }),
				...providerSpecificParams,
				...restApiParams
			};

			providerResponse = await _attemptProviderCallWithRetries(
				provider,
				serviceType,
				callParams,
				providerName,
				modelId,
				currentRole
			);

			if (userId && providerResponse && providerResponse.usage) {
				try {
					telemetryData = await logAiUsage({
						userId,
						commandName,
						providerName,
						modelId,
						inputTokens: providerResponse.usage.inputTokens,
						outputTokens: providerResponse.usage.outputTokens,
						outputType
					});
				} catch (telemetryError) {
					// logAiUsage already logs its own errors and returns null on failure
					// No need to log again here, telemetryData will remain null
				}
			} else if (userId && providerResponse && !providerResponse.usage) {
				log(
					'warn',
					`Cannot log telemetry for ${commandName} (${providerName}/${modelId}): AI result missing 'usage' data. (May be expected for streams)`
				);
			}

			let finalMainResult;
			if (serviceType === 'generateText') {
				finalMainResult = providerResponse.text;
			} else if (serviceType === 'generateObject') {
				finalMainResult = providerResponse.object;
			} else if (serviceType === 'streamText') {
				finalMainResult = providerResponse;
			} else {
				log(
					'error',
					`Unknown serviceType in _unifiedServiceRunner: ${serviceType}`
				);
				finalMainResult = providerResponse;
			}

			// Get tag information for the response
			const tagInfo = _getTagInfo(effectiveProjectRoot);

			return {
				mainResult: finalMainResult,
				telemetryData: telemetryData,
				tagInfo: tagInfo
			};
		} catch (error) {
			const cleanMessage = _extractErrorMessage(error);
			log(
				'error',
				`Service call failed for role ${currentRole} (Provider: ${providerName || 'unknown'}, Model: ${modelId || 'unknown'}): ${cleanMessage}`
			);
			lastError = error;
			lastCleanErrorMessage = cleanMessage;

			if (serviceType === 'generateObject') {
				const lowerCaseMessage = cleanMessage.toLowerCase();
				if (
					lowerCaseMessage.includes(
						'no endpoints found that support tool use'
					) ||
					lowerCaseMessage.includes('does not support tool_use') ||
					lowerCaseMessage.includes('tool use is not supported') ||
					lowerCaseMessage.includes('tools are not supported') ||
					lowerCaseMessage.includes('function calling is not supported') ||
					lowerCaseMessage.includes('tool use is not supported')
				) {
					const specificErrorMsg = `Model '${modelId || 'unknown'}' via provider '${providerName || 'unknown'}' does not support the 'tool use' required by generateObjectService. Please configure a model that supports tool/function calling for the '${currentRole}' role, or use generateTextService if structured output is not strictly required.`;
					log('error', `[Tool Support Error] ${specificErrorMsg}`);
					throw new Error(specificErrorMsg);
				}
			}
		}
	}

	log('error', `All roles in the sequence [${sequence.join(', ')}] failed.`);
	throw new Error(lastCleanErrorMessage);
}

/**
 * Unified service function for generating text.
 * Handles client retrieval, retries, and fallback sequence.
 *
 * @param {object} params - Parameters for the service call.
 * @param {string} params.role - The initial client role ('main', 'research', 'fallback').
 * @param {object} [params.session=null] - Optional MCP session object.
 * @param {string} [params.projectRoot=null] - Optional project root path for .env fallback.
 * @param {string} params.prompt - The prompt for the AI.
 * @param {string} [params.systemPrompt] - Optional system prompt.
 * @param {string} params.commandName - Name of the command invoking the service.
 * @param {string} [params.outputType='cli'] - 'cli' or 'mcp'.
 * @returns {Promise<object>} Result object containing generated text and usage data.
 */
async function generateTextService(params) {
	// Ensure default outputType if not provided
	const defaults = { outputType: 'cli' };
	const combinedParams = { ...defaults, ...params };
	// TODO: Validate commandName exists?
	return _unifiedServiceRunner('generateText', combinedParams);
}

/**
 * Unified service function for streaming text.
 * Handles client retrieval, retries, and fallback sequence.
 *
 * @param {object} params - Parameters for the service call.
 * @param {string} params.role - The initial client role ('main', 'research', 'fallback').
 * @param {object} [params.session=null] - Optional MCP session object.
 * @param {string} [params.projectRoot=null] - Optional project root path for .env fallback.
 * @param {string} params.prompt - The prompt for the AI.
 * @param {string} [params.systemPrompt] - Optional system prompt.
 * @param {string} params.commandName - Name of the command invoking the service.
 * @param {string} [params.outputType='cli'] - 'cli' or 'mcp'.
 * @returns {Promise<object>} Result object containing the stream and usage data.
 */
async function streamTextService(params) {
	const defaults = { outputType: 'cli' };
	const combinedParams = { ...defaults, ...params };
	// TODO: Validate commandName exists?
	// NOTE: Telemetry for streaming might be tricky as usage data often comes at the end.
	// The current implementation logs *after* the stream is returned.
	// We might need to adjust how usage is captured/logged for streams.
	return _unifiedServiceRunner('streamText', combinedParams);
}

/**
 * Unified service function for generating structured objects.
 * Handles client retrieval, retries, and fallback sequence.
 *
 * @param {object} params - Parameters for the service call.
 * @param {string} params.role - The initial client role ('main', 'research', 'fallback').
 * @param {object} [params.session=null] - Optional MCP session object.
 * @param {string} [params.projectRoot=null] - Optional project root path for .env fallback.
 * @param {import('zod').ZodSchema} params.schema - The Zod schema for the expected object.
 * @param {string} params.prompt - The prompt for the AI.
 * @param {string} [params.systemPrompt] - Optional system prompt.
 * @param {string} [params.objectName='generated_object'] - Name for object/tool.
 * @param {number} [params.maxRetries=3] - Max retries for object generation.
 * @param {string} params.commandName - Name of the command invoking the service.
 * @param {string} [params.outputType='cli'] - 'cli' or 'mcp'.
 * @returns {Promise<object>} Result object containing the generated object and usage data.
 */
async function generateObjectService(params) {
	const defaults = {
		objectName: 'generated_object',
		maxRetries: 3,
		outputType: 'cli'
	};
	const combinedParams = { ...defaults, ...params };
	// TODO: Validate commandName exists?
	return _unifiedServiceRunner('generateObject', combinedParams);
}

// --- Telemetry Function ---
/**
 * Logs AI usage telemetry data.
 * For now, it just logs to the console. Sending will be implemented later.
 * @param {object} params - Telemetry parameters.
 * @param {string} params.userId - Unique user identifier.
 * @param {string} params.commandName - The command that triggered the AI call.
 * @param {string} params.providerName - The AI provider used (e.g., 'openai').
 * @param {string} params.modelId - The specific AI model ID used.
 * @param {number} params.inputTokens - Number of input tokens.
 * @param {number} params.outputTokens - Number of output tokens.
 */
async function logAiUsage({
	userId,
	commandName,
	providerName,
	modelId,
	inputTokens,
	outputTokens,
	outputType
}) {
	try {
		const isMCP = outputType === 'mcp';
		const timestamp = new Date().toISOString();
		const totalTokens = (inputTokens || 0) + (outputTokens || 0);

		// Destructure currency along with costs
		const { inputCost, outputCost, currency } = _getCostForModel(
			providerName,
			modelId
		);

		const totalCost =
			((inputTokens || 0) / 1_000_000) * inputCost +
			((outputTokens || 0) / 1_000_000) * outputCost;

		const telemetryData = {
			timestamp,
			userId,
			commandName,
			modelUsed: modelId, // Consistent field name from requirements
			providerName, // Keep provider name for context
			inputTokens: inputTokens || 0,
			outputTokens: outputTokens || 0,
			totalTokens,
			totalCost: parseFloat(totalCost.toFixed(6)),
			currency // Add currency to the telemetry data
		};

		if (getDebugFlag()) {
			log('info', 'AI Usage Telemetry:', telemetryData);
		}

		// TODO (Subtask 77.2): Send telemetryData securely to the external endpoint.

		return telemetryData;
	} catch (error) {
		log('error', `Failed to log AI usage telemetry: ${error.message}`, {
			error
		});
		// Don't re-throw; telemetry failure shouldn't block core functionality.
		return null;
	}
}

export {
	generateTextService,
	streamTextService,
	generateObjectService,
	logAiUsage
};<|MERGE_RESOLUTION|>--- conflicted
+++ resolved
@@ -247,34 +247,9 @@
  * @throws {Error} If a required API key is missing.
  */
 function _resolveApiKey(providerName, session, projectRoot = null) {
-<<<<<<< HEAD
 	// Get provider instance
 	const provider = _getProvider(providerName);
 	if (!provider) {
-=======
-	// Claude Code doesn't require an API key
-	if (providerName === 'claude-code') {
-		return 'claude-code-no-key-required';
-	}
-
-	const keyMap = {
-		openai: 'OPENAI_API_KEY',
-		anthropic: 'ANTHROPIC_API_KEY',
-		google: 'GOOGLE_API_KEY',
-		perplexity: 'PERPLEXITY_API_KEY',
-		mistral: 'MISTRAL_API_KEY',
-		azure: 'AZURE_OPENAI_API_KEY',
-		openrouter: 'OPENROUTER_API_KEY',
-		xai: 'XAI_API_KEY',
-		ollama: 'OLLAMA_API_KEY',
-		bedrock: 'AWS_ACCESS_KEY_ID',
-		vertex: 'GOOGLE_API_KEY',
-		'claude-code': 'CLAUDE_CODE_API_KEY' // Not actually used, but included for consistency
-	};
-
-	const envVarName = keyMap[providerName];
-	if (!envVarName) {
->>>>>>> e4456b11
 		throw new Error(
 			`Unknown provider '${providerName}' for API key resolution.`
 		);
