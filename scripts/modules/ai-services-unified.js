--- conflicted
+++ resolved
@@ -15,14 +15,11 @@
 	getFallbackProvider,
 	getFallbackModelId,
 	getParametersForRole,
-<<<<<<< HEAD
-	getResponseLanguage
-=======
+	getResponseLanguage,
 	getUserId,
 	MODEL_MAP,
 	getDebugFlag,
 	getBaseUrlForRole
->>>>>>> c8c0fc2a
 } from './config-manager.js';
 import { log, resolveEnvVariable, isSilentMode } from './utils.js';
 
