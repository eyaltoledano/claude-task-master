--- conflicted
+++ resolved
@@ -41,6 +41,7 @@
 	AzureProvider,
 	BedrockAIProvider,
 	ClaudeCodeProvider,
+	AgentLLMProvider,
 	GeminiCliProvider,
 	GoogleAIProvider,
 	GroqProvider,
@@ -49,13 +50,7 @@
 	OpenRouterAIProvider,
 	PerplexityAIProvider,
 	VertexAIProvider,
-<<<<<<< HEAD
-	ClaudeCodeProvider,
-	AgentLLMProvider,
-	GeminiCliProvider
-=======
 	XAIProvider
->>>>>>> 6d0654cb
 } from '../../src/ai-providers/index.js';
 
 // Import the provider registry
