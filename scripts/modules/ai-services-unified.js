/**
 * ai-services-unified.js
 * Centralized AI service layer using provider modules and config-manager.
 */

// Vercel AI SDK functions are NOT called directly anymore.
// import { generateText, streamText, generateObject } from 'ai';

// --- Core Dependencies ---
import {
	MODEL_MAP,
	getAzureBaseURL,
	getBaseUrlForRole,
	getBedrockBaseURL,
	getDebugFlag,
	getFallbackModelId,
	getFallbackProvider,
	getMainModelId,
	getMainProvider,
	getOllamaBaseURL,
	getParametersForRole,
	getResearchModelId,
	getResearchProvider,
	getResponseLanguage,
	getUserId,
	getVertexLocation,
	getVertexProjectId,
	isApiKeySet,
	providersWithoutApiKeys
} from './config-manager.js';
import {
	findProjectRoot,
	getCurrentTag,
	log,
	resolveEnvVariable
} from './utils.js';

// Import provider classes
import {
	AnthropicAIProvider,
	AzureProvider,
	BedrockAIProvider,
	ClaudeCodeProvider,
<<<<<<< HEAD
	AgentLLMProvider,
=======
>>>>>>> d87a7f10
	GeminiCliProvider,
	GoogleAIProvider,
	GroqProvider,
	OllamaAIProvider,
	OpenAIProvider,
	OpenRouterAIProvider,
	PerplexityAIProvider,
	VertexAIProvider,
	XAIProvider
} from '../../src/ai-providers/index.js';

// Import the provider registry
import ProviderRegistry from '../../src/provider-registry/index.js';

// Create provider instances
const PROVIDERS = {
	anthropic: new AnthropicAIProvider(),
	perplexity: new PerplexityAIProvider(),
	google: new GoogleAIProvider(),
	openai: new OpenAIProvider(),
	xai: new XAIProvider(),
	groq: new GroqProvider(),
	openrouter: new OpenRouterAIProvider(),
	ollama: new OllamaAIProvider(),
	bedrock: new BedrockAIProvider(),
	azure: new AzureProvider(),
	vertex: new VertexAIProvider(),
	'claude-code': new ClaudeCodeProvider(),
	agentllm: new AgentLLMProvider(),
	'gemini-cli': new GeminiCliProvider()
};

function _getProvider(providerName) {
	// First check the static PROVIDERS object
	if (PROVIDERS[providerName]) {
		return PROVIDERS[providerName];
	}

	// If not found, check the provider registry
	const providerRegistry = ProviderRegistry.getInstance();
	if (providerRegistry.hasProvider(providerName)) {
		log('debug', `Provider "${providerName}" found in dynamic registry`);
		return providerRegistry.getProvider(providerName);
	}

	// Provider not found in either location
	return null;
}

// Helper function to get cost for a specific model
function _getCostForModel(providerName, modelId) {
	if (!MODEL_MAP || !MODEL_MAP[providerName]) {
		log(
			'warn',
			`Provider "${providerName}" not found in MODEL_MAP. Cannot determine cost for model ${modelId}.`
		);
		return { inputCost: 0, outputCost: 0, currency: 'USD' }; // Default to zero cost
	}

	const modelData = MODEL_MAP[providerName].find((m) => m.id === modelId);

	if (!modelData || !modelData.cost_per_1m_tokens) {
		log(
			'debug',
			`Cost data not found for model "${modelId}" under provider "${providerName}". Assuming zero cost.`
		);
		return { inputCost: 0, outputCost: 0, currency: 'USD' }; // Default to zero cost
	}

	// Ensure currency is part of the returned object, defaulting if not present
	const currency = modelData.cost_per_1m_tokens.currency || 'USD';

	return {
		inputCost: modelData.cost_per_1m_tokens.input || 0,
		outputCost: modelData.cost_per_1m_tokens.output || 0,
		currency: currency
	};
}

// Helper function to get tag information for responses
function _getTagInfo(projectRoot) {
	try {
		if (!projectRoot) {
			return { currentTag: 'master', availableTags: ['master'] };
		}

		const currentTag = getCurrentTag(projectRoot);

		// Read available tags from tasks.json
		let availableTags = ['master']; // Default fallback
		try {
			const path = require('path');
			const fs = require('fs');
			const tasksPath = path.join(
				projectRoot,
				'.taskmaster',
				'tasks',
				'tasks.json'
			);

			if (fs.existsSync(tasksPath)) {
				const tasksData = JSON.parse(fs.readFileSync(tasksPath, 'utf8'));
				if (tasksData && typeof tasksData === 'object') {
					// Check if it's tagged format (has tag-like keys with tasks arrays)
					const potentialTags = Object.keys(tasksData).filter(
						(key) =>
							tasksData[key] &&
							typeof tasksData[key] === 'object' &&
							Array.isArray(tasksData[key].tasks)
					);

					if (potentialTags.length > 0) {
						availableTags = potentialTags;
					}
				}
			}
		} catch (readError) {
			// Silently fall back to default if we can't read tasks file
			if (getDebugFlag()) {
				log(
					'debug',
					`Could not read tasks file for available tags: ${readError.message}`
				);
			}
		}

		return {
			currentTag: currentTag || 'master',
			availableTags: availableTags
		};
	} catch (error) {
		if (getDebugFlag()) {
			log('debug', `Error getting tag information: ${error.message}`);
		}
		return { currentTag: 'master', availableTags: ['master'] };
	}
}

// --- Configuration for Retries ---
const MAX_RETRIES = 2;
const INITIAL_RETRY_DELAY_MS = 1000;

// Helper function to check if an error is retryable
function isRetryableError(error) {
	const errorMessage = error.message?.toLowerCase() || '';
	return (
		errorMessage.includes('rate limit') ||
		errorMessage.includes('overloaded') ||
		errorMessage.includes('service temporarily unavailable') ||
		errorMessage.includes('timeout') ||
		errorMessage.includes('network error') ||
		error.status === 429 ||
		error.status >= 500
	);
}

/**
 * Extracts a user-friendly error message from a potentially complex AI error object.
 * Prioritizes nested messages and falls back to the top-level message.
 * @param {Error | object | any} error - The error object.
 * @returns {string} A concise error message.
 */
function _extractErrorMessage(error) {
	try {
		// Attempt 1: Look for Vercel SDK specific nested structure (common)
		if (error?.data?.error?.message) {
			return error.data.error.message;
		}

		// Attempt 2: Look for nested error message directly in the error object
		if (error?.error?.message) {
			return error.error.message;
		}

		// Attempt 3: Look for nested error message in response body if it's JSON string
		if (typeof error?.responseBody === 'string') {
			try {
				const body = JSON.parse(error.responseBody);
				if (body?.error?.message) {
					return body.error.message;
				}
			} catch (parseError) {
				// Ignore if responseBody is not valid JSON
			}
		}

		// Attempt 4: Use the top-level message if it exists
		if (typeof error?.message === 'string' && error.message) {
			return error.message;
		}

		// Attempt 5: Handle simple string errors
		if (typeof error === 'string') {
			return error;
		}

		// Fallback
		return 'An unknown AI service error occurred.';
	} catch (e) {
		// Safety net
		return 'Failed to extract error message.';
	}
}

/**
 * Internal helper to resolve the API key for a given provider.
 * @param {string} providerName - The name of the provider (lowercase).
 * @param {object|null} session - Optional MCP session object.
 * @param {string|null} projectRoot - Optional project root path for .env fallback.
 * @returns {string|null} The API key or null if not found/needed.
 * @throws {Error} If a required API key is missing.
 */
function _resolveApiKey(providerName, session, projectRoot = null) {
	// Get provider instance
	const provider = _getProvider(providerName);
	if (!provider) {
		throw new Error(
			`Unknown provider '${providerName}' for API key resolution.`
		);
	}

	// All providers must implement getRequiredApiKeyName()
	const envVarName = provider.getRequiredApiKeyName();

	// If envVarName is null (like for MCP), return null directly
	if (envVarName === null) {
		return null;
	}

	const apiKey = resolveEnvVariable(envVarName, session, projectRoot);

	// Special handling for providers that can use alternative auth or no API key
	if (!provider.isRequiredApiKey()) {
		return apiKey || null;
	}

	if (!apiKey) {
		throw new Error(
			`Required API key ${envVarName} for provider '${providerName}' is not set in environment, session, or .env file.`
		);
	}
	return apiKey;
}

/**
 * Internal helper to attempt a provider-specific AI API call with retries.
 *
 * @param {function} providerApiFn - The specific provider function to call (e.g., generateAnthropicText).
 * @param {object} callParams - Parameters object for the provider function.
 * @param {string} providerName - Name of the provider (for logging).
 * @param {string} modelId - Specific model ID (for logging).
 * @param {string} attemptRole - The role being attempted (for logging).
 * @returns {Promise<object>} The result from the successful API call.
 * @throws {Error} If the call fails after all retries.
 */
async function _attemptProviderCallWithRetries(
	provider,
	serviceType,
	callParams,
	providerName,
	modelId,
	attemptRole
) {
	let retries = 0;
	const fnName = serviceType;

	while (retries <= MAX_RETRIES) {
		try {
			if (getDebugFlag()) {
				log(
					'info',
					`Attempt ${retries + 1}/${MAX_RETRIES + 1} calling ${fnName} (Provider: ${providerName}, Model: ${modelId}, Role: ${attemptRole})`
				);
			}

			// Call the appropriate method on the provider instance
			const result = await provider[serviceType](callParams);

			if (getDebugFlag()) {
				log(
					'info',
					`${fnName} succeeded for role ${attemptRole} (Provider: ${providerName}) on attempt ${retries + 1}`
				);
			}
			return result;
		} catch (error) {
			log(
				'warn',
				`Attempt ${retries + 1} failed for role ${attemptRole} (${fnName} / ${providerName}): ${error.message}`
			);

			if (isRetryableError(error) && retries < MAX_RETRIES) {
				retries++;
				const delay = INITIAL_RETRY_DELAY_MS * 2 ** (retries - 1);
				log(
					'info',
					`Something went wrong on the provider side. Retrying in ${delay / 1000}s...`
				);
				await new Promise((resolve) => setTimeout(resolve, delay));
			} else {
				log(
					'error',
					`Something went wrong on the provider side. Max retries reached for role ${attemptRole} (${fnName} / ${providerName}).`
				);
				throw error;
			}
		}
	}
	// Should not be reached due to throw in the else block
	throw new Error(
		`Exhausted all retries for role ${attemptRole} (${fnName} / ${providerName})`
	);
}

/**
 * Base logic for unified service functions.
 * @param {string} serviceType - Type of service ('generateText', 'streamText', 'generateObject').
 * @param {object} params - Original parameters passed to the service function.
 * @param {string} params.role - The initial client role.
 * @param {object} [params.session=null] - Optional MCP session object.
 * @param {string} [params.projectRoot] - Optional project root path.
 * @param {string} params.commandName - Name of the command invoking the service.
 * @param {string} params.outputType - 'cli' or 'mcp'.
 * @param {string} [params.systemPrompt] - Optional system prompt.
 * @param {string} [params.prompt] - The prompt for the AI.
 * @param {string} [params.schema] - The Zod schema for the expected object.
 * @param {string} [params.objectName] - Name for object/tool.
 * @returns {Promise<any>} Result from the underlying provider call.
 */
async function _unifiedServiceRunner(serviceType, params) {
	const {
		role: initialRole,
		session,
		projectRoot,
		systemPrompt,
		prompt,
		schema,
		objectName,
		commandName,
		outputType,
		...restApiParams
	} = params;
	if (getDebugFlag()) {
		log('info', `${serviceType}Service called`, {
			role: initialRole,
			commandName,
			outputType,
			projectRoot
		});
	}

	const effectiveProjectRoot = projectRoot || findProjectRoot();
	const userId = getUserId(effectiveProjectRoot);

	let sequence;
	if (initialRole === 'main') {
		sequence = ['main', 'fallback', 'research'];
	} else if (initialRole === 'research') {
		sequence = ['research', 'fallback', 'main'];
	} else if (initialRole === 'fallback') {
		sequence = ['fallback', 'main', 'research'];
	} else {
		log(
			'warn',
			`Unknown initial role: ${initialRole}. Defaulting to main -> fallback -> research sequence.`
		);
		sequence = ['main', 'fallback', 'research'];
	}

	let lastError = null;
	let lastCleanErrorMessage =
		'AI service call failed for all configured roles.';

	for (const currentRole of sequence) {
		let providerName;
		let modelId;
		let apiKey;
		let roleParams;
		let provider;
		let baseURL;
		let providerResponse;
		let telemetryData = null;

		try {
			log('info', `New AI service call with role: ${currentRole}`);

			if (currentRole === 'main') {
				providerName = getMainProvider(effectiveProjectRoot);
				modelId = getMainModelId(effectiveProjectRoot);
			} else if (currentRole === 'research') {
				providerName = getResearchProvider(effectiveProjectRoot);
				modelId = getResearchModelId(effectiveProjectRoot);
			} else if (currentRole === 'fallback') {
				providerName = getFallbackProvider(effectiveProjectRoot);
				modelId = getFallbackModelId(effectiveProjectRoot);
			} else {
				log(
					'error',
					`Unknown role encountered in _unifiedServiceRunner: ${currentRole}`
				);
				lastError =
					lastError || new Error(`Unknown AI role specified: ${currentRole}`);
				continue;
			}

			if (!providerName || !modelId) {
				log(
					'warn',
					`Skipping role '${currentRole}': Provider or Model ID not configured.`
				);
				lastError =
					lastError ||
					new Error(
						`Configuration missing for role '${currentRole}'. Provider: ${providerName}, Model: ${modelId}`
					);
				continue;
			}

			// Get provider instance
			provider = _getProvider(providerName?.toLowerCase());
			if (!provider) {
				log(
					'warn',
					`Skipping role '${currentRole}': Provider '${providerName}' not supported.`
				);
				lastError =
					lastError ||
					new Error(`Unsupported provider configured: ${providerName}`);
				continue;
			}

			// Enhanced skip logic for agentllm in non-MCP (CLI) contexts
			if (providerName?.toLowerCase() === 'agentllm' && outputType === 'cli') {
				log(
					'warn',
					`Skipping role '${currentRole}' (Provider: ${providerName}): AgentLLM is intended for MCP delegation and is skipped for direct CLI calls.`
				);
				lastError =
					lastError ||
					new Error(
						`AgentLLM provider '${providerName}' (role: ${currentRole}) is skipped in CLI mode.`
					);
				continue; // Skip to the next role in the sequence
			}

			// Check API key if needed
			if (!providersWithoutApiKeys.includes(providerName?.toLowerCase())) {
				if (!isApiKeySet(providerName, session, effectiveProjectRoot)) {
					log(
						'warn',
						`Skipping role '${currentRole}' (Provider: ${providerName}): API key not set or invalid.`
					);
					lastError =
						lastError ||
						new Error(
							`API key for provider '${providerName}' (role: ${currentRole}) is not set.`
						);
					continue; // Skip to the next role in the sequence
				}
			}

			// Get base URL if configured (optional for most providers)
			baseURL = getBaseUrlForRole(currentRole, effectiveProjectRoot);

			// For Azure, use the global Azure base URL if role-specific URL is not configured
			if (providerName?.toLowerCase() === 'azure' && !baseURL) {
				baseURL = getAzureBaseURL(effectiveProjectRoot);
				log('debug', `Using global Azure base URL: ${baseURL}`);
			} else if (providerName?.toLowerCase() === 'ollama' && !baseURL) {
				// For Ollama, use the global Ollama base URL if role-specific URL is not configured
				baseURL = getOllamaBaseURL(effectiveProjectRoot);
				log('debug', `Using global Ollama base URL: ${baseURL}`);
			} else if (providerName?.toLowerCase() === 'bedrock' && !baseURL) {
				// For Bedrock, use the global Bedrock base URL if role-specific URL is not configured
				baseURL = getBedrockBaseURL(effectiveProjectRoot);
				log('debug', `Using global Bedrock base URL: ${baseURL}`);
			}

			// Get AI parameters for the current role
			roleParams = getParametersForRole(currentRole, effectiveProjectRoot);
			apiKey = _resolveApiKey(
				providerName?.toLowerCase(),
				session,
				effectiveProjectRoot
			);

			// Prepare provider-specific configuration
			let providerSpecificParams = {};

			// Handle Vertex AI specific configuration
			if (providerName?.toLowerCase() === 'vertex') {
				// Get Vertex project ID and location
				const projectId =
					getVertexProjectId(effectiveProjectRoot) ||
					resolveEnvVariable(
						'VERTEX_PROJECT_ID',
						session,
						effectiveProjectRoot
					);

				const location =
					getVertexLocation(effectiveProjectRoot) ||
					resolveEnvVariable(
						'VERTEX_LOCATION',
						session,
						effectiveProjectRoot
					) ||
					'us-central1';

				// Get credentials path if available
				const credentialsPath = resolveEnvVariable(
					'GOOGLE_APPLICATION_CREDENTIALS',
					session,
					effectiveProjectRoot
				);

				// Add Vertex-specific parameters
				providerSpecificParams = {
					projectId,
					location,
					...(credentialsPath && { credentials: { credentialsFromEnv: true } })
				};

				log(
					'debug',
					`Using Vertex AI configuration: Project ID=${projectId}, Location=${location}`
				);
			}

			const messages = [];
			const responseLanguage = getResponseLanguage(effectiveProjectRoot);
			const systemPromptWithLanguage = `${systemPrompt} \n\n Always respond in ${responseLanguage}.`;
			messages.push({
				role: 'system',
				content: systemPromptWithLanguage.trim()
			});

			// IN THE FUTURE WHEN DOING CONTEXT IMPROVEMENTS
			// {
			//     type: 'text',
			//     text: 'Large cached context here like a tasks json',
			//     providerOptions: {
			//       anthropic: { cacheControl: { type: 'ephemeral' } }
			//     }
			//   }

			// Example
			// if (params.context) { // context is a json string of a tasks object or some other stu
			//     messages.push({
			//         type: 'text',
			//         text: params.context,
			//         providerOptions: { anthropic: { cacheControl: { type: 'ephemeral' } } }
			//     });
			// }

			if (prompt) {
				messages.push({ role: 'user', content: prompt });
			} else {
				throw new Error('User prompt content is missing.');
			}

			const callParams = {
				apiKey,
				modelId,
				maxTokens: roleParams.maxTokens,
				temperature: roleParams.temperature,
				messages,
				...(baseURL && { baseURL }),
				...(serviceType === 'generateObject' && { schema, objectName }),
				...providerSpecificParams,
				...restApiParams
			};

			providerResponse = await _attemptProviderCallWithRetries(
				provider,
				serviceType,
				callParams,
				providerName,
				modelId,
				currentRole
			);

			// === BEGIN MODIFICATION for AgentLLM Delegation ===
			if (
				providerResponse &&
				providerResponse.type === 'agent_llm_delegation'
			) {
				if (getDebugFlag()) {
					log(
						'info',
						`Role ${currentRole} (Provider: ${providerName}) signaled agent_llm_delegation for command ${commandName}. Details: ${JSON.stringify(providerResponse.details)}`
					);
				}
				// Propagate the delegation signal object upwards.
				// The calling function (e.g., an MCP tool) will use this to build the pendingInteraction field.
				return {
					mainResult: providerResponse, // This is the { type: 'agent_llm_delegation', details: ... } object
					telemetryData: null // No direct LLM call was made by this provider here.
				};
			}
			// === END MODIFICATION ===

			if (userId && providerResponse && providerResponse.usage) {
				try {
					telemetryData = await logAiUsage({
						userId,
						commandName,
						providerName,
						modelId,
						inputTokens: providerResponse.usage.inputTokens,
						outputTokens: providerResponse.usage.outputTokens,
						outputType
					});
				} catch (telemetryError) {
					// logAiUsage already logs its own errors and returns null on failure
					// No need to log again here, telemetryData will remain null
				}
			} else if (userId && providerResponse && !providerResponse.usage) {
				log(
					'warn',
					`Cannot log telemetry for ${commandName} (${providerName}/${modelId}): AI result missing 'usage' data. (May be expected for streams)`
				);
			}

			let finalMainResult;
			if (serviceType === 'generateText') {
				finalMainResult = providerResponse.text;
			} else if (serviceType === 'generateObject') {
				finalMainResult = providerResponse.object;
			} else if (serviceType === 'streamText') {
				finalMainResult = providerResponse;
			} else {
				log(
					'error',
					`Unknown serviceType in _unifiedServiceRunner: ${serviceType}`
				);
				finalMainResult = providerResponse;
			}

			// Get tag information for the response
			const tagInfo = _getTagInfo(effectiveProjectRoot);

			return {
				mainResult: finalMainResult,
				telemetryData: telemetryData,
				tagInfo: tagInfo
			};
		} catch (error) {
			const cleanMessage = _extractErrorMessage(error);
			log(
				'error',
				`Service call failed for role ${currentRole} (Provider: ${providerName || 'unknown'}, Model: ${modelId || 'unknown'}): ${cleanMessage}`
			);
			lastError = error;
			lastCleanErrorMessage = cleanMessage;

			if (serviceType === 'generateObject') {
				const lowerCaseMessage = cleanMessage.toLowerCase();
				if (
					lowerCaseMessage.includes(
						'no endpoints found that support tool use'
					) ||
					lowerCaseMessage.includes('does not support tool_use') ||
					lowerCaseMessage.includes('tool use is not supported') ||
					lowerCaseMessage.includes('tools are not supported') ||
					lowerCaseMessage.includes('function calling is not supported') ||
					lowerCaseMessage.includes('tool use is not supported')
				) {
					const specificErrorMsg = `Model '${modelId || 'unknown'}' via provider '${providerName || 'unknown'}' does not support the 'tool use' required by generateObjectService. Please configure a model that supports tool/function calling for the '${currentRole}' role, or use generateTextService if structured output is not strictly required.`;
					log('error', `[Tool Support Error] ${specificErrorMsg}`);
					throw new Error(specificErrorMsg);
				}
			}
		}
	}

	log('error', `All roles in the sequence [${sequence.join(', ')}] failed.`);
	throw new Error(lastCleanErrorMessage);
}

/**
 * Unified service function for generating text.
 * Handles client retrieval, retries, and fallback sequence.
 *
 * @param {object} params - Parameters for the service call.
 * @param {string} params.role - The initial client role ('main', 'research', 'fallback').
 * @param {object} [params.session=null] - Optional MCP session object.
 * @param {string} [params.projectRoot=null] - Optional project root path for .env fallback.
 * @param {string} params.prompt - The prompt for the AI.
 * @param {string} [params.systemPrompt] - Optional system prompt.
 * @param {string} params.commandName - Name of the command invoking the service.
 * @param {string} [params.outputType='cli'] - 'cli' or 'mcp'.
 * @returns {Promise<object>} Result object containing generated text and usage data.
 */
async function generateTextService(params) {
	// Ensure default outputType if not provided
	const defaults = { outputType: 'cli' };
	const combinedParams = { ...defaults, ...params };
	// TODO: Validate commandName exists?
	return _unifiedServiceRunner('generateText', combinedParams);
}

/**
 * Unified service function for streaming text.
 * Handles client retrieval, retries, and fallback sequence.
 *
 * @param {object} params - Parameters for the service call.
 * @param {string} params.role - The initial client role ('main', 'research', 'fallback').
 * @param {object} [params.session=null] - Optional MCP session object.
 * @param {string} [params.projectRoot=null] - Optional project root path for .env fallback.
 * @param {string} params.prompt - The prompt for the AI.
 * @param {string} [params.systemPrompt] - Optional system prompt.
 * @param {string} params.commandName - Name of the command invoking the service.
 * @param {string} [params.outputType='cli'] - 'cli' or 'mcp'.
 * @returns {Promise<object>} Result object containing the stream and usage data.
 */
async function streamTextService(params) {
	const defaults = { outputType: 'cli' };
	const combinedParams = { ...defaults, ...params };
	// TODO: Validate commandName exists?
	// NOTE: Telemetry for streaming might be tricky as usage data often comes at the end.
	// The current implementation logs *after* the stream is returned.
	// We might need to adjust how usage is captured/logged for streams.
	return _unifiedServiceRunner('streamText', combinedParams);
}

/**
 * Unified service function for generating structured objects.
 * Handles client retrieval, retries, and fallback sequence.
 *
 * @param {object} params - Parameters for the service call.
 * @param {string} params.role - The initial client role ('main', 'research', 'fallback').
 * @param {object} [params.session=null] - Optional MCP session object.
 * @param {string} [params.projectRoot=null] - Optional project root path for .env fallback.
 * @param {import('zod').ZodSchema} params.schema - The Zod schema for the expected object.
 * @param {string} params.prompt - The prompt for the AI.
 * @param {string} [params.systemPrompt] - Optional system prompt.
 * @param {string} [params.objectName='generated_object'] - Name for object/tool.
 * @param {number} [params.maxRetries=3] - Max retries for object generation.
 * @param {string} params.commandName - Name of the command invoking the service.
 * @param {string} [params.outputType='cli'] - 'cli' or 'mcp'.
 * @returns {Promise<object>} Result object containing the generated object and usage data.
 */
async function generateObjectService(params) {
	const defaults = {
		objectName: 'generated_object',
		maxRetries: 3,
		outputType: 'cli'
	};
	const combinedParams = { ...defaults, ...params };
	// TODO: Validate commandName exists?
	return _unifiedServiceRunner('generateObject', combinedParams);
}

// --- Telemetry Function ---
/**
 * Logs AI usage telemetry data.
 * For now, it just logs to the console. Sending will be implemented later.
 * @param {object} params - Telemetry parameters.
 * @param {string} params.userId - Unique user identifier.
 * @param {string} params.commandName - The command that triggered the AI call.
 * @param {string} params.providerName - The AI provider used (e.g., 'openai').
 * @param {string} params.modelId - The specific AI model ID used.
 * @param {number} params.inputTokens - Number of input tokens.
 * @param {number} params.outputTokens - Number of output tokens.
 */
async function logAiUsage({
	userId,
	commandName,
	providerName,
	modelId,
	inputTokens,
	outputTokens,
	outputType
}) {
	try {
		const isMCP = outputType === 'mcp';
		const timestamp = new Date().toISOString();
		const totalTokens = (inputTokens || 0) + (outputTokens || 0);

		// Destructure currency along with costs
		const { inputCost, outputCost, currency } = _getCostForModel(
			providerName,
			modelId
		);

		const totalCost =
			((inputTokens || 0) / 1_000_000) * inputCost +
			((outputTokens || 0) / 1_000_000) * outputCost;

		const telemetryData = {
			timestamp,
			userId,
			commandName,
			modelUsed: modelId, // Consistent field name from requirements
			providerName, // Keep provider name for context
			inputTokens: inputTokens || 0,
			outputTokens: outputTokens || 0,
			totalTokens,
			totalCost: parseFloat(totalCost.toFixed(6)),
			currency // Add currency to the telemetry data
		};

		if (getDebugFlag()) {
			log('info', 'AI Usage Telemetry:', telemetryData);
		}

		// TODO (Subtask 77.2): Send telemetryData securely to the external endpoint.

		return telemetryData;
	} catch (error) {
		log('error', `Failed to log AI usage telemetry: ${error.message}`, {
			error
		});
		// Don't re-throw; telemetry failure shouldn't block core functionality.
		return null;
	}
}

export {
	generateTextService,
	streamTextService,
	generateObjectService,
	logAiUsage
};<|MERGE_RESOLUTION|>--- conflicted
+++ resolved
@@ -39,12 +39,9 @@
 import {
 	AnthropicAIProvider,
 	AzureProvider,
+	AgentLLMProvider,
 	BedrockAIProvider,
 	ClaudeCodeProvider,
-<<<<<<< HEAD
-	AgentLLMProvider,
-=======
->>>>>>> d87a7f10
 	GeminiCliProvider,
 	GoogleAIProvider,
 	GroqProvider,
