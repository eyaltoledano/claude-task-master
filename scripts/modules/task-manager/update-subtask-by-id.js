import fs from 'fs';
import path from 'path';
import chalk from 'chalk';
import boxen from 'boxen';
import Table from 'cli-table3';

import {
	getStatusWithColor,
	startLoadingIndicator,
	stopLoadingIndicator,
	displayAiUsageSummary
} from '../ui.js';
import {
	log as consoleLog,
	readJSON,
	writeJSON,
	truncate,
	isSilentMode,
	findProjectRoot,
	flattenTasksWithSubtasks
} from '../utils.js';
import { generateTextService } from '../ai-services-unified.js';
import { getDebugFlag, hasCodebaseAnalysis } from '../config-manager.js';
import { getPromptManager } from '../prompt-manager.js';
import generateTaskFiles from './generate-task-files.js';
import { ContextGatherer } from '../utils/contextGatherer.js';
import { FuzzyTaskSearch } from '../utils/fuzzyTaskSearch.js';
<<<<<<< HEAD
import { handleAgentLLMDelegation } from './llm-delegation.js';
=======
import { tryUpdateViaRemote } from '@tm/bridge';
>>>>>>> 486ed402

/**
 * Update a subtask by appending additional timestamped information using the unified AI service.
 * @param {string} tasksPath - Path to the tasks.json file
 * @param {string} subtaskId - ID of the subtask to update in format "parentId.subtaskId"
 * @param {string} prompt - Prompt for generating additional information
 * @param {boolean} [useResearch=false] - Whether to use the research AI role.
 * @param {Object} context - Context object containing session and mcpLog.
 * @param {Object} [context.session] - Session object from MCP server.
 * @param {Object} [context.mcpLog] - MCP logger object.
 * @param {string} [context.projectRoot] - Project root path (needed for AI service key resolution).
 * @param {string} [context.tag] - Tag for the task
 * @param {string} [outputFormat='text'] - Output format ('text' or 'json'). Automatically 'json' if mcpLog is present.
 * @returns {Promise<Object|null>} - The updated subtask or null if update failed.
 */
async function updateSubtaskById(
	tasksPath,
	subtaskId,
	prompt,
	useResearch = false,
	context = {},
	outputFormat = context.mcpLog ? 'json' : 'text'
) {
	const { session, mcpLog, projectRoot: providedProjectRoot, tag } = context;
	const logFn = mcpLog || consoleLog;
	const isMCP = !!mcpLog;

	// Report helper
	const report = (level, ...args) => {
		if (isMCP) {
			if (typeof logFn[level] === 'function') logFn[level](...args);
			else logFn.info(...args);
		} else if (!isSilentMode()) {
			logFn(level, ...args);
		}
	};

	let loadingIndicator = null;

	try {
		report('info', `Updating subtask ${subtaskId} with prompt: "${prompt}"`);

		if (
			!subtaskId ||
			typeof subtaskId !== 'string' ||
			!subtaskId.includes('.')
		) {
			throw new Error(
				`Invalid subtask ID format: ${subtaskId}. Subtask ID must be in format "parentId.subtaskId"`
			);
		}

		if (!prompt || typeof prompt !== 'string' || prompt.trim() === '') {
			throw new Error(
				'Prompt cannot be empty. Please provide context for the subtask update.'
			);
		}

		if (!fs.existsSync(tasksPath)) {
			throw new Error(`Tasks file not found at path: ${tasksPath}`);
		}

		const projectRoot = providedProjectRoot || findProjectRoot();
		if (!projectRoot) {
			throw new Error('Could not determine project root directory');
		}

		// --- BRIDGE: Try remote update first (API storage) ---
		// In API storage, subtask IDs like "1.2" or "TAS-49.1" are just regular task IDs
		// So update-subtask and update-task work identically
		const remoteResult = await tryUpdateViaRemote({
			taskId: subtaskId,
			prompt,
			projectRoot,
			tag,
			appendMode: true, // Subtask updates are always append mode
			useResearch,
			isMCP,
			outputFormat,
			report
		});

		// If remote handled it, return the result
		if (remoteResult) {
			return {
				updatedSubtask: { id: subtaskId },
				telemetryData: remoteResult.telemetryData,
				tagInfo: remoteResult.tagInfo
			};
		}
		// Otherwise fall through to file-based logic below
		// --- End BRIDGE ---

		const data = readJSON(tasksPath, projectRoot, tag);
		if (!data || !data.tasks) {
			throw new Error(
				`No valid tasks found in ${tasksPath}. The file may be corrupted or have an invalid format.`
			);
		}

		const [parentIdStr, subtaskIdStr] = subtaskId.split('.');
		const parentId = parseInt(parentIdStr, 10);
		const subtaskIdNum = parseInt(subtaskIdStr, 10);

		if (
			Number.isNaN(parentId) ||
			parentId <= 0 ||
			Number.isNaN(subtaskIdNum) ||
			subtaskIdNum <= 0
		) {
			throw new Error(
				`Invalid subtask ID format: ${subtaskId}. Both parent ID and subtask ID must be positive integers.`
			);
		}

		const parentTask = data.tasks.find((task) => task.id === parentId);
		if (!parentTask) {
			throw new Error(
				`Parent task with ID ${parentId} not found. Please verify the task ID and try again.`
			);
		}

		if (!parentTask.subtasks || !Array.isArray(parentTask.subtasks)) {
			throw new Error(`Parent task ${parentId} has no subtasks.`);
		}

		const subtaskIndex = parentTask.subtasks.findIndex(
			(st) => st.id === subtaskIdNum
		);
		if (subtaskIndex === -1) {
			throw new Error(
				`Subtask with ID ${subtaskId} not found. Please verify the subtask ID and try again.`
			);
		}

		const subtask = parentTask.subtasks[subtaskIndex];

		// --- Context Gathering ---
		let gatheredContext = '';
		try {
			const contextGatherer = new ContextGatherer(projectRoot, tag);
			const allTasksFlat = flattenTasksWithSubtasks(data.tasks);
			const fuzzySearch = new FuzzyTaskSearch(allTasksFlat, 'update-subtask');
			const searchQuery = `${parentTask.title} ${subtask.title} ${prompt}`;
			const searchResults = fuzzySearch.findRelevantTasks(searchQuery, {
				maxResults: 5,
				includeSelf: true
			});
			const relevantTaskIds = fuzzySearch.getTaskIds(searchResults);

			const finalTaskIds = [
				...new Set([subtaskId.toString(), ...relevantTaskIds])
			];

			if (finalTaskIds.length > 0) {
				const contextResult = await contextGatherer.gather({
					tasks: finalTaskIds,
					format: 'research'
				});
				gatheredContext = contextResult.context || '';
			}
		} catch (contextError) {
			report('warn', `Could not gather context: ${contextError.message}`);
		}
		// --- End Context Gathering ---

		if (outputFormat === 'text') {
			const table = new Table({
				head: [
					chalk.cyan.bold('ID'),
					chalk.cyan.bold('Title'),
					chalk.cyan.bold('Status')
				],
				colWidths: [10, 55, 10]
			});
			table.push([
				subtaskId,
				truncate(subtask.title, 52),
				getStatusWithColor(subtask.status)
			]);
			console.log(
				boxen(chalk.white.bold(`Updating Subtask #${subtaskId}`), {
					padding: 1,
					borderColor: 'blue',
					borderStyle: 'round',
					margin: { top: 1, bottom: 0 }
				})
			);
			console.log(table.toString());
			loadingIndicator = startLoadingIndicator(
				useResearch
					? 'Updating subtask with research...'
					: 'Updating subtask...'
			);
		}

		let generatedContentString = '';
		let newlyAddedSnippet = '';
		let aiServiceResponse = null;

		try {
			const parentContext = {
				id: parentTask.id,
				title: parentTask.title
			};
			const prevSubtask =
				subtaskIndex > 0
					? {
							id: `${parentTask.id}.${parentTask.subtasks[subtaskIndex - 1].id}`,
							title: parentTask.subtasks[subtaskIndex - 1].title,
							status: parentTask.subtasks[subtaskIndex - 1].status
						}
					: undefined;
			const nextSubtask =
				subtaskIndex < parentTask.subtasks.length - 1
					? {
							id: `${parentTask.id}.${parentTask.subtasks[subtaskIndex + 1].id}`,
							title: parentTask.subtasks[subtaskIndex + 1].title,
							status: parentTask.subtasks[subtaskIndex + 1].status
						}
					: undefined;

			// Build prompts using PromptManager
			const promptManager = getPromptManager();

			const promptParams = {
				parentTask: parentContext,
				prevSubtask: prevSubtask,
				nextSubtask: nextSubtask,
				currentDetails: subtask.details || '(No existing details)',
				updatePrompt: prompt,
				useResearch: useResearch,
				gatheredContext: gatheredContext || '',
				hasCodebaseAnalysis: hasCodebaseAnalysis(
					useResearch,
					projectRoot,
					session
				),
				projectRoot: projectRoot
			};

			const variantKey = useResearch ? 'research' : 'default';
			const { systemPrompt, userPrompt } = await promptManager.loadPrompt(
				'update-subtask',
				promptParams,
				variantKey
			);

			const role = useResearch ? 'research' : 'main';
			report('info', `Using AI text service with role: ${role}`);

			aiServiceResponse = await generateTextService({
				prompt: userPrompt,
				systemPrompt: systemPrompt,
				role,
				session,
				projectRoot,
				maxRetries: 2,
				commandName: 'update-subtask',
				outputType: isMCP ? 'mcp' : 'cli'
			});

			// === BEGIN AGENT_LLM_DELEGATION HANDLING ===
			const delegationResult = handleAgentLLMDelegation(
				aiServiceResponse,
				context,
				role,
				{
					subtaskId: subtaskId,
					originalUserPrompt: prompt,
					serviceType: 'generateText'
				}
			);
			if (delegationResult) return delegationResult;
			// === END AGENT_LLM_DELEGATION HANDLING ===

			if (
				aiServiceResponse &&
				aiServiceResponse.mainResult &&
				typeof aiServiceResponse.mainResult === 'string'
			) {
				generatedContentString = aiServiceResponse.mainResult;
			} else {
				generatedContentString = '';
				report(
					'warn',
					'AI service response did not contain expected text string.'
				);
			}

			if (outputFormat === 'text' && loadingIndicator) {
				stopLoadingIndicator(loadingIndicator);
				loadingIndicator = null;
			}
		} catch (aiError) {
			report('error', `AI service call failed: ${aiError.message}`);
			if (outputFormat === 'text' && loadingIndicator) {
				stopLoadingIndicator(loadingIndicator);
				loadingIndicator = null;
			}
			throw aiError;
		}

		if (generatedContentString && generatedContentString.trim()) {
			// Check if the string is not empty
			const timestamp = new Date().toISOString();
			const formattedBlock = `<info added on ${timestamp}>
${generatedContentString.trim()}
</info added on ${timestamp}>`;
			newlyAddedSnippet = formattedBlock; // <--- ADD THIS LINE: Store for display

			subtask.details =
				(subtask.details ? subtask.details + '\n' : '') + formattedBlock;
		} else {
			report(
				'warn',
				'AI response was empty or whitespace after trimming. Original details remain unchanged.'
			);
			newlyAddedSnippet = 'No new details were added by the AI.';
		}

		const updatedSubtask = parentTask.subtasks[subtaskIndex];

		if (outputFormat === 'text' && getDebugFlag(session)) {
			console.log(
				'>>> DEBUG: Subtask details AFTER AI update:',
				updatedSubtask.details
			);
		}

		if (updatedSubtask.description) {
			if (prompt.length < 100) {
				if (outputFormat === 'text' && getDebugFlag(session)) {
					console.log(
						'>>> DEBUG: Subtask description BEFORE append:',
						updatedSubtask.description
					);
				}
				updatedSubtask.description += ` [Updated: ${new Date().toLocaleDateString()}]`;
				if (outputFormat === 'text' && getDebugFlag(session)) {
					console.log(
						'>>> DEBUG: Subtask description AFTER append:',
						updatedSubtask.description
					);
				}
			}
		}

		if (outputFormat === 'text' && getDebugFlag(session)) {
			console.log('>>> DEBUG: About to call writeJSON with updated data...');
		}
		writeJSON(tasksPath, data, projectRoot, tag);
		if (outputFormat === 'text' && getDebugFlag(session)) {
			console.log('>>> DEBUG: writeJSON call completed.');
		}

		report('success', `Successfully updated subtask ${subtaskId}`);
		// Updated  function call to make sure if uncommented it will generate the task files for the updated subtask based on the tag
		// await generateTaskFiles(tasksPath, path.dirname(tasksPath), {
		// 	tag: tag,
		// 	projectRoot: projectRoot
		// });

		if (outputFormat === 'text') {
			if (loadingIndicator) {
				stopLoadingIndicator(loadingIndicator);
				loadingIndicator = null;
			}
			console.log(
				boxen(
					chalk.green(`Successfully updated subtask #${subtaskId}`) +
						'\n\n' +
						chalk.white.bold('Title:') +
						' ' +
						updatedSubtask.title +
						'\n\n' +
						chalk.white.bold('Newly Added Snippet:') +
						'\n' +
						chalk.white(newlyAddedSnippet),
					{
						padding: 1,
						borderColor: 'green',
						borderStyle: 'round'
					}
				)
			);
		}

		if (outputFormat === 'text' && aiServiceResponse.telemetryData) {
			displayAiUsageSummary(aiServiceResponse.telemetryData, 'cli');
		}

		return {
			updatedSubtask: updatedSubtask,
			telemetryData: aiServiceResponse.telemetryData,
			tagInfo: aiServiceResponse.tagInfo
		};
	} catch (error) {
		if (outputFormat === 'text' && loadingIndicator) {
			stopLoadingIndicator(loadingIndicator);
			loadingIndicator = null;
		}
		report('error', `Error updating subtask: ${error.message}`);
		if (outputFormat === 'text') {
			console.error(chalk.red(`Error: ${error.message}`));
			if (error.message?.includes('ANTHROPIC_API_KEY')) {
				console.log(
					chalk.yellow('\nTo fix this issue, set your Anthropic API key:')
				);
				console.log('  export ANTHROPIC_API_KEY=your_api_key_here');
			} else if (error.message?.includes('PERPLEXITY_API_KEY')) {
				console.log(chalk.yellow('\nTo fix this issue:'));
				console.log(
					'  1. Set your Perplexity API key: export PERPLEXITY_API_KEY=your_api_key_here'
				);
				console.log(
					'  2. Or run without the research flag: task-master update-subtask --id=<id> --prompt="..."'
				);
			} else if (error.message?.includes('overloaded')) {
				console.log(
					chalk.yellow(
						'\nAI model overloaded, and fallback failed or was unavailable:'
					)
				);
				console.log('  1. Try again in a few minutes.');
				console.log('  2. Ensure PERPLEXITY_API_KEY is set for fallback.');
			} else if (error.message?.includes('not found')) {
				console.log(chalk.yellow('\nTo fix this issue:'));
				console.log(
					'  1. Run task-master list --with-subtasks to see all available subtask IDs'
				);
				console.log(
					'  2. Use a valid subtask ID with the --id parameter in format "parentId.subtaskId"'
				);
			} else if (
				error.message?.includes('empty stream response') ||
				error.message?.includes('AI did not return a valid text string')
			) {
				console.log(
					chalk.yellow(
						'\nThe AI model returned an empty or invalid response. This might be due to the prompt or API issues. Try rephrasing or trying again later.'
					)
				);
			}
			if (getDebugFlag(session)) {
				console.error(error);
			}
		} else {
			throw error;
		}
		return null;
	}
}

export default updateSubtaskById;<|MERGE_RESOLUTION|>--- conflicted
+++ resolved
@@ -25,11 +25,8 @@
 import generateTaskFiles from './generate-task-files.js';
 import { ContextGatherer } from '../utils/contextGatherer.js';
 import { FuzzyTaskSearch } from '../utils/fuzzyTaskSearch.js';
-<<<<<<< HEAD
 import { handleAgentLLMDelegation } from './llm-delegation.js';
-=======
 import { tryUpdateViaRemote } from '@tm/bridge';
->>>>>>> 486ed402
 
 /**
  * Update a subtask by appending additional timestamped information using the unified AI service.
