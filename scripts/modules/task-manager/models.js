/**
 * models.js
 * Core functionality for managing AI model configurations
 */

import path from 'path';
import fs from 'fs';
import https from 'https';
import http from 'http';
import {
	getMainModelId,
	getResearchModelId,
	getFallbackModelId,
	getAvailableModels,
	getMainProvider,
	getResearchProvider,
	getFallbackProvider,
	isApiKeySet,
	getMcpApiKeyStatus,
	getConfig,
	writeConfig,
	isConfigFilePresent,
	getAllProviders,
	getBaseUrlForRole
} from '../config-manager.js';

/**
 * Fetches the list of models from OpenRouter API.
 * @returns {Promise<Array|null>} A promise that resolves with the list of model IDs or null if fetch fails.
 */
function fetchOpenRouterModels() {
	return new Promise((resolve) => {
		const options = {
			hostname: 'openrouter.ai',
			path: '/api/v1/models',
			method: 'GET',
			headers: {
				Accept: 'application/json'
			}
		};

		const req = https.request(options, (res) => {
			let data = '';
			res.on('data', (chunk) => {
				data += chunk;
			});
			res.on('end', () => {
				if (res.statusCode === 200) {
					try {
						const parsedData = JSON.parse(data);
						resolve(parsedData.data || []); // Return the array of models
					} catch (e) {
						console.error('Error parsing OpenRouter response:', e);
						resolve(null); // Indicate failure
					}
				} else {
					console.error(
						`OpenRouter API request failed with status code: ${res.statusCode}`
					);
					resolve(null); // Indicate failure
				}
			});
		});

		req.on('error', (e) => {
			console.error('Error fetching OpenRouter models:', e);
			resolve(null); // Indicate failure
		});
		req.end();
	});
}

/**
 * Fetches the list of models from Ollama instance.
 * @param {string} baseUrl - The base URL for the Ollama API (e.g., "http://localhost:11434/api")
 * @returns {Promise<Array|null>} A promise that resolves with the list of model objects or null if fetch fails.
 */
function fetchOllamaModels(baseUrl = 'http://localhost:11434/api') {
	return new Promise((resolve) => {
		try {
			// Parse the base URL to extract hostname, port, and base path
			const url = new URL(baseUrl);
			const isHttps = url.protocol === 'https:';
			const port = url.port || (isHttps ? 443 : 80);
			const basePath = url.pathname.endsWith('/')
				? url.pathname.slice(0, -1)
				: url.pathname;

			const options = {
				hostname: url.hostname,
				port: parseInt(port, 10),
				path: `${basePath}/tags`,
				method: 'GET',
				headers: {
					Accept: 'application/json'
				}
			};

			const requestLib = isHttps ? https : http;
			const req = requestLib.request(options, (res) => {
				let data = '';
				res.on('data', (chunk) => {
					data += chunk;
				});
				res.on('end', () => {
					if (res.statusCode === 200) {
						try {
							const parsedData = JSON.parse(data);
							resolve(parsedData.models || []); // Return the array of models
						} catch (e) {
							console.error('Error parsing Ollama response:', e);
							resolve(null); // Indicate failure
						}
					} else {
						console.error(
							`Ollama API request failed with status code: ${res.statusCode}`
						);
						resolve(null); // Indicate failure
					}
				});
			});

			req.on('error', (e) => {
				console.error('Error fetching Ollama models:', e);
				resolve(null); // Indicate failure
			});
			req.end();
		} catch (e) {
			console.error('Error parsing Ollama base URL:', e);
			resolve(null); // Indicate failure
		}
	});
}

/**
 * Get the current model configuration
 * @param {Object} [options] - Options for the operation
 * @param {Object} [options.session] - Session object containing environment variables (for MCP)
 * @param {Function} [options.mcpLog] - MCP logger object (for MCP)
 * @param {string} [options.projectRoot] - Project root directory
 * @returns {Object} RESTful response with current model configuration
 */
async function getModelConfiguration(options = {}) {
	const { mcpLog, projectRoot, session } = options;

	const report = (level, ...args) => {
		if (mcpLog && typeof mcpLog[level] === 'function') {
			mcpLog[level](...args);
		}
	};

	// Check if configuration file exists using provided project root
	let configPath;
	let configExists = false;

	if (projectRoot) {
		configPath = path.join(projectRoot, '.taskmasterconfig');
		configExists = fs.existsSync(configPath);
		report(
			'info',
			`Checking for .taskmasterconfig at: ${configPath}, exists: ${configExists}`
		);
	} else {
		configExists = isConfigFilePresent();
		report(
			'info',
			`Checking for .taskmasterconfig using isConfigFilePresent(), exists: ${configExists}`
		);
	}

	if (!configExists) {
		return {
			success: false,
			error: {
				code: 'CONFIG_MISSING',
				message:
					'The .taskmasterconfig file is missing. Run "task-master models --setup" to create it.'
			}
		};
	}

	try {
		// Get current settings - these should use the config from the found path automatically
		const mainProvider = getMainProvider(projectRoot);
		const mainModelId = getMainModelId(projectRoot);
		const researchProvider = getResearchProvider(projectRoot);
		const researchModelId = getResearchModelId(projectRoot);
		const fallbackProvider = getFallbackProvider(projectRoot);
		const fallbackModelId = getFallbackModelId(projectRoot);

		// Check API keys
		const mainCliKeyOk = isApiKeySet(mainProvider, session, projectRoot);
		const mainMcpKeyOk = getMcpApiKeyStatus(mainProvider, projectRoot);
		const researchCliKeyOk = isApiKeySet(
			researchProvider,
			session,
			projectRoot
		);
		const researchMcpKeyOk = getMcpApiKeyStatus(researchProvider, projectRoot);
		const fallbackCliKeyOk = fallbackProvider
			? isApiKeySet(fallbackProvider, session, projectRoot)
			: true;
		const fallbackMcpKeyOk = fallbackProvider
			? getMcpApiKeyStatus(fallbackProvider, projectRoot)
			: true;

		// Get available models to find detailed info
		const availableModels = getAvailableModels(projectRoot);

		// Find model details
		const mainModelData = availableModels.find((m) => m.id === mainModelId);
		const researchModelData = availableModels.find(
			(m) => m.id === researchModelId
		);
		const fallbackModelData = fallbackModelId
			? availableModels.find((m) => m.id === fallbackModelId)
			: null;

		// Return structured configuration data
		return {
			success: true,
			data: {
				activeModels: {
					main: {
						provider: mainProvider,
						modelId: mainModelId,
						sweScore: mainModelData?.swe_score || null,
						cost: mainModelData?.cost_per_1m_tokens || null,
						keyStatus: {
							cli: mainCliKeyOk,
							mcp: mainMcpKeyOk
						}
					},
					research: {
						provider: researchProvider,
						modelId: researchModelId,
						sweScore: researchModelData?.swe_score || null,
						cost: researchModelData?.cost_per_1m_tokens || null,
						keyStatus: {
							cli: researchCliKeyOk,
							mcp: researchMcpKeyOk
						}
					},
					fallback: fallbackProvider
						? {
								provider: fallbackProvider,
								modelId: fallbackModelId,
								sweScore: fallbackModelData?.swe_score || null,
								cost: fallbackModelData?.cost_per_1m_tokens || null,
								keyStatus: {
									cli: fallbackCliKeyOk,
									mcp: fallbackMcpKeyOk
								}
							}
						: null
				},
				message: 'Successfully retrieved current model configuration'
			}
		};
	} catch (error) {
		report('error', `Error getting model configuration: ${error.message}`);
		return {
			success: false,
			error: {
				code: 'CONFIG_ERROR',
				message: error.message
			}
		};
	}
}

/**
 * Get all available models not currently in use
 * @param {Object} [options] - Options for the operation
 * @param {Object} [options.session] - Session object containing environment variables (for MCP)
 * @param {Function} [options.mcpLog] - MCP logger object (for MCP)
 * @param {string} [options.projectRoot] - Project root directory
 * @returns {Object} RESTful response with available models
 */
async function getAvailableModelsList(options = {}) {
	const { mcpLog, projectRoot } = options;

	const report = (level, ...args) => {
		if (mcpLog && typeof mcpLog[level] === 'function') {
			mcpLog[level](...args);
		}
	};

	// Check if configuration file exists using provided project root
	let configPath;
	let configExists = false;

	if (projectRoot) {
		configPath = path.join(projectRoot, '.taskmasterconfig');
		configExists = fs.existsSync(configPath);
		report(
			'info',
			`Checking for .taskmasterconfig at: ${configPath}, exists: ${configExists}`
		);
	} else {
		configExists = isConfigFilePresent();
		report(
			'info',
			`Checking for .taskmasterconfig using isConfigFilePresent(), exists: ${configExists}`
		);
	}

	if (!configExists) {
		return {
			success: false,
			error: {
				code: 'CONFIG_MISSING',
				message:
					'The .taskmasterconfig file is missing. Run "task-master models --setup" to create it.'
			}
		};
	}

	try {
		// Get all available models
		const allAvailableModels = getAvailableModels(projectRoot);

		if (!allAvailableModels || allAvailableModels.length === 0) {
			return {
				success: true,
				data: {
					models: [],
					message: 'No available models found'
				}
			};
		}

		// Get currently used model IDs
		const mainModelId = getMainModelId(projectRoot);
		const researchModelId = getResearchModelId(projectRoot);
		const fallbackModelId = getFallbackModelId(projectRoot);

		// Filter out placeholder models and active models
		const activeIds = [mainModelId, researchModelId, fallbackModelId].filter(
			Boolean
		);
		const otherAvailableModels = allAvailableModels.map((model) => ({
			provider: model.provider || 'N/A',
			modelId: model.id,
			sweScore: model.swe_score || null,
			cost: model.cost_per_1m_tokens || null,
			allowedRoles: model.allowed_roles || []
		}));

		return {
			success: true,
			data: {
				models: otherAvailableModels,
				message: `Successfully retrieved ${otherAvailableModels.length} available models`
			}
		};
	} catch (error) {
		report('error', `Error getting available models: ${error.message}`);
		return {
			success: false,
			error: {
				code: 'MODELS_LIST_ERROR',
				message: error.message
			}
		};
	}
}

/**
 * Update a specific model in the configuration
 * @param {string} role - The model role to update ('main', 'research', 'fallback')
 * @param {string} modelId - The model ID to set for the role
 * @param {Object} [options] - Options for the operation
 * @param {string} [options.providerHint] - Provider hint if already determined ('openrouter' or 'ollama')
 * @param {Object} [options.session] - Session object containing environment variables (for MCP)
 * @param {Function} [options.mcpLog] - MCP logger object (for MCP)
 * @param {string} [options.projectRoot] - Project root directory
 * @returns {Object} RESTful response with result of update operation
 */
async function setModel(role, modelId, options = {}) {
	const { mcpLog, projectRoot, providerHint } = options;

	const report = (level, ...args) => {
		if (mcpLog && typeof mcpLog[level] === 'function') {
			mcpLog[level](...args);
		}
	};

	// Check if configuration file exists using provided project root
	let configPath;
	let configExists = false;

	if (projectRoot) {
		configPath = path.join(projectRoot, '.taskmasterconfig');
		configExists = fs.existsSync(configPath);
		report(
			'info',
			`Checking for .taskmasterconfig at: ${configPath}, exists: ${configExists}`
		);
	} else {
		configExists = isConfigFilePresent();
		report(
			'info',
			`Checking for .taskmasterconfig using isConfigFilePresent(), exists: ${configExists}`
		);
	}

	if (!configExists) {
		return {
			success: false,
			error: {
				code: 'CONFIG_MISSING',
				message:
					'The .taskmasterconfig file is missing. Run "task-master models --setup" to create it.'
			}
		};
	}

	// Validate role
	if (!['main', 'research', 'fallback'].includes(role)) {
		return {
			success: false,
			error: {
				code: 'INVALID_ROLE',
				message: `Invalid role: ${role}. Must be one of: main, research, fallback.`
			}
		};
	}

	// Validate model ID
	if (typeof modelId !== 'string' || modelId.trim() === '') {
		return {
			success: false,
			error: {
				code: 'INVALID_MODEL_ID',
				message: `Invalid model ID: ${modelId}. Must be a non-empty string.`
			}
		};
	}

	try {
		const availableModels = getAvailableModels(projectRoot);
		const currentConfig = getConfig(projectRoot);
		let determinedProvider = null; // Initialize provider
		let warningMessage = null;

		// Find the model data in internal list initially to see if it exists at all
		let modelData = availableModels.find((m) => m.id === modelId);

		// --- Revised Logic: Prioritize providerHint --- //

		if (providerHint) {
			// Hint provided (--ollama or --openrouter flag used)
			if (modelData && modelData.provider === providerHint) {
				// Found internally AND provider matches the hint
				determinedProvider = providerHint;
				report(
					'info',
					`Model ${modelId} found internally with matching provider hint ${determinedProvider}.`
				);
			} else {
				// Either not found internally, OR found but under a DIFFERENT provider than hinted.
				// Proceed with custom logic based ONLY on the hint.
				if (providerHint === 'openrouter') {
					// Check OpenRouter ONLY because hint was openrouter
					report('info', `Checking OpenRouter for ${modelId} (as hinted)...`);
					const openRouterModels = await fetchOpenRouterModels();

					if (
						openRouterModels &&
						openRouterModels.some((m) => m.id === modelId)
					) {
						determinedProvider = 'openrouter';
						warningMessage = `Warning: Custom OpenRouter model '${modelId}' set. This model is not officially validated by Taskmaster and may not function as expected.`;
						report('warn', warningMessage);
					} else {
						// Hinted as OpenRouter but not found in live check
						throw new Error(
							`Model ID "${modelId}" not found in the live OpenRouter model list. Please verify the ID and ensure it's available on OpenRouter.`
						);
					}
				} else if (providerHint === 'ollama') {
<<<<<<< HEAD
					// Hinted as Ollama - set provider directly WITHOUT checking OpenRouter
					determinedProvider = 'ollama';
					warningMessage = `Warning: Custom Ollama model '${modelId}' set. Ensure your Ollama server is running and has pulled this model. Taskmaster cannot guarantee compatibility.`;
					report('warn', warningMessage);
				} else if (providerHint === 'burncloud') {
					// Hinted as Burncloud - set provider directly
					determinedProvider = 'burncloud';
					warningMessage = `Warning: Custom Burncloud model '${modelId}' set. Ensure your Burncloud API key is properly configured. Taskmaster cannot guarantee compatibility.`;
					report('warn', warningMessage);
=======
					// Check Ollama ONLY because hint was ollama
					report('info', `Checking Ollama for ${modelId} (as hinted)...`);

					// Get the Ollama base URL from config
					const ollamaBaseUrl = getBaseUrlForRole(role, projectRoot);
					const ollamaModels = await fetchOllamaModels(ollamaBaseUrl);

					if (ollamaModels === null) {
						// Connection failed - server probably not running
						throw new Error(
							`Unable to connect to Ollama server at ${ollamaBaseUrl}. Please ensure Ollama is running and try again.`
						);
					} else if (ollamaModels.some((m) => m.model === modelId)) {
						determinedProvider = 'ollama';
						warningMessage = `Warning: Custom Ollama model '${modelId}' set. Ensure your Ollama server is running and has pulled this model. Taskmaster cannot guarantee compatibility.`;
						report('warn', warningMessage);
					} else {
						// Server is running but model not found
						const tagsUrl = `${ollamaBaseUrl}/tags`;
						throw new Error(
							`Model ID "${modelId}" not found in the Ollama instance. Please verify the model is pulled and available. You can check available models with: curl ${tagsUrl}`
						);
					}
>>>>>>> a09ba021
				} else {
					// Invalid provider hint - should not happen
					throw new Error(`Invalid provider hint received: ${providerHint}`);
				}
			}
		} else {
			// No hint provided (flags not used)
			if (modelData) {
				// Found internally, use the provider from the internal list
				determinedProvider = modelData.provider;
				report(
					'info',
					`Model ${modelId} found internally with provider ${determinedProvider}.`
				);
			} else {
				// Model not found and no provider hint was given
				return {
					success: false,
					error: {
						code: 'MODEL_NOT_FOUND_NO_HINT',
						message: `Model ID "${modelId}" not found in Taskmaster's supported models. If this is a custom model, please specify the provider using --openrouter, --ollama, or --burncloud.`
					}
				};
			}
		}

		// --- End of Revised Logic --- //

		// At this point, we should have a determinedProvider if the model is valid (internally or custom)
		if (!determinedProvider) {
			// This case acts as a safeguard
			return {
				success: false,
				error: {
					code: 'PROVIDER_UNDETERMINED',
					message: `Could not determine the provider for model ID "${modelId}".`
				}
			};
		}

		// Update configuration
		currentConfig.models[role] = {
			...currentConfig.models[role], // Keep existing params like maxTokens
			provider: determinedProvider,
			modelId: modelId
		};

		// Write updated configuration
		const writeResult = writeConfig(currentConfig, projectRoot);
		if (!writeResult) {
			return {
				success: false,
				error: {
					code: 'WRITE_ERROR',
					message: 'Error writing updated configuration to .taskmasterconfig'
				}
			};
		}

		const successMessage = `Successfully set ${role} model to ${modelId} (Provider: ${determinedProvider})`;
		report('info', successMessage);

		return {
			success: true,
			data: {
				role,
				provider: determinedProvider,
				modelId,
				message: successMessage,
				warning: warningMessage // Include warning in the response data
			}
		};
	} catch (error) {
		report('error', `Error setting ${role} model: ${error.message}`);
		return {
			success: false,
			error: {
				code: 'SET_MODEL_ERROR',
				message: error.message
			}
		};
	}
}

/**
 * Get API key status for all known providers.
 * @param {Object} [options] - Options for the operation
 * @param {Object} [options.session] - Session object containing environment variables (for MCP)
 * @param {Function} [options.mcpLog] - MCP logger object (for MCP)
 * @param {string} [options.projectRoot] - Project root directory
 * @returns {Object} RESTful response with API key status report
 */
async function getApiKeyStatusReport(options = {}) {
	const { mcpLog, projectRoot, session } = options;
	const report = (level, ...args) => {
		if (mcpLog && typeof mcpLog[level] === 'function') {
			mcpLog[level](...args);
		}
	};

	try {
		const providers = getAllProviders();
		const providersToCheck = providers.filter(
			(p) => p.toLowerCase() !== 'ollama'
		); // Ollama is not a provider, it's a service, doesn't need an api key usually
		const statusReport = providersToCheck.map((provider) => {
			// Use provided projectRoot for MCP status check
			const cliOk = isApiKeySet(provider, session, projectRoot); // Pass session and projectRoot for CLI check
			const mcpOk = getMcpApiKeyStatus(provider, projectRoot);
			return {
				provider,
				cli: cliOk,
				mcp: mcpOk
			};
		});

		report('info', 'Successfully generated API key status report.');
		return {
			success: true,
			data: {
				report: statusReport,
				message: 'API key status report generated.'
			}
		};
	} catch (error) {
		report('error', `Error generating API key status report: ${error.message}`);
		return {
			success: false,
			error: {
				code: 'API_KEY_STATUS_ERROR',
				message: error.message
			}
		};
	}
}

export {
	getModelConfiguration,
	getAvailableModelsList,
	setModel,
	getApiKeyStatusReport
};<|MERGE_RESOLUTION|>--- conflicted
+++ resolved
@@ -480,17 +480,6 @@
 						);
 					}
 				} else if (providerHint === 'ollama') {
-<<<<<<< HEAD
-					// Hinted as Ollama - set provider directly WITHOUT checking OpenRouter
-					determinedProvider = 'ollama';
-					warningMessage = `Warning: Custom Ollama model '${modelId}' set. Ensure your Ollama server is running and has pulled this model. Taskmaster cannot guarantee compatibility.`;
-					report('warn', warningMessage);
-				} else if (providerHint === 'burncloud') {
-					// Hinted as Burncloud - set provider directly
-					determinedProvider = 'burncloud';
-					warningMessage = `Warning: Custom Burncloud model '${modelId}' set. Ensure your Burncloud API key is properly configured. Taskmaster cannot guarantee compatibility.`;
-					report('warn', warningMessage);
-=======
 					// Check Ollama ONLY because hint was ollama
 					report('info', `Checking Ollama for ${modelId} (as hinted)...`);
 
@@ -514,7 +503,11 @@
 							`Model ID "${modelId}" not found in the Ollama instance. Please verify the model is pulled and available. You can check available models with: curl ${tagsUrl}`
 						);
 					}
->>>>>>> a09ba021
+				} else if (providerHint === 'burncloud') {
+					// Hinted as Burncloud - set provider directly
+					determinedProvider = 'burncloud';
+					warningMessage = `Warning: Custom Burncloud model '${modelId}' set. Ensure your Burncloud API key is properly configured. Taskmaster cannot guarantee compatibility.`;
+					report('warn', warningMessage);
 				} else {
 					// Invalid provider hint - should not happen
 					throw new Error(`Invalid provider hint received: ${providerHint}`);
