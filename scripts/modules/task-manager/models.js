/**
 * models.js
 * Core functionality for managing AI model configurations
 */

import https from 'https';
import http from 'http';
import {
	getMainModelId,
	getResearchModelId,
	getFallbackModelId,
	getAvailableModels,
	getMainProvider,
	getResearchProvider,
	getFallbackProvider,
	isApiKeySet,
	getMcpApiKeyStatus,
	getConfig,
	writeConfig,
	isConfigFilePresent,
	getAllProviders,
	getBaseUrlForRole
} from '../config-manager.js';
import { findConfigPath } from '../../../src/utils/path-utils.js';
import { log } from '../utils.js';

/**
 * Fetches the list of models from OpenRouter API.
 * @returns {Promise<Array|null>} A promise that resolves with the list of model IDs or null if fetch fails.
 */
function fetchOpenRouterModels() {
	return new Promise((resolve) => {
		const options = {
			hostname: 'openrouter.ai',
			path: '/api/v1/models',
			method: 'GET',
			headers: {
				Accept: 'application/json'
			}
		};

		const req = https.request(options, (res) => {
			let data = '';
			res.on('data', (chunk) => {
				data += chunk;
			});
			res.on('end', () => {
				if (res.statusCode === 200) {
					try {
						const parsedData = JSON.parse(data);
						resolve(parsedData.data || []); // Return the array of models
					} catch (e) {
						console.error('Error parsing OpenRouter response:', e);
						resolve(null); // Indicate failure
					}
				} else {
					console.error(
						`OpenRouter API request failed with status code: ${res.statusCode}`
					);
					resolve(null); // Indicate failure
				}
			});
		});

		req.on('error', (e) => {
			console.error('Error fetching OpenRouter models:', e);
			resolve(null); // Indicate failure
		});
		req.end();
	});
}

/**
 * Fetches the list of models from Ollama instance.
 * @param {string} baseURL - The base URL for the Ollama API (e.g., "http://localhost:11434/api")
 * @returns {Promise<Array|null>} A promise that resolves with the list of model objects or null if fetch fails.
 */
function fetchOllamaModels(baseURL = 'http://localhost:11434/api') {
	return new Promise((resolve) => {
		try {
			// Parse the base URL to extract hostname, port, and base path
			const url = new URL(baseURL);
			const isHttps = url.protocol === 'https:';
			const port = url.port || (isHttps ? 443 : 80);
			const basePath = url.pathname.endsWith('/')
				? url.pathname.slice(0, -1)
				: url.pathname;

			const options = {
				hostname: url.hostname,
				port: parseInt(port, 10),
				path: `${basePath}/tags`,
				method: 'GET',
				headers: {
					Accept: 'application/json'
				}
			};

			const requestLib = isHttps ? https : http;
			const req = requestLib.request(options, (res) => {
				let data = '';
				res.on('data', (chunk) => {
					data += chunk;
				});
				res.on('end', () => {
					if (res.statusCode === 200) {
						try {
							const parsedData = JSON.parse(data);
							resolve(parsedData.models || []); // Return the array of models
						} catch (e) {
							console.error('Error parsing Ollama response:', e);
							resolve(null); // Indicate failure
						}
					} else {
						console.error(
							`Ollama API request failed with status code: ${res.statusCode}`
						);
						resolve(null); // Indicate failure
					}
				});
			});

			req.on('error', (e) => {
				console.error('Error fetching Ollama models:', e);
				resolve(null); // Indicate failure
			});
			req.end();
		} catch (e) {
			console.error('Error parsing Ollama base URL:', e);
			resolve(null); // Indicate failure
		}
	});
}

/**
 * Get the current model configuration
 * @param {Object} [options] - Options for the operation
 * @param {Object} [options.session] - Session object containing environment variables (for MCP)
 * @param {Function} [options.mcpLog] - MCP logger object (for MCP)
 * @param {string} [options.projectRoot] - Project root directory
 * @returns {Object} RESTful response with current model configuration
 */
async function getModelConfiguration(options = {}) {
	const { mcpLog, projectRoot, session } = options;

	const report = (level, ...args) => {
		if (mcpLog && typeof mcpLog[level] === 'function') {
			mcpLog[level](...args);
		}
	};

	if (!projectRoot) {
		throw new Error('Project root is required but not found.');
	}

	// Use centralized config path finding instead of hardcoded path
	const configPath = findConfigPath(null, { projectRoot });
	const configExists = isConfigFilePresent(projectRoot);

	log(
		'debug',
		`Checking for config file using findConfigPath, found: ${configPath}`
	);
	log(
		'debug',
		`Checking config file using isConfigFilePresent(), exists: ${configExists}`
	);

	if (!configExists) {
		throw new Error(
			'The configuration file is missing. Run "task-master models --setup" to create it.'
		);
	}

	try {
		// Get current settings - these should use the config from the found path automatically
		const mainProvider = getMainProvider(projectRoot);
		const mainModelId = getMainModelId(projectRoot);
		const researchProvider = getResearchProvider(projectRoot);
		const researchModelId = getResearchModelId(projectRoot);
		const fallbackProvider = getFallbackProvider(projectRoot);
		const fallbackModelId = getFallbackModelId(projectRoot);

		// Check API keys
		const mainCliKeyOk = isApiKeySet(mainProvider, session, projectRoot);
		const mainMcpKeyOk = getMcpApiKeyStatus(mainProvider, projectRoot);
		const researchCliKeyOk = isApiKeySet(
			researchProvider,
			session,
			projectRoot
		);
		const researchMcpKeyOk = getMcpApiKeyStatus(researchProvider, projectRoot);
		const fallbackCliKeyOk = fallbackProvider
			? isApiKeySet(fallbackProvider, session, projectRoot)
			: true;
		const fallbackMcpKeyOk = fallbackProvider
			? getMcpApiKeyStatus(fallbackProvider, projectRoot)
			: true;

		// Get available models to find detailed info
		const availableModels = getAvailableModels(projectRoot);

		// Find model details
		const mainModelData = availableModels.find((m) => m.id === mainModelId);
		const researchModelData = availableModels.find(
			(m) => m.id === researchModelId
		);
		const fallbackModelData = fallbackModelId
			? availableModels.find((m) => m.id === fallbackModelId)
			: null;

		// Return structured configuration data
		return {
			success: true,
			data: {
				activeModels: {
					main: {
						provider: mainProvider,
						modelId: mainModelId,
						sweScore: mainModelData?.swe_score || null,
						cost: mainModelData?.cost_per_1m_tokens || null,
						keyStatus: {
							cli: mainCliKeyOk,
							mcp: mainMcpKeyOk
						}
					},
					research: {
						provider: researchProvider,
						modelId: researchModelId,
						sweScore: researchModelData?.swe_score || null,
						cost: researchModelData?.cost_per_1m_tokens || null,
						keyStatus: {
							cli: researchCliKeyOk,
							mcp: researchMcpKeyOk
						}
					},
					fallback: fallbackProvider
						? {
								provider: fallbackProvider,
								modelId: fallbackModelId,
								sweScore: fallbackModelData?.swe_score || null,
								cost: fallbackModelData?.cost_per_1m_tokens || null,
								keyStatus: {
									cli: fallbackCliKeyOk,
									mcp: fallbackMcpKeyOk
								}
							}
						: null
				},
				message: 'Successfully retrieved current model configuration'
			}
		};
	} catch (error) {
		report('error', `Error getting model configuration: ${error.message}`);
		return {
			success: false,
			error: {
				code: 'CONFIG_ERROR',
				message: error.message
			}
		};
	}
}

/**
 * Get all available models not currently in use
 * @param {Object} [options] - Options for the operation
 * @param {Object} [options.session] - Session object containing environment variables (for MCP)
 * @param {Function} [options.mcpLog] - MCP logger object (for MCP)
 * @param {string} [options.projectRoot] - Project root directory
 * @returns {Object} RESTful response with available models
 */
async function getAvailableModelsList(options = {}) {
	const { mcpLog, projectRoot } = options;

	const report = (level, ...args) => {
		if (mcpLog && typeof mcpLog[level] === 'function') {
			mcpLog[level](...args);
		}
	};

	if (!projectRoot) {
		throw new Error('Project root is required but not found.');
	}

	// Use centralized config path finding instead of hardcoded path
	const configPath = findConfigPath(null, { projectRoot });
	const configExists = isConfigFilePresent(projectRoot);

	log(
		'debug',
		`Checking for config file using findConfigPath, found: ${configPath}`
	);
	log(
		'debug',
		`Checking config file using isConfigFilePresent(), exists: ${configExists}`
	);

	if (!configExists) {
		throw new Error(
			'The configuration file is missing. Run "task-master models --setup" to create it.'
		);
	}

	try {
		// Get all available models
		const allAvailableModels = getAvailableModels(projectRoot);

		if (!allAvailableModels || allAvailableModels.length === 0) {
			return {
				success: true,
				data: {
					models: [],
					message: 'No available models found'
				}
			};
		}

		// Get currently used model IDs
		const mainModelId = getMainModelId(projectRoot);
		const researchModelId = getResearchModelId(projectRoot);
		const fallbackModelId = getFallbackModelId(projectRoot);

		// Filter out placeholder models and active models
		const activeIds = [mainModelId, researchModelId, fallbackModelId].filter(
			Boolean
		);
		const otherAvailableModels = allAvailableModels.map((model) => ({
			provider: model.provider || 'N/A',
			modelId: model.id,
			sweScore: model.swe_score || null,
			cost: model.cost_per_1m_tokens || null,
			allowedRoles: model.allowed_roles || []
		}));

		return {
			success: true,
			data: {
				models: otherAvailableModels,
				message: `Successfully retrieved ${otherAvailableModels.length} available models`
			}
		};
	} catch (error) {
		report('error', `Error getting available models: ${error.message}`);
		return {
			success: false,
			error: {
				code: 'MODELS_LIST_ERROR',
				message: error.message
			}
		};
	}
}

/**
 * Update a specific model in the configuration
 * @param {string} role - The model role to update ('main', 'research', 'fallback')
 * @param {string} modelId - The model ID to set for the role
 * @param {Object} [options] - Options for the operation
 * @param {string} [options.providerHint] - Provider hint if already determined ('openrouter' or 'ollama')
 * @param {Object} [options.session] - Session object containing environment variables (for MCP)
 * @param {Function} [options.mcpLog] - MCP logger object (for MCP)
 * @param {string} [options.projectRoot] - Project root directory
 * @returns {Object} RESTful response with result of update operation
 */
async function setModel(role, modelId, options = {}) {
	const { mcpLog, projectRoot, providerHint } = options;

	const report = (level, ...args) => {
		if (mcpLog && typeof mcpLog[level] === 'function') {
			mcpLog[level](...args);
		}
	};

	if (!projectRoot) {
		throw new Error('Project root is required but not found.');
	}

	// Use centralized config path finding instead of hardcoded path
	const configPath = findConfigPath(null, { projectRoot });
	const configExists = isConfigFilePresent(projectRoot);

	log(
		'debug',
		`Checking for config file using findConfigPath, found: ${configPath}`
	);
	log(
		'debug',
		`Checking config file using isConfigFilePresent(), exists: ${configExists}`
	);

	if (!configExists) {
		throw new Error(
			'The configuration file is missing. Run "task-master models --setup" to create it.'
		);
	}

	// Validate role
	if (!['main', 'research', 'fallback'].includes(role)) {
		return {
			success: false,
			error: {
				code: 'INVALID_ROLE',
				message: `Invalid role: ${role}. Must be one of: main, research, fallback.`
			}
		};
	}

	// Validate model ID
	if (typeof modelId !== 'string' || modelId.trim() === '') {
		return {
			success: false,
			error: {
				code: 'INVALID_MODEL_ID',
				message: `Invalid model ID: ${modelId}. Must be a non-empty string.`
			}
		};
	}

	try {
		const availableModels = getAvailableModels(projectRoot);
		const currentConfig = getConfig(projectRoot);
		let determinedProvider = null; // Initialize provider
		let warningMessage = null;

		// Find the model data in internal list initially to see if it exists at all
		const modelData = availableModels.find((m) => m.id === modelId);

		// --- Revised Logic: Prioritize providerHint --- //

		if (providerHint) {
			// Hint provided (--ollama or --openrouter flag used)
			if (modelData && modelData.provider === providerHint) {
				// Found internally AND provider matches the hint
				determinedProvider = providerHint;
				report(
					'info',
					`Model ${modelId} found internally with matching provider hint ${determinedProvider}.`
				);
			} else {
				// Either not found internally, OR found but under a DIFFERENT provider than hinted.
				// Proceed with custom logic based ONLY on the hint.
				if (providerHint === 'openrouter') {
					// Check OpenRouter ONLY because hint was openrouter
					report('info', `Checking OpenRouter for ${modelId} (as hinted)...`);
					const openRouterModels = await fetchOpenRouterModels();

					if (
						openRouterModels &&
						openRouterModels.some((m) => m.id === modelId)
					) {
						determinedProvider = 'openrouter';
						warningMessage = `Warning: Custom OpenRouter model '${modelId}' set. This model is not officially validated by Taskmaster and may not function as expected.`;
						report('warn', warningMessage);
					} else {
						// Hinted as OpenRouter but not found in live check
						throw new Error(
							`Model ID "${modelId}" not found in the live OpenRouter model list. Please verify the ID and ensure it's available on OpenRouter.`
						);
					}
				} else if (providerHint === 'ollama') {
					// Check Ollama ONLY because hint was ollama
					report('info', `Checking Ollama for ${modelId} (as hinted)...`);

					// Get the Ollama base URL from config
					const ollamaBaseURL = getBaseUrlForRole(role, projectRoot);
					const ollamaModels = await fetchOllamaModels(ollamaBaseURL);

					if (ollamaModels === null) {
						// Connection failed - server probably not running
						throw new Error(
							`Unable to connect to Ollama server at ${ollamaBaseURL}. Please ensure Ollama is running and try again.`
						);
					} else if (ollamaModels.some((m) => m.model === modelId)) {
						determinedProvider = 'ollama';
						warningMessage = `Warning: Custom Ollama model '${modelId}' set. Ensure your Ollama server is running and has pulled this model. Taskmaster cannot guarantee compatibility.`;
						report('warn', warningMessage);
					} else {
						// Server is running but model not found
						const tagsUrl = `${ollamaBaseURL}/tags`;
						throw new Error(
							`Model ID "${modelId}" not found in the Ollama instance. Please verify the model is pulled and available. You can check available models with: curl ${tagsUrl}`
						);
					}
<<<<<<< HEAD
				} else if (providerHint === 'burncloud') {
					// Hinted as Burncloud - set provider directly
					determinedProvider = 'burncloud';
					warningMessage = `Warning: Custom Burncloud model '${modelId}' set. Ensure your Burncloud API key is properly configured. Taskmaster cannot guarantee compatibility.`;
=======
				} else if (providerHint === 'bedrock') {
					// Set provider without model validation since Bedrock models are managed by AWS
					determinedProvider = 'bedrock';
					warningMessage = `Warning: Custom Bedrock model '${modelId}' set. Please ensure the model ID is valid and accessible in your AWS account.`;
>>>>>>> ad612763
					report('warn', warningMessage);
				} else {
					// Invalid provider hint - should not happen
					throw new Error(`Invalid provider hint received: ${providerHint}`);
				}
			}
		} else {
			// No hint provided (flags not used)
			if (modelData) {
				// Found internally, use the provider from the internal list
				determinedProvider = modelData.provider;
				report(
					'info',
					`Model ${modelId} found internally with provider ${determinedProvider}.`
				);
			} else {
				// Model not found and no provider hint was given
				return {
					success: false,
					error: {
						code: 'MODEL_NOT_FOUND_NO_HINT',
						message: `Model ID "${modelId}" not found in Taskmaster's supported models. If this is a custom model, please specify the provider using --openrouter, --ollama, or --burncloud.`
					}
				};
			}
		}

		// --- End of Revised Logic --- //

		// At this point, we should have a determinedProvider if the model is valid (internally or custom)
		if (!determinedProvider) {
			// This case acts as a safeguard
			return {
				success: false,
				error: {
					code: 'PROVIDER_UNDETERMINED',
					message: `Could not determine the provider for model ID "${modelId}".`
				}
			};
		}

		// Update configuration
		currentConfig.models[role] = {
			...currentConfig.models[role], // Keep existing params like maxTokens
			provider: determinedProvider,
			modelId: modelId
		};

		// Write updated configuration
		const writeResult = writeConfig(currentConfig, projectRoot);
		if (!writeResult) {
			return {
				success: false,
				error: {
					code: 'CONFIG_WRITE_ERROR',
					message: 'Error writing updated configuration to configuration file'
				}
			};
		}

		const successMessage = `Successfully set ${role} model to ${modelId} (Provider: ${determinedProvider})`;
		report('info', successMessage);

		return {
			success: true,
			data: {
				role,
				provider: determinedProvider,
				modelId,
				message: successMessage,
				warning: warningMessage // Include warning in the response data
			}
		};
	} catch (error) {
		report('error', `Error setting ${role} model: ${error.message}`);
		return {
			success: false,
			error: {
				code: 'SET_MODEL_ERROR',
				message: error.message
			}
		};
	}
}

/**
 * Get API key status for all known providers.
 * @param {Object} [options] - Options for the operation
 * @param {Object} [options.session] - Session object containing environment variables (for MCP)
 * @param {Function} [options.mcpLog] - MCP logger object (for MCP)
 * @param {string} [options.projectRoot] - Project root directory
 * @returns {Object} RESTful response with API key status report
 */
async function getApiKeyStatusReport(options = {}) {
	const { mcpLog, projectRoot, session } = options;
	const report = (level, ...args) => {
		if (mcpLog && typeof mcpLog[level] === 'function') {
			mcpLog[level](...args);
		}
	};

	try {
		const providers = getAllProviders();
		const providersToCheck = providers.filter(
			(p) => p.toLowerCase() !== 'ollama'
		); // Ollama is not a provider, it's a service, doesn't need an api key usually
		const statusReport = providersToCheck.map((provider) => {
			// Use provided projectRoot for MCP status check
			const cliOk = isApiKeySet(provider, session, projectRoot); // Pass session and projectRoot for CLI check
			const mcpOk = getMcpApiKeyStatus(provider, projectRoot);
			return {
				provider,
				cli: cliOk,
				mcp: mcpOk
			};
		});

		report('info', 'Successfully generated API key status report.');
		return {
			success: true,
			data: {
				report: statusReport,
				message: 'API key status report generated.'
			}
		};
	} catch (error) {
		report('error', `Error generating API key status report: ${error.message}`);
		return {
			success: false,
			error: {
				code: 'API_KEY_STATUS_ERROR',
				message: error.message
			}
		};
	}
}

export {
	getModelConfiguration,
	getAvailableModelsList,
	setModel,
	getApiKeyStatusReport
};<|MERGE_RESOLUTION|>--- conflicted
+++ resolved
@@ -482,17 +482,14 @@
 							`Model ID "${modelId}" not found in the Ollama instance. Please verify the model is pulled and available. You can check available models with: curl ${tagsUrl}`
 						);
 					}
-<<<<<<< HEAD
 				} else if (providerHint === 'burncloud') {
 					// Hinted as Burncloud - set provider directly
 					determinedProvider = 'burncloud';
 					warningMessage = `Warning: Custom Burncloud model '${modelId}' set. Ensure your Burncloud API key is properly configured. Taskmaster cannot guarantee compatibility.`;
-=======
 				} else if (providerHint === 'bedrock') {
 					// Set provider without model validation since Bedrock models are managed by AWS
 					determinedProvider = 'bedrock';
 					warningMessage = `Warning: Custom Bedrock model '${modelId}' set. Please ensure the model ID is valid and accessible in your AWS account.`;
->>>>>>> ad612763
 					report('warn', warningMessage);
 				} else {
 					// Invalid provider hint - should not happen
