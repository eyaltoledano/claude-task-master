import path from 'path';
import chalk from 'chalk';
import boxen from 'boxen';
import Table from 'cli-table3';
import { z } from 'zod'; // Keep Zod for post-parsing validation

import {
	log as consoleLog,
	readJSON,
	writeJSON,
	truncate,
	isSilentMode
} from '../utils.js';

import {
	getStatusWithColor,
	startLoadingIndicator,
	stopLoadingIndicator,
	displayAiUsageSummary
} from '../ui.js';

import { getDebugFlag } from '../config-manager.js';
import { getPromptManager } from '../prompt-manager.js';
import generateTaskFiles from './generate-task-files.js';
import { generateTextService } from '../ai-services-unified.js';
import { getModelConfiguration } from './models.js';
import { ContextGatherer } from '../utils/contextGatherer.js';
import { FuzzyTaskSearch } from '../utils/fuzzyTaskSearch.js';
import { flattenTasksWithSubtasks, findProjectRoot } from '../utils.js';

// Zod schema for validating the structure of tasks AFTER parsing
const updatedTaskSchema = z
	.object({
		id: z.number().int(),
		title: z.string(),
		description: z.string(),
		status: z.string(),
		dependencies: z.array(z.union([z.number().int(), z.string()])),
		priority: z.string().nullable(),
		details: z.string().nullable(),
		testStrategy: z.string().nullable(),
		subtasks: z.array(z.any()).nullable().optional().default([]) // Make optional and default to empty array
	})
	.strip(); // Allow potential extra fields during parsing if needed, then validate structure

// Preprocessing schema that adds defaults before validation
const preprocessTaskSchema = z.preprocess((task) => {
	// Ensure task is an object
	if (typeof task !== 'object' || task === null) {
		return {};
	}

	// Return task with defaults for missing fields
	return {
		...task,
		// Add defaults for required fields if missing
		id: task.id ?? 0,
		title: task.title ?? 'Untitled Task',
		description: task.description ?? '',
		status: task.status ?? 'pending',
		dependencies: Array.isArray(task.dependencies) ? task.dependencies : [],
		// Optional fields - preserve undefined/null distinction
		priority: task.hasOwnProperty('priority') ? task.priority : null,
		details: task.hasOwnProperty('details') ? task.details : null,
		testStrategy: task.hasOwnProperty('testStrategy')
			? task.testStrategy
			: null,
		subtasks: Array.isArray(task.subtasks)
			? task.subtasks
			: task.subtasks === null
				? null
				: []
	};
}, updatedTaskSchema);

const updatedTaskArraySchema = z.array(updatedTaskSchema);
const preprocessedTaskArraySchema = z.array(preprocessTaskSchema);

/**
 * Parses an array of task objects from AI's text response.
 * @param {string} text - Response text from AI.
 * @param {number} expectedCount - Expected number of tasks.
 * @param {Function | Object} logFn - The logging function or MCP log object.
 * @param {boolean} isMCP - Flag indicating if logFn is MCP logger.
 * @returns {Array} Parsed and validated tasks array.
 * @throws {Error} If parsing or validation fails.
 */
function parseUpdatedTasksFromText(text, expectedCount, logFn, isMCP) {
	const report = (level, ...args) => {
		if (isMCP) {
			if (typeof logFn[level] === 'function') logFn[level](...args);
			else logFn.info(...args);
		} else if (!isSilentMode()) {
			// Check silent mode for consoleLog
			consoleLog(level, ...args);
		}
	};

	report(
		'info',
		'Attempting to parse updated tasks array from text response...'
	);
	if (!text || text.trim() === '')
		throw new Error('AI response text is empty.');

	let cleanedResponse = text.trim();
	const originalResponseForDebug = cleanedResponse;
	let parseMethodUsed = 'raw'; // Track which method worked

	// --- NEW Step 1: Try extracting between [] first ---
	const firstBracketIndex = cleanedResponse.indexOf('[');
	const lastBracketIndex = cleanedResponse.lastIndexOf(']');
	let potentialJsonFromArray = null;

	if (firstBracketIndex !== -1 && lastBracketIndex > firstBracketIndex) {
		potentialJsonFromArray = cleanedResponse.substring(
			firstBracketIndex,
			lastBracketIndex + 1
		);
		// Basic check to ensure it's not just "[]" or malformed
		if (potentialJsonFromArray.length <= 2) {
			potentialJsonFromArray = null; // Ignore empty array
		}
	}

	// If [] extraction yielded something, try parsing it immediately
	if (potentialJsonFromArray) {
		try {
			const testParse = JSON.parse(potentialJsonFromArray);
			// It worked! Use this as the primary cleaned response.
			cleanedResponse = potentialJsonFromArray;
			parseMethodUsed = 'brackets';
		} catch (e) {
			report(
				'info',
				'Content between [] looked promising but failed initial parse. Proceeding to other methods.'
			);
			// Reset cleanedResponse to original if bracket parsing failed
			cleanedResponse = originalResponseForDebug;
		}
	}

	// --- Step 2: If bracket parsing didn't work or wasn't applicable, try code block extraction ---
	if (parseMethodUsed === 'raw') {
		// Only look for ```json blocks now
		const codeBlockMatch = cleanedResponse.match(
			/```json\s*([\s\S]*?)\s*```/i // Only match ```json
		);
		if (codeBlockMatch) {
			cleanedResponse = codeBlockMatch[1].trim();
			parseMethodUsed = 'codeblock';
			report('info', 'Extracted JSON content from JSON Markdown code block.');
		} else {
			report('info', 'No JSON code block found.');
			// --- Step 3: If code block failed, try stripping prefixes ---
			const commonPrefixes = [
				'json\n',
				'javascript\n', // Keep checking common prefixes just in case
				'python\n',
				'here are the updated tasks:',
				'here is the updated json:',
				'updated tasks:',
				'updated json:',
				'response:',
				'output:'
			];
			let prefixFound = false;
			for (const prefix of commonPrefixes) {
				if (cleanedResponse.toLowerCase().startsWith(prefix)) {
					cleanedResponse = cleanedResponse.substring(prefix.length).trim();
					parseMethodUsed = 'prefix';
					report('info', `Stripped prefix: "${prefix.trim()}"`);
					prefixFound = true;
					break;
				}
			}
			if (!prefixFound) {
				report(
					'warn',
					'Response does not appear to contain [], JSON code block, or known prefix. Attempting raw parse.'
				);
			}
		}
	}

	// --- Step 4: Attempt final parse ---
	let parsedTasks;
	try {
		parsedTasks = JSON.parse(cleanedResponse);
	} catch (parseError) {
		report('error', `Failed to parse JSON array: ${parseError.message}`);
		report(
			'error',
			`Extraction method used: ${parseMethodUsed}` // Log which method failed
		);
		report(
			'error',
			`Problematic JSON string (first 500 chars): ${cleanedResponse.substring(0, 500)}`
		);
		report(
			'error',
			`Original Raw Response (first 500 chars): ${originalResponseForDebug.substring(0, 500)}`
		);
		throw new Error(
			`Failed to parse JSON response array: ${parseError.message}`
		);
	}

	// --- Step 5 & 6: Validate Array structure and Zod schema ---
	if (!Array.isArray(parsedTasks)) {
		report(
			'error',
			`Parsed content is not an array. Type: ${typeof parsedTasks}`
		);
		report(
			'error',
			`Parsed content sample: ${JSON.stringify(parsedTasks).substring(0, 200)}`
		);
		throw new Error('Parsed AI response is not a valid JSON array.');
	}

	report('info', `Successfully parsed ${parsedTasks.length} potential tasks.`);
	if (expectedCount && parsedTasks.length !== expectedCount) {
		report(
			'warn',
			`Expected ${expectedCount} tasks, but parsed ${parsedTasks.length}.`
		);
	}

<<<<<<< HEAD
	// Preprocess tasks to ensure required fields have proper defaults
	const preprocessedTasks = parsedTasks.map((task) => ({
		...task,
		// Ensure subtasks is always an array (not null or undefined)
		subtasks: Array.isArray(task.subtasks) ? task.subtasks : [],
		// Ensure status has a default value if missing
		status: task.status || 'pending',
		// Ensure dependencies is always an array
		dependencies: Array.isArray(task.dependencies) ? task.dependencies : []
	}));

	const validationResult = updatedTaskArraySchema.safeParse(preprocessedTasks);
	if (!validationResult.success) {
		const errorMessage = 'Parsed task array failed Zod validation.';
		report('error', errorMessage);
		validationResult.error.errors.forEach((err) => {
=======
	// Log missing fields for debugging before preprocessing
	let hasWarnings = false;
	parsedTasks.forEach((task, index) => {
		const missingFields = [];
		if (!task.hasOwnProperty('id')) missingFields.push('id');
		if (!task.hasOwnProperty('status')) missingFields.push('status');
		if (!task.hasOwnProperty('dependencies'))
			missingFields.push('dependencies');

		if (missingFields.length > 0) {
			hasWarnings = true;
			report(
				'warn',
				`Task ${index} is missing fields: ${missingFields.join(', ')} - will use defaults`
			);
		}
	});

	if (hasWarnings) {
		report(
			'warn',
			'Some tasks were missing required fields. Applying defaults...'
		);
	}

	// Use the preprocessing schema to add defaults and validate
	const preprocessResult = preprocessedTaskArraySchema.safeParse(parsedTasks);

	if (!preprocessResult.success) {
		// This should rarely happen now since preprocessing adds defaults
		report('error', 'Failed to validate task array even after preprocessing.');
		preprocessResult.error.errors.forEach((err) => {
>>>>>>> d87a7f10
			report('error', `  - Path '${err.path.join('.')}': ${err.message}`);
		});

		throw new Error(
<<<<<<< HEAD
			`${errorMessage}\n${JSON.stringify(validationResult.error.errors, null, 2)}`
=======
			`AI response failed validation: ${preprocessResult.error.message}`
>>>>>>> d87a7f10
		);
	}

	report('info', 'Successfully validated and transformed task structure.');
	return preprocessResult.data.slice(
		0,
		expectedCount || preprocessResult.data.length
	);
}

/**
 * Update tasks based on new context using the unified AI service.
 * @param {string} tasksPath - Path to the tasks.json file
 * @param {number} fromId - Task ID to start updating from
 * @param {string} prompt - Prompt with new context
 * @param {boolean} [useResearch=false] - Whether to use the research AI role.
 * @param {Object} context - Context object containing session and mcpLog.
 * @param {Object} [context.session] - Session object from MCP server.
 * @param {Object} [context.mcpLog] - MCP logger object.
 * @param {string} [context.tag] - Tag for the task
 * @param {string} [outputFormat='text'] - Output format ('text' or 'json').
 */
async function updateTasks(
	tasksPath,
	fromId,
	prompt,
	useResearch = false,
	context = {},
	outputFormat = 'text' // Default to text for CLI
) {
	const { session, mcpLog, projectRoot: providedProjectRoot, tag } = context;
	// Use mcpLog if available, otherwise use the imported consoleLog function
	const logFn = mcpLog || consoleLog;
	// Flag to easily check which logger type we have
	const isMCP = !!mcpLog;

	if (isMCP)
		logFn.info(`updateTasks called with context: session=${!!session}`);
	else logFn('info', `updateTasks called`); // CLI log

	try {
		if (isMCP) logFn.info(`Updating tasks from ID ${fromId}`);
		else
			logFn(
				'info',
				`Updating tasks from ID ${fromId} with prompt: "${prompt}"`
			);

		// Determine project root
		const projectRoot = providedProjectRoot || findProjectRoot();
		if (!projectRoot) {
			throw new Error('Could not determine project root directory');
		}

		// --- Task Loading/Filtering (Updated to pass projectRoot and tag) ---
		const data = readJSON(tasksPath, projectRoot, tag);
		if (!data || !data.tasks)
			throw new Error(`No valid tasks found in ${tasksPath}`);
		const tasksToUpdate = data.tasks.filter(
			(task) => task.id >= fromId && task.status !== 'done'
		);
		if (tasksToUpdate.length === 0) {
			if (isMCP)
				logFn.info(`No tasks to update (ID >= ${fromId} and not 'done').`);
			else
				logFn('info', `No tasks to update (ID >= ${fromId} and not 'done').`);
			if (outputFormat === 'text') console.log(/* yellow message */);
			return; // Nothing to do
		}
		// --- End Task Loading/Filtering ---

		// --- Context Gathering ---
		let gatheredContext = '';
		try {
			const contextGatherer = new ContextGatherer(projectRoot, tag);
			const allTasksFlat = flattenTasksWithSubtasks(data.tasks);
			const fuzzySearch = new FuzzyTaskSearch(allTasksFlat, 'update');
			const searchResults = fuzzySearch.findRelevantTasks(prompt, {
				maxResults: 5,
				includeSelf: true
			});
			const relevantTaskIds = fuzzySearch.getTaskIds(searchResults);

			const tasksToUpdateIds = tasksToUpdate.map((t) => t.id.toString());
			const finalTaskIds = [
				...new Set([...tasksToUpdateIds, ...relevantTaskIds])
			];

			if (finalTaskIds.length > 0) {
				const contextResult = await contextGatherer.gather({
					tasks: finalTaskIds,
					format: 'research'
				});
				gatheredContext = contextResult.context || '';
			}
		} catch (contextError) {
			logFn(
				'warn',
				`Could not gather additional context: ${contextError.message}`
			);
		}
		// --- End Context Gathering ---

		// --- Display Tasks to Update (CLI Only - Unchanged) ---
		if (outputFormat === 'text') {
			// Show the tasks that will be updated
			const table = new Table({
				head: [
					chalk.cyan.bold('ID'),
					chalk.cyan.bold('Title'),
					chalk.cyan.bold('Status')
				],
				colWidths: [5, 70, 20]
			});

			tasksToUpdate.forEach((task) => {
				table.push([
					task.id,
					truncate(task.title, 57),
					getStatusWithColor(task.status)
				]);
			});

			console.log(
				boxen(chalk.white.bold(`Updating ${tasksToUpdate.length} tasks`), {
					padding: 1,
					borderColor: 'blue',
					borderStyle: 'round',
					margin: { top: 1, bottom: 0 }
				})
			);

			console.log(table.toString());

			// Display a message about how completed subtasks are handled
			console.log(
				boxen(
					chalk.cyan.bold('How Completed Subtasks Are Handled:') +
						'\n\n' +
						chalk.white(
							'• Subtasks marked as "done" or "completed" will be preserved\n'
						) +
						chalk.white(
							'• New subtasks will build upon what has already been completed\n'
						) +
						chalk.white(
							'• If completed work needs revision, a new subtask will be created instead of modifying done items\n'
						) +
						chalk.white(
							'• This approach maintains a clear record of completed work and new requirements'
						),
					{
						padding: 1,
						borderColor: 'blue',
						borderStyle: 'round',
						margin: { top: 1, bottom: 1 }
					}
				)
			);
		}
		// --- End Display Tasks ---

		// --- Build Prompts (Using PromptManager) ---
		// Load prompts using PromptManager
		const promptManager = getPromptManager();
		const { systemPrompt, userPrompt } = await promptManager.loadPrompt(
			'update-tasks',
			{
				tasks: tasksToUpdate,
				updatePrompt: prompt,
				useResearch,
				projectContext: gatheredContext
			}
		);
		// --- End Build Prompts ---

		// --- AI Call ---
		let loadingIndicator = null;
		let aiServiceResponse = null;

		if (!isMCP && outputFormat === 'text') {
			loadingIndicator = startLoadingIndicator('Updating tasks with AI...\n');
		}

		try {
			// Determine role based on research flag
			const serviceRole = useResearch ? 'research' : 'main';

			// Call the unified AI service
			aiServiceResponse = await generateTextService({
				role: serviceRole,
				session: session,
				projectRoot: projectRoot,
				systemPrompt: systemPrompt,
				prompt: userPrompt,
				commandName: 'update-tasks',
				outputType: isMCP ? 'mcp' : 'cli'
			});

			if (
				aiServiceResponse &&
				aiServiceResponse.mainResult &&
				aiServiceResponse.mainResult.type === 'agent_llm_delegation'
			) {
				if (isMCP)
					logFn.debug(
						'updateTasks (core): Detected agent_llm_delegation signal.'
					);
				else
					logFn(
						'debug',
						'updateTasks (core): Detected agent_llm_delegation signal.'
					);

				// Stop loading indicator if it was started
				if (loadingIndicator) stopLoadingIndicator(loadingIndicator);

				return {
					needsAgentDelegation: true,
					pendingInteraction: {
						type: 'agent_llm', // Changed from "agent_llm_bulk_update"
						interactionId: aiServiceResponse.mainResult.interactionId,
						delegatedCallDetails: {
							originalCommand: context.commandName || 'update-tasks',
							role: serviceRole, // This variable should be in scope
							serviceType: 'generateText', // updateTasks uses generateText
							requestParameters: {
								// These are the details from the agent_llm_delegation signal
								...aiServiceResponse.mainResult.details,
								// Add specific context for updating multiple tasks
								fromId: fromId, // fromId is a parameter of updateTasks
								tasksToUpdate: tasksToUpdate, // tasksToUpdate is filtered earlier in the function
								originalUserPrompt: prompt // The user's high-level prompt for changes
							}
						}
					}
					// No 'updatedTasks' or 'telemetryData' here as the operation is pending.
				};
			}

			if (loadingIndicator)
				stopLoadingIndicator(loadingIndicator, 'AI update complete.');

			// Use the mainResult (text) for parsing
			const parsedUpdatedTasks = parseUpdatedTasksFromText(
				aiServiceResponse.mainResult,
				tasksToUpdate.length,
				logFn,
				isMCP
			);

			// --- Update Tasks Data (Updated writeJSON call) ---
			if (!Array.isArray(parsedUpdatedTasks)) {
				// Should be caught by parser, but extra check
				throw new Error(
					'Parsed AI response for updated tasks was not an array.'
				);
			}
			if (isMCP)
				logFn.info(
					`Received ${parsedUpdatedTasks.length} updated tasks from AI.`
				);
			else
				logFn(
					'info',
					`Received ${parsedUpdatedTasks.length} updated tasks from AI.`
				);
			// Create a map for efficient lookup
			const updatedTasksMap = new Map(
				parsedUpdatedTasks.map((task) => [task.id, task])
			);

			let actualUpdateCount = 0;
			data.tasks.forEach((task, index) => {
				if (updatedTasksMap.has(task.id)) {
					// Only update if the task was part of the set sent to AI
					const updatedTask = updatedTasksMap.get(task.id);
					// Merge the updated task with the existing one to preserve fields like subtasks
					data.tasks[index] = {
						...task, // Keep all existing fields
						...updatedTask, // Override with updated fields
						// Ensure subtasks field is preserved if not provided by AI
						subtasks:
							updatedTask.subtasks !== undefined
								? updatedTask.subtasks
								: task.subtasks
					};
					actualUpdateCount++;
				}
			});
			if (isMCP)
				logFn.info(
					`Applied updates to ${actualUpdateCount} tasks in the dataset.`
				);
			else
				logFn(
					'info',
					`Applied updates to ${actualUpdateCount} tasks in the dataset.`
				);

			// Fix: Pass projectRoot and currentTag to writeJSON
			writeJSON(tasksPath, data, projectRoot, tag);
			if (isMCP)
				logFn.info(
					`Successfully updated ${actualUpdateCount} tasks in ${tasksPath}`
				);
			else
				logFn(
					'success',
					`Successfully updated ${actualUpdateCount} tasks in ${tasksPath}`
				);
			// await generateTaskFiles(tasksPath, path.dirname(tasksPath));

			if (outputFormat === 'text' && aiServiceResponse.telemetryData) {
				displayAiUsageSummary(aiServiceResponse.telemetryData, 'cli');
			}

			return {
				success: true,
				updatedTasks: parsedUpdatedTasks,
				telemetryData: aiServiceResponse.telemetryData,
				tagInfo: aiServiceResponse.tagInfo
			};
		} catch (error) {
			if (loadingIndicator) stopLoadingIndicator(loadingIndicator);
			if (isMCP) logFn.error(`Error during AI service call: ${error.message}`);
			else logFn('error', `Error during AI service call: ${error.message}`);
			if (error.message.includes('API key')) {
				if (isMCP)
					logFn.error(
						'Please ensure API keys are configured correctly in .env or mcp.json.'
					);
				else
					logFn(
						'error',
						'Please ensure API keys are configured correctly in .env or mcp.json.'
					);
			}
			throw error;
		} finally {
			if (loadingIndicator) stopLoadingIndicator(loadingIndicator);
		}
	} catch (error) {
		// --- General Error Handling (Unchanged) ---
		if (isMCP) logFn.error(`Error updating tasks: ${error.message}`);
		else logFn('error', `Error updating tasks: ${error.message}`);
		if (outputFormat === 'text') {
			console.error(chalk.red(`Error: ${error.message}`));
			if (getDebugFlag(session)) {
				console.error(error);
			}
			process.exit(1);
		} else {
			throw error; // Re-throw for MCP/programmatic callers
		}
		// --- End General Error Handling ---
	}
}

export { updateTasks as default, parseUpdatedTasksFromText };<|MERGE_RESOLUTION|>--- conflicted
+++ resolved
@@ -227,24 +227,6 @@
 		);
 	}
 
-<<<<<<< HEAD
-	// Preprocess tasks to ensure required fields have proper defaults
-	const preprocessedTasks = parsedTasks.map((task) => ({
-		...task,
-		// Ensure subtasks is always an array (not null or undefined)
-		subtasks: Array.isArray(task.subtasks) ? task.subtasks : [],
-		// Ensure status has a default value if missing
-		status: task.status || 'pending',
-		// Ensure dependencies is always an array
-		dependencies: Array.isArray(task.dependencies) ? task.dependencies : []
-	}));
-
-	const validationResult = updatedTaskArraySchema.safeParse(preprocessedTasks);
-	if (!validationResult.success) {
-		const errorMessage = 'Parsed task array failed Zod validation.';
-		report('error', errorMessage);
-		validationResult.error.errors.forEach((err) => {
-=======
 	// Log missing fields for debugging before preprocessing
 	let hasWarnings = false;
 	parsedTasks.forEach((task, index) => {
@@ -277,16 +259,11 @@
 		// This should rarely happen now since preprocessing adds defaults
 		report('error', 'Failed to validate task array even after preprocessing.');
 		preprocessResult.error.errors.forEach((err) => {
->>>>>>> d87a7f10
 			report('error', `  - Path '${err.path.join('.')}': ${err.message}`);
 		});
 
 		throw new Error(
-<<<<<<< HEAD
-			`${errorMessage}\n${JSON.stringify(validationResult.error.errors, null, 2)}`
-=======
 			`AI response failed validation: ${preprocessResult.error.message}`
->>>>>>> d87a7f10
 		);
 	}
 
