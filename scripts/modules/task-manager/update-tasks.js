--- conflicted
+++ resolved
@@ -28,255 +28,6 @@
 import { FuzzyTaskSearch } from '../utils/fuzzyTaskSearch.js';
 import { flattenTasksWithSubtasks, findProjectRoot } from '../utils.js';
 
-<<<<<<< HEAD
-// Zod schema for validating the structure of tasks AFTER parsing
-const updatedTaskSchema = z
-	.object({
-		id: z.number().int(),
-		title: z.string(),
-		description: z.string(),
-		status: z.string(),
-		dependencies: z.array(z.union([z.number().int(), z.string()])),
-		priority: z.string().nullable(),
-		details: z.string().nullable(),
-		testStrategy: z.string().nullable(),
-		subtasks: z.array(z.any()).nullable().optional().default([]) // Make optional and default to empty array
-	})
-	.strip(); // Allow potential extra fields during parsing if needed, then validate structure
-
-// Preprocessing schema that adds defaults before validation
-const preprocessTaskSchema = z.preprocess((task) => {
-	// Ensure task is an object
-	if (typeof task !== 'object' || task === null) {
-		return {};
-	}
-
-	// Return task with defaults for missing fields
-	return {
-		...task,
-		// Add defaults for required fields if missing
-		id: task.id ?? 0,
-		title: task.title ?? 'Untitled Task',
-		description: task.description ?? '',
-		status: task.status ?? 'pending',
-		dependencies: Array.isArray(task.dependencies) ? task.dependencies : [],
-		// Optional fields - preserve undefined/null distinction
-		priority: task.hasOwnProperty('priority') ? task.priority : null,
-		details: task.hasOwnProperty('details') ? task.details : null,
-		testStrategy: task.hasOwnProperty('testStrategy')
-			? task.testStrategy
-			: null,
-		subtasks: Array.isArray(task.subtasks)
-			? task.subtasks
-			: task.subtasks === null
-				? null
-				: []
-	};
-}, updatedTaskSchema);
-
-const updatedTaskArraySchema = z.array(updatedTaskSchema);
-const preprocessedTaskArraySchema = z.array(preprocessTaskSchema);
-
-/**
- * Parses an array of task objects from AI's text response.
- * @param {string} text - Response text from AI.
- * @param {number} expectedCount - Expected number of tasks.
- * @param {Function | Object} logFn - The logging function or MCP log object.
- * @param {boolean} isMCP - Flag indicating if logFn is MCP logger.
- * @returns {Array} Parsed and validated tasks array.
- * @throws {Error} If parsing or validation fails.
- */
-function parseUpdatedTasksFromText(text, expectedCount, logFn, isMCP) {
-	const report = (level, ...args) => {
-		if (isMCP) {
-			if (typeof logFn[level] === 'function') logFn[level](...args);
-			else logFn.info(...args);
-		} else if (!isSilentMode()) {
-			// Check silent mode for consoleLog
-			consoleLog(level, ...args);
-		}
-	};
-
-	report(
-		'info',
-		'Attempting to parse updated tasks array from text response...'
-	);
-	if (!text || text.trim() === '')
-		throw new Error('AI response text is empty.');
-
-	let cleanedResponse = text.trim();
-	const originalResponseForDebug = cleanedResponse;
-	let parseMethodUsed = 'raw'; // Track which method worked
-
-	// --- NEW Step 1: Try extracting between [] first ---
-	const firstBracketIndex = cleanedResponse.indexOf('[');
-	const lastBracketIndex = cleanedResponse.lastIndexOf(']');
-	let potentialJsonFromArray = null;
-
-	if (firstBracketIndex !== -1 && lastBracketIndex > firstBracketIndex) {
-		potentialJsonFromArray = cleanedResponse.substring(
-			firstBracketIndex,
-			lastBracketIndex + 1
-		);
-		// Basic check to ensure it's not just "[]" or malformed
-		if (potentialJsonFromArray.length <= 2) {
-			potentialJsonFromArray = null; // Ignore empty array
-		}
-	}
-
-	// If [] extraction yielded something, try parsing it immediately
-	if (potentialJsonFromArray) {
-		try {
-			const testParse = JSON.parse(potentialJsonFromArray);
-			// It worked! Use this as the primary cleaned response.
-			cleanedResponse = potentialJsonFromArray;
-			parseMethodUsed = 'brackets';
-		} catch (e) {
-			report(
-				'info',
-				'Content between [] looked promising but failed initial parse. Proceeding to other methods.'
-			);
-			// Reset cleanedResponse to original if bracket parsing failed
-			cleanedResponse = originalResponseForDebug;
-		}
-	}
-
-	// --- Step 2: If bracket parsing didn't work or wasn't applicable, try code block extraction ---
-	if (parseMethodUsed === 'raw') {
-		// Only look for ```json blocks now
-		const codeBlockMatch = cleanedResponse.match(
-			/```json\s*([\s\S]*?)\s*```/i // Only match ```json
-		);
-		if (codeBlockMatch) {
-			cleanedResponse = codeBlockMatch[1].trim();
-			parseMethodUsed = 'codeblock';
-			report('info', 'Extracted JSON content from JSON Markdown code block.');
-		} else {
-			report('info', 'No JSON code block found.');
-			// --- Step 3: If code block failed, try stripping prefixes ---
-			const commonPrefixes = [
-				'json\n',
-				'javascript\n', // Keep checking common prefixes just in case
-				'python\n',
-				'here are the updated tasks:',
-				'here is the updated json:',
-				'updated tasks:',
-				'updated json:',
-				'response:',
-				'output:'
-			];
-			let prefixFound = false;
-			for (const prefix of commonPrefixes) {
-				if (cleanedResponse.toLowerCase().startsWith(prefix)) {
-					cleanedResponse = cleanedResponse.substring(prefix.length).trim();
-					parseMethodUsed = 'prefix';
-					report('info', `Stripped prefix: "${prefix.trim()}"`);
-					prefixFound = true;
-					break;
-				}
-			}
-			if (!prefixFound) {
-				report(
-					'warn',
-					'Response does not appear to contain [], JSON code block, or known prefix. Attempting raw parse.'
-				);
-			}
-		}
-	}
-
-	// --- Step 4: Attempt final parse ---
-	let parsedTasks;
-	try {
-		parsedTasks = JSON.parse(cleanedResponse);
-	} catch (parseError) {
-		report('error', `Failed to parse JSON array: ${parseError.message}`);
-		report(
-			'error',
-			`Extraction method used: ${parseMethodUsed}` // Log which method failed
-		);
-		report(
-			'error',
-			`Problematic JSON string (first 500 chars): ${cleanedResponse.substring(0, 500)}`
-		);
-		report(
-			'error',
-			`Original Raw Response (first 500 chars): ${originalResponseForDebug.substring(0, 500)}`
-		);
-		throw new Error(
-			`Failed to parse JSON response array: ${parseError.message}`
-		);
-	}
-
-	// --- Step 5 & 6: Validate Array structure and Zod schema ---
-	if (!Array.isArray(parsedTasks)) {
-		report(
-			'error',
-			`Parsed content is not an array. Type: ${typeof parsedTasks}`
-		);
-		report(
-			'error',
-			`Parsed content sample: ${JSON.stringify(parsedTasks).substring(0, 200)}`
-		);
-		throw new Error('Parsed AI response is not a valid JSON array.');
-	}
-
-	report('info', `Successfully parsed ${parsedTasks.length} potential tasks.`);
-	if (expectedCount && parsedTasks.length !== expectedCount) {
-		report(
-			'warn',
-			`Expected ${expectedCount} tasks, but parsed ${parsedTasks.length}.`
-		);
-	}
-
-	// Log missing fields for debugging before preprocessing
-	let hasWarnings = false;
-	parsedTasks.forEach((task, index) => {
-		const missingFields = [];
-		if (!task.hasOwnProperty('id')) missingFields.push('id');
-		if (!task.hasOwnProperty('status')) missingFields.push('status');
-		if (!task.hasOwnProperty('dependencies'))
-			missingFields.push('dependencies');
-
-		if (missingFields.length > 0) {
-			hasWarnings = true;
-			report(
-				'warn',
-				`Task ${index} is missing fields: ${missingFields.join(', ')} - will use defaults`
-			);
-		}
-	});
-
-	if (hasWarnings) {
-		report(
-			'warn',
-			'Some tasks were missing required fields. Applying defaults...'
-		);
-	}
-
-	// Use the preprocessing schema to add defaults and validate
-	const preprocessResult = preprocessedTaskArraySchema.safeParse(parsedTasks);
-
-	if (!preprocessResult.success) {
-		// This should rarely happen now since preprocessing adds defaults
-		report('error', 'Failed to validate task array even after preprocessing.');
-		preprocessResult.error.errors.forEach((err) => {
-			report('error', `  - Path '${err.path.join('.')}': ${err.message}`);
-		});
-
-		throw new Error(
-			`AI response failed validation: ${preprocessResult.error.message}`
-		);
-	}
-
-	report('info', 'Successfully validated and transformed task structure.');
-	return preprocessResult.data.slice(
-		0,
-		expectedCount || preprocessResult.data.length
-	);
-}
-
-=======
->>>>>>> bab0b5a5
 /**
  * Update tasks based on new context using the unified AI service.
  * @param {string} tasksPath - Path to the tasks.json file
