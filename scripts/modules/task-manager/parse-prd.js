--- conflicted
+++ resolved
@@ -148,10 +148,8 @@
 				report(overwriteError.message, 'error');
 				if (outputFormat === 'text') {
 					console.error(chalk.red(overwriteError.message));
-					process.exit(1);
-				} else {
-					throw overwriteError;
 				}
+				throw overwriteError;
 			} else {
 				// Force overwrite is true
 				report(
@@ -173,9 +171,13 @@
 			throw new Error(`Input file ${prdPath} is empty or could not be read.`);
 		}
 
-<<<<<<< HEAD
 		// Load prompts using PromptManager
 		const promptManager = getPromptManager();
+
+		// Get defaultTaskPriority from config
+		const { getDefaultPriority } = await import('../config-manager.js');
+		const defaultTaskPriority = getDefaultPriority(projectRoot) || 'medium';
+
 		const { systemPrompt, userPrompt } = await promptManager.loadPrompt(
 			'parse-prd',
 			{
@@ -183,79 +185,10 @@
 				numTasks,
 				nextId,
 				prdContent,
-				prdPath
+				prdPath,
+				defaultTaskPriority
 			}
 		);
-=======
-		// Research-specific enhancements to the system prompt
-		const researchPromptAddition = research
-			? `\nBefore breaking down the PRD into tasks, you will:
-1. Research and analyze the latest technologies, libraries, frameworks, and best practices that would be appropriate for this project
-2. Identify any potential technical challenges, security concerns, or scalability issues not explicitly mentioned in the PRD without discarding any explicit requirements or going overboard with complexity -- always aim to provide the most direct path to implementation, avoiding over-engineering or roundabout approaches
-3. Consider current industry standards and evolving trends relevant to this project (this step aims to solve LLM hallucinations and out of date information due to training data cutoff dates)
-4. Evaluate alternative implementation approaches and recommend the most efficient path
-5. Include specific library versions, helpful APIs, and concrete implementation guidance based on your research
-6. Always aim to provide the most direct path to implementation, avoiding over-engineering or roundabout approaches
-
-Your task breakdown should incorporate this research, resulting in more detailed implementation guidance, more accurate dependency mapping, and more precise technology recommendations than would be possible from the PRD text alone, while maintaining all explicit requirements and best practices and all details and nuances of the PRD.`
-			: '';
-
-		// Base system prompt for PRD parsing
-		const systemPrompt = `You are an AI assistant specialized in analyzing Product Requirements Documents (PRDs) and generating a structured, logically ordered, dependency-aware and sequenced list of development tasks in JSON format.${researchPromptAddition}
-
-Analyze the provided PRD content and generate ${numTasks > 0 ? 'approximately ' + numTasks : 'an appropriate number of'} top-level development tasks. If the complexity or the level of detail of the PRD is high, generate more tasks relative to the complexity of the PRD
-Each task should represent a logical unit of work needed to implement the requirements and focus on the most direct and effective way to implement the requirements without unnecessary complexity or overengineering. Include pseudo-code, implementation details, and test strategy for each task. Find the most up to date information to implement each task.
-Assign sequential IDs starting from ${nextId}. Infer title, description, details, and test strategy for each task based *only* on the PRD content.
-Set status to 'pending', dependencies to an empty array [], and priority to 'medium' initially for all tasks.
-Respond ONLY with a valid JSON object containing a single key "tasks", where the value is an array of task objects adhering to the provided Zod schema. Do not include any explanation or markdown formatting.
-
-Each task should follow this JSON structure:
-{
-	"id": number,
-	"title": string,
-	"description": string,
-	"status": "pending",
-	"dependencies": number[] (IDs of tasks this depends on),
-	"priority": "high" | "medium" | "low",
-	"details": string (implementation details),
-	"testStrategy": string (validation approach)
-}
-
-Guidelines:
-1. ${numTasks > 0 ? 'Unless complexity warrants otherwise' : 'Depending on the complexity'}, create ${numTasks > 0 ? 'exactly ' + numTasks : 'an appropriate number of'} tasks, numbered sequentially starting from ${nextId}
-2. Each task should be atomic and focused on a single responsibility following the most up to date best practices and standards
-3. Order tasks logically - consider dependencies and implementation sequence
-4. Early tasks should focus on setup, core functionality first, then advanced features
-5. Include clear validation/testing approach for each task
-6. Set appropriate dependency IDs (a task can only depend on tasks with lower IDs, potentially including existing tasks with IDs less than ${nextId} if applicable)
-7. Assign priority (high/medium/low) based on criticality and dependency order
-8. Include detailed implementation guidance in the "details" field${research ? ', with specific libraries and version recommendations based on your research' : ''}
-9. If the PRD contains specific requirements for libraries, database schemas, frameworks, tech stacks, or any other implementation details, STRICTLY ADHERE to these requirements in your task breakdown and do not discard them under any circumstance
-10. Focus on filling in any gaps left by the PRD or areas that aren't fully specified, while preserving all explicit requirements
-11. Always aim to provide the most direct path to implementation, avoiding over-engineering or roundabout approaches${research ? '\n12. For each task, include specific, actionable guidance based on current industry standards and best practices discovered through research' : ''}`;
-
-		// Build user prompt with PRD content
-		const userPrompt = `Here's the Product Requirements Document (PRD) to break down into approximately ${numTasks > 0 ? 'approximately ' + numTasks : 'an appropriate number of'} tasks, starting IDs from ${nextId}:${research ? '\n\nRemember to thoroughly research current best practices and technologies before task breakdown to provide specific, actionable implementation details.' : ''}\n\n${prdContent}\n\n
-
-		Return your response in this format:
-{
-    "tasks": [
-        {
-            "id": 1,
-            "title": "Setup Project Repository",
-            "description": "...",
-            ...
-        },
-        ...
-    ],
-    "metadata": {
-        "projectName": "PRD Implementation",
-        "totalTasks": {number of tasks},
-        "sourceFile": "${prdPath}",
-        "generatedAt": "YYYY-MM-DD"
-    }
-}`;
->>>>>>> 5eafc5ea
 
 		// Call the unified AI service
 		report(
@@ -436,11 +369,9 @@
 				// Use projectRoot for debug flag check
 				console.error(error);
 			}
-
-			process.exit(1);
-		} else {
-			throw error; // Re-throw for JSON output
-		}
+		}
+
+		throw error; // Always re-throw for proper error handling
 	}
 }
 
