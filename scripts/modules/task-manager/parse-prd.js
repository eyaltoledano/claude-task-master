--- conflicted
+++ resolved
@@ -1,44 +1,44 @@
 import fs from 'fs';
 import path from 'path';
+import boxen from 'boxen';
 import chalk from 'chalk';
-import boxen from 'boxen';
 import { z } from 'zod';
 import {
-	TASK_PRIORITY_OPTIONS,
-	DEFAULT_TASK_PRIORITY
+	DEFAULT_TASK_PRIORITY,
+	TASK_PRIORITY_OPTIONS
 } from '../../../src/constants/task-priorities.js';
 import { getPriorityIndicators } from '../../../src/ui/priority-indicators.js';
 
 import {
+	disableSilentMode,
+	enableSilentMode,
+	ensureTagMetadata,
+	findTaskById,
+	getCurrentTag,
+	isSilentMode,
 	log,
-	writeJSON,
-	enableSilentMode,
-	disableSilentMode,
-	isSilentMode,
 	readJSON,
-	findTaskById,
-	ensureTagMetadata,
-	getCurrentTag
+	writeJSON
 } from '../utils.js';
 
+import { createParsePrdTracker } from '../../../src/progress/parse-prd-tracker.js';
+import {
+	displayParsePrdStart,
+	displayParsePrdSummary
+} from '../../../src/ui/parse-prd.js';
+import { parseStream } from '../../../src/utils/stream-parser.js';
 import {
 	generateObjectService,
 	streamTextService
 } from '../ai-services-unified.js';
 import { getDebugFlag } from '../config-manager.js';
-import generateTaskFiles from './generate-task-files.js';
-import { displayAiUsageSummary } from '../ui.js';
 import {
-	displayParsePrdStart,
-	displayParsePrdSummary
-} from '../../../src/ui/parse-prd.js';
-import {
+	getMainModelId,
 	getParametersForRole,
-	getMainModelId,
 	getResearchModelId
 } from '../config-manager.js';
-import { parseStream } from '../../../src/utils/stream-parser.js';
-import { createParsePrdTracker } from '../../../src/progress/parse-prd-tracker.js';
+import { displayAiUsageSummary } from '../ui.js';
+//import generateTaskFiles from './generate-task-files.js';
 
 // Define the Zod schema for a SINGLE task object
 const prdSingleTaskSchema = z.object({
@@ -274,40 +274,15 @@
 		research = false,
 		tag
 	} = options;
-<<<<<<< HEAD
+
+	// Use your existing createLoggingFunctions helper (preserves streaming progress logic)
 	const { logFn, report, outputFormat, isMCP } = createLoggingFunctions(
 		mcpLog,
 		reportProgress
 	);
-=======
-	const isMCP = !!mcpLog;
-	const outputFormat = isMCP ? 'json' : 'text';
-
-	// Use the provided tag, or the current active tag, or default to 'master'
+
+	// Add tag support from incoming changes
 	const targetTag = tag || getCurrentTag(projectRoot) || 'master';
-
-	const logFn = mcpLog
-		? mcpLog
-		: {
-				// Wrapper for CLI
-				info: (...args) => log('info', ...args),
-				warn: (...args) => log('warn', ...args),
-				error: (...args) => log('error', ...args),
-				debug: (...args) => log('debug', ...args),
-				success: (...args) => log('success', ...args)
-			};
-
-	// Create custom reporter using logFn
-	const report = (message, level = 'info') => {
-		// Check logFn directly
-		if (logFn && typeof logFn[level] === 'function') {
-			logFn[level](message);
-		} else if (!isSilentMode() && outputFormat === 'text') {
-			// Fallback to original log only if necessary and in CLI text mode
-			log(level, message);
-		}
-	};
->>>>>>> 46d4f273
 
 	report(
 		`Parsing PRD file: ${prdPath}, Force: ${force}, Append: ${append}, Research: ${research}`,
@@ -396,13 +371,8 @@
 			} else {
 				// Force overwrite is true
 				report(
-<<<<<<< HEAD
-					`Force flag enabled. Overwriting existing file: ${tasksPath}`,
+					`Force flag enabled. Overwriting existing tasks in tag '${targetTag}'.`,
 					'debug'
-=======
-					`Force flag enabled. Overwriting existing tasks in tag '${targetTag}'.`,
-					'info'
->>>>>>> 46d4f273
 				);
 			}
 		} else {
@@ -568,7 +538,6 @@
 		const finalTasks = append
 			? [...existingTasks, ...processedNewTasks]
 			: processedNewTasks;
-		const outputData = { tasks: finalTasks };
 
 		// Create the directory if it doesn't exist
 		const tasksDir = path.dirname(tasksPath);
@@ -576,15 +545,43 @@
 			fs.mkdirSync(tasksDir, { recursive: true });
 		}
 
-		// Write the final tasks to the file
-		writeJSON(tasksPath, outputData);
+		// Read the existing file to preserve other tags (same as non-streaming version)
+		let outputData = {};
+		if (fs.existsSync(tasksPath)) {
+			try {
+				const existingFileContent = fs.readFileSync(tasksPath, 'utf8');
+				outputData = JSON.parse(existingFileContent);
+			} catch (error) {
+				// If we can't read the existing file, start with empty object
+				outputData = {};
+			}
+		}
+
+		// Update only the target tag, preserving other tags
+		outputData[targetTag] = {
+			tasks: finalTasks,
+			metadata: {
+				created:
+					outputData[targetTag]?.metadata?.created || new Date().toISOString(),
+				updated: new Date().toISOString(),
+				description: `Tasks for ${targetTag} context`
+			}
+		};
+
+		// Ensure the target tag has proper metadata
+		ensureTagMetadata(outputData[targetTag], {
+			description: `Tasks for ${targetTag} context`
+		});
+
+		// Write the complete data structure back to the file
+		fs.writeFileSync(tasksPath, JSON.stringify(outputData, null, 2));
 		report(
 			`Successfully ${append ? 'appended' : 'generated'} ${processedNewTasks.length} tasks in ${tasksPath}${research ? ' with research-backed analysis' : ''}`,
 			'debug'
 		);
 
 		// Generate markdown task files after writing tasks.json
-		await generateTaskFiles(tasksPath, path.dirname(tasksPath), { mcpLog });
+		//await generateTaskFiles(tasksPath, path.dirname(tasksPath), { mcpLog });
 
 		// Final progress report - completion
 		// Use actual telemetry if available, otherwise fall back to estimates
@@ -700,12 +697,16 @@
 		force = false,
 		append = false,
 		research = false,
-		reportProgress
+		reportProgress,
+		tag
 	} = options;
 	const { logFn, report, outputFormat, isMCP } = createLoggingFunctions(
 		mcpLog,
 		reportProgress
 	);
+
+	// Add tag support for non-streaming version too
+	const targetTag = tag || getCurrentTag(projectRoot) || 'master';
 
 	report(
 		`Parsing PRD file: ${prdPath}, Force: ${force}, Append: ${append}, Research: ${research}`,
@@ -725,12 +726,26 @@
 					'info'
 				);
 				const existingData = readJSON(tasksPath);
-				if (existingData && Array.isArray(existingData.tasks)) {
+				if (
+					existingData &&
+					existingData[targetTag] &&
+					Array.isArray(existingData[targetTag].tasks)
+				) {
+					existingTasks = existingData[targetTag].tasks;
+					if (existingTasks.length > 0) {
+						nextId = Math.max(...existingTasks.map((t) => t.id || 0)) + 1;
+						report(
+							`Found ${existingTasks.length} existing tasks in tag '${targetTag}'. Next ID will be ${nextId}.`,
+							'info'
+						);
+					}
+				} else if (existingData && Array.isArray(existingData.tasks)) {
+					// Handle legacy format (non-tagged)
 					existingTasks = existingData.tasks;
 					if (existingTasks.length > 0) {
 						nextId = Math.max(...existingTasks.map((t) => t.id || 0)) + 1;
 						report(
-							`Found ${existingTasks.length} existing tasks. Next ID will be ${nextId}.`,
+							`Found ${existingTasks.length} existing tasks (legacy format). Next ID will be ${nextId}.`,
 							'info'
 						);
 					}
@@ -742,17 +757,34 @@
 					existingTasks = [];
 				}
 			} else if (!force) {
-				const overwriteError = new Error(
-					`Output file ${tasksPath} already exists. Use --force to overwrite or --append.`
-				);
-				report(overwriteError.message, 'error');
-				if (isMCP) {
-					// MCP context should always throw, never exit
-					throw overwriteError;
-				} else {
-					// CLI context should show error and exit
-					console.error(chalk.red(overwriteError.message));
-					process.exit(1);
+				// Check if target tag has existing tasks before throwing error
+				let allData = {};
+				try {
+					const existingFileContent = fs.readFileSync(tasksPath, 'utf8');
+					allData = JSON.parse(existingFileContent);
+				} catch (error) {
+					// If we can't read the file, proceed without error
+					allData = {};
+				}
+
+				const hasExistingTasks =
+					allData[targetTag] &&
+					Array.isArray(allData[targetTag].tasks) &&
+					allData[targetTag].tasks.length > 0;
+
+				if (hasExistingTasks) {
+					const overwriteError = new Error(
+						`Tag '${targetTag}' already contains ${allData[targetTag].tasks.length} tasks. Use --force to overwrite or --append.`
+					);
+					report(overwriteError.message, 'error');
+					if (isMCP) {
+						// MCP context should always throw, never exit
+						throw overwriteError;
+					} else {
+						// CLI context should show error and exit
+						console.error(chalk.red(overwriteError.message));
+						process.exit(1);
+					}
 				}
 			} else {
 				report(
@@ -909,7 +941,7 @@
 		);
 
 		// Generate markdown task files after writing tasks.json
-		// await generateTaskFiles(tasksPath, path.dirname(tasksPath), { mcpLog });
+		//await generateTaskFiles(tasksPath, path.dirname(tasksPath), { mcpLog });
 
 		// Handle CLI output for non-streaming mode
 		if (outputFormat === 'text') {
