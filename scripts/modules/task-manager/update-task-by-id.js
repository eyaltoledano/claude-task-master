--- conflicted
+++ resolved
@@ -35,233 +35,6 @@
 import { ContextGatherer } from '../utils/contextGatherer.js';
 import { FuzzyTaskSearch } from '../utils/fuzzyTaskSearch.js';
 
-<<<<<<< HEAD
-// Zod schema for post-parsing validation of the updated task object
-const updatedTaskSchema = z
-	.object({
-		id: z.number().int(),
-		title: z.string(), // Title should be preserved, but check it exists
-		description: z.string(),
-		status: z.string(),
-		dependencies: z.array(z.union([z.number().int(), z.string()])),
-		priority: z.string().nullable().default('medium'),
-		details: z.string().nullable().default(''),
-		testStrategy: z.string().nullable().default(''),
-		subtasks: z
-			.array(
-				z.object({
-					id: z
-						.number()
-						.int()
-						.positive()
-						.describe('Sequential subtask ID starting from 1'),
-					title: z.string(),
-					description: z.string(),
-					status: z.string(),
-					dependencies: z.array(z.number().int()).nullable().default([]),
-					details: z.string().nullable().default(''),
-					testStrategy: z.string().nullable().default('')
-				})
-			)
-			.nullable()
-			.default([])
-	})
-	.strip(); // Allows parsing even if AI adds extra fields, but validation focuses on schema
-
-/**
- * Parses a single updated task object from AI's text response.
- * @param {string} text - Response text from AI.
- * @param {number} expectedTaskId - The ID of the task expected.
- * @param {Function | Object} logFn - Logging function or MCP logger.
- * @param {boolean} isMCP - Flag indicating MCP context.
- * @returns {Object} Parsed and validated task object.
- * @throws {Error} If parsing or validation fails.
- */
-function parseUpdatedTaskFromText(text, expectedTaskId, logFn, isMCP) {
-	// Report helper consistent with the established pattern
-	const report = (level, ...args) => {
-		if (isMCP) {
-			if (typeof logFn[level] === 'function') logFn[level](...args);
-			else logFn.info(...args);
-		} else if (!isSilentMode()) {
-			logFn(level, ...args);
-		}
-	};
-
-	report(
-		'info',
-		'Attempting to parse updated task object from text response...'
-	);
-	if (!text || text.trim() === '')
-		throw new Error('AI response text is empty.');
-
-	let cleanedResponse = text.trim();
-	const originalResponseForDebug = cleanedResponse;
-	let parseMethodUsed = 'raw'; // Keep track of which method worked
-
-	// --- NEW Step 1: Try extracting between {} first ---
-	const firstBraceIndex = cleanedResponse.indexOf('{');
-	const lastBraceIndex = cleanedResponse.lastIndexOf('}');
-	let potentialJsonFromBraces = null;
-
-	if (firstBraceIndex !== -1 && lastBraceIndex > firstBraceIndex) {
-		potentialJsonFromBraces = cleanedResponse.substring(
-			firstBraceIndex,
-			lastBraceIndex + 1
-		);
-		if (potentialJsonFromBraces.length <= 2) {
-			potentialJsonFromBraces = null; // Ignore empty braces {}
-		}
-	}
-
-	// If {} extraction yielded something, try parsing it immediately
-	if (potentialJsonFromBraces) {
-		try {
-			const testParse = JSON.parse(potentialJsonFromBraces);
-			// It worked! Use this as the primary cleaned response.
-			cleanedResponse = potentialJsonFromBraces;
-			parseMethodUsed = 'braces';
-		} catch (e) {
-			report(
-				'info',
-				'Content between {} looked promising but failed initial parse. Proceeding to other methods.'
-			);
-			// Reset cleanedResponse to original if brace parsing failed
-			cleanedResponse = originalResponseForDebug;
-		}
-	}
-
-	// --- Step 2: If brace parsing didn't work or wasn't applicable, try code block extraction ---
-	if (parseMethodUsed === 'raw') {
-		const codeBlockMatch = cleanedResponse.match(
-			/```(?:json|javascript)?\s*([\s\S]*?)\s*```/i
-		);
-		if (codeBlockMatch) {
-			cleanedResponse = codeBlockMatch[1].trim();
-			parseMethodUsed = 'codeblock';
-			report('info', 'Extracted JSON content from Markdown code block.');
-		} else {
-			// --- Step 3: If code block failed, try stripping prefixes ---
-			const commonPrefixes = [
-				'json\n',
-				'javascript\n'
-				// ... other prefixes ...
-			];
-			let prefixFound = false;
-			for (const prefix of commonPrefixes) {
-				if (cleanedResponse.toLowerCase().startsWith(prefix)) {
-					cleanedResponse = cleanedResponse.substring(prefix.length).trim();
-					parseMethodUsed = 'prefix';
-					report('info', `Stripped prefix: "${prefix.trim()}"`);
-					prefixFound = true;
-					break;
-				}
-			}
-			if (!prefixFound) {
-				report(
-					'warn',
-					'Response does not appear to contain {}, code block, or known prefix. Attempting raw parse.'
-				);
-			}
-		}
-	}
-
-	// --- Step 4: Attempt final parse ---
-	let parsedTask;
-	try {
-		parsedTask = JSON.parse(cleanedResponse);
-	} catch (parseError) {
-		report('error', `Failed to parse JSON object: ${parseError.message}`);
-		report(
-			'error',
-			`Problematic JSON string (first 500 chars): ${cleanedResponse.substring(0, 500)}`
-		);
-		report(
-			'error',
-			`Original Raw Response (first 500 chars): ${originalResponseForDebug.substring(0, 500)}`
-		);
-		throw new Error(
-			`Failed to parse JSON response object: ${parseError.message}`
-		);
-	}
-
-	if (!parsedTask || typeof parsedTask !== 'object') {
-		report(
-			'error',
-			`Parsed content is not an object. Type: ${typeof parsedTask}`
-		);
-		report(
-			'error',
-			`Parsed content sample: ${JSON.stringify(parsedTask).substring(0, 200)}`
-		);
-		throw new Error('Parsed AI response is not a valid JSON object.');
-	}
-
-	// Preprocess the task to ensure subtasks have proper structure
-	const preprocessedTask = {
-		...parsedTask,
-		status: parsedTask.status || 'pending',
-		dependencies: Array.isArray(parsedTask.dependencies)
-			? parsedTask.dependencies
-			: [],
-		details:
-			typeof parsedTask.details === 'string'
-				? parsedTask.details
-				: String(parsedTask.details || ''),
-		testStrategy:
-			typeof parsedTask.testStrategy === 'string'
-				? parsedTask.testStrategy
-				: String(parsedTask.testStrategy || ''),
-		// Ensure subtasks is an array and each subtask has required fields
-		subtasks: Array.isArray(parsedTask.subtasks)
-			? parsedTask.subtasks.map((subtask) => ({
-					...subtask,
-					title: subtask.title || '',
-					description: subtask.description || '',
-					status: subtask.status || 'pending',
-					dependencies: Array.isArray(subtask.dependencies)
-						? subtask.dependencies
-						: [],
-					details:
-						typeof subtask.details === 'string'
-							? subtask.details
-							: String(subtask.details || ''),
-					testStrategy:
-						typeof subtask.testStrategy === 'string'
-							? subtask.testStrategy
-							: String(subtask.testStrategy || '')
-				}))
-			: []
-	};
-
-	// Validate the parsed task object using Zod
-	const validationResult = updatedTaskSchema.safeParse(preprocessedTask);
-	if (!validationResult.success) {
-		const errorMessage = 'Parsed task object failed Zod validation.';
-		report('error', errorMessage);
-		validationResult.error.errors.forEach((err) => {
-			report('error', `  - Field '${err.path.join('.')}': ${err.message}`);
-		});
-		throw new Error(
-			`${errorMessage}\n${JSON.stringify(validationResult.error.errors, null, 2)}`
-		);
-	}
-
-	// Final check: ensure ID matches expected ID (AI might hallucinate)
-	if (validationResult.data.id !== expectedTaskId) {
-		report(
-			'warn',
-			`AI returned task with ID ${validationResult.data.id}, but expected ${expectedTaskId}. Overwriting ID.`
-		);
-		validationResult.data.id = expectedTaskId; // Enforce correct ID
-	}
-
-	report('info', 'Successfully validated updated task structure.');
-	return validationResult.data; // Return the validated task data
-}
-
-=======
->>>>>>> bab0b5a5
 /**
  * Update a task by ID with new information using the unified AI service.
  * @param {string} tasksPath - Path to the tasks.json file
