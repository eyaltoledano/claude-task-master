import chalk from 'chalk';
import boxen from 'boxen';
import readline from 'readline';
import fs from 'fs';

import { log, readJSON, writeJSON, isSilentMode } from '../utils.js';

import {
	startLoadingIndicator,
	stopLoadingIndicator,
	displayAiUsageSummary
} from '../ui.js';

import {
	displayAnalyzeComplexityStart,
	displayAnalyzeComplexitySummary
} from '../../../src/ui/analyze-complexity.js';

import {
	generateTextService,
	streamTextService
} from '../ai-services-unified.js';
import { parseStream } from '../../../src/utils/stream-parser.js';
import { createAnalyzeComplexityTracker } from '../../../src/progress/analyze-complexity-tracker.js';

import { getDebugFlag, getProjectName, getConfig } from '../config-manager.js';
import {
	COMPLEXITY_REPORT_FILE,
	LEGACY_TASKS_FILE
} from '../../../src/constants/paths.js';
import { ContextGatherer } from '../utils/contextGatherer.js';
import { FuzzyTaskSearch } from '../utils/fuzzyTaskSearch.js';
import { flattenTasksWithSubtasks } from '../utils.js';

/**
 * Generates the prompt for complexity analysis.
 * (Moved from ai-services.js and simplified)
 * @param {Object} tasksData - The tasks data object.
 * @param {string} [gatheredContext] - The gathered context for the analysis.
 * @returns {string} The generated prompt.
 */
function generateInternalComplexityAnalysisPrompt(
	tasksData,
	gatheredContext = ''
) {
	const tasksString = JSON.stringify(tasksData.tasks, null, 2);
	let prompt = `Analyze the following tasks to determine their complexity (1-10 scale) and recommend the number of subtasks for expansion. Provide a brief reasoning and an initial expansion prompt for each.

Tasks:
${tasksString}`;

	if (gatheredContext) {
		prompt += `\n\n# Project Context\n\n${gatheredContext}`;
	}

	prompt += `

Respond ONLY with a valid JSON array matching the schema:
[
  {
    "taskId": <number>,
    "taskTitle": "<string>",
    "complexityScore": <number 1-10>,
    "recommendedSubtasks": <number>,
    "expansionPrompt": "<string>",
    "reasoning": "<string>"
  },
  ...
]

Do not include any explanatory text, markdown formatting, or code block markers before or after the JSON array.`;
	return prompt;
}

/**
 * Analyzes task complexity and generates expansion recommendations
 * @param {Object} options Command options
 * @param {string} options.file - Path to tasks file
 * @param {string} options.output - Path to report output file
 * @param {string|number} [options.threshold] - Complexity threshold
 * @param {boolean} [options.research] - Use research role
 * @param {string} [options.projectRoot] - Project root path (for MCP/env fallback).
 * @param {string} [options.id] - Comma-separated list of task IDs to analyze specifically
 * @param {number} [options.from] - Starting task ID in a range to analyze
 * @param {number} [options.to] - Ending task ID in a range to analyze
 * @param {Object} [options._filteredTasksData] - Pre-filtered task data (internal use)
 * @param {number} [options._originalTaskCount] - Original task count (internal use)
 * @param {Object} context - Context object, potentially containing session and mcpLog
 * @param {Object} [context.session] - Session object from MCP server (optional)
 * @param {Object} [context.mcpLog] - MCP logger object (optional)
 * @param {function} [context.reportProgress] - Function to report progress for MCP streaming
 */
async function analyzeTaskComplexity(options, context = {}) {
	const { session, mcpLog, reportProgress } = context;
	const tasksPath = options.file || LEGACY_TASKS_FILE;
	const outputPath = options.output || COMPLEXITY_REPORT_FILE;
	const thresholdScore = parseFloat(options.threshold || '5');
	const useResearch = options.research || false;
	const projectRoot = options.projectRoot;
	const tag = options.tag;
	// New parameters for task ID filtering
	const specificIds = options.id
		? options.id
				.split(',')
				.map((id) => parseInt(id.trim(), 10))
				.filter((id) => !Number.isNaN(id))
		: null;
	const fromId = options.from !== undefined ? parseInt(options.from, 10) : null;
	const toId = options.to !== undefined ? parseInt(options.to, 10) : null;

	const outputFormat = mcpLog ? 'json' : 'text';

	const reportLog = (message, level = 'info') => {
		if (mcpLog) {
			mcpLog[level](message);
		} else if (!isSilentMode() && outputFormat === 'text') {
			log(level, message);
		}
	};

	// Display header for CLI mode
	if (outputFormat === 'text') {
		// Get model configuration for display
		const config = getConfig(session);
		// Use research model if research mode is enabled, otherwise main model
		const modelConfig = useResearch
			? config?.models?.research
			: config?.models?.main;
		const model = modelConfig?.modelId || modelConfig || 'Default';
		const temperature =
			modelConfig?.temperature || config?.aiParameters?.temperature || 0.7;

		// Determine analysis scope description
		let analysisScope = 'all pending tasks';
		if (specificIds && specificIds.length > 0) {
			analysisScope = `specific task IDs: ${specificIds.join(', ')}`;
		} else if (fromId !== null || toId !== null) {
			const effectiveFromId = fromId !== null ? fromId : 1;
			const effectiveToId = toId !== null ? toId : 'end';
			analysisScope = `task range: ${effectiveFromId} to ${effectiveToId}`;
		}

		// Store header info for later display after we know the task count
		var headerInfo = {
			tasksFilePath: tasksPath,
			outputPath: outputPath,
			model: model,
			temperature: temperature,
			research: useResearch,
			threshold: thresholdScore,
			analysisScope: analysisScope
		};
	}

	try {
		reportLog(`Reading tasks from ${tasksPath}...`, 'debug');
		let tasksData;
		let originalTaskCount = 0;
		let originalData = null;

		if (options._filteredTasksData) {
			tasksData = options._filteredTasksData;
			originalTaskCount = options._originalTaskCount || tasksData.tasks.length;
			if (!options._originalTaskCount) {
				try {
					originalData = readJSON(tasksPath, projectRoot, tag);
					if (originalData && originalData.tasks) {
						originalTaskCount = originalData.tasks.length;
					}
				} catch (e) {
					log('warn', `Could not read original tasks file: ${e.message}`);
				}
			}
		} else {
			originalData = readJSON(tasksPath, projectRoot, tag);
			if (
				!originalData ||
				!originalData.tasks ||
				!Array.isArray(originalData.tasks) ||
				originalData.tasks.length === 0
			) {
				throw new Error('No tasks found in the tasks file');
			}
			originalTaskCount = originalData.tasks.length;

			// Filter tasks based on active status
			const activeStatuses = ['pending', 'blocked', 'in-progress'];
			let filteredTasks = originalData.tasks.filter((task) =>
				activeStatuses.includes(task.status?.toLowerCase() || 'pending')
			);

			// Apply ID filtering if specified
			if (specificIds && specificIds.length > 0) {
				reportLog(
					`Filtering tasks by specific IDs: ${specificIds.join(', ')}`,
					'info'
				);
				filteredTasks = filteredTasks.filter((task) =>
					specificIds.includes(task.id)
				);

				if (outputFormat === 'text') {
					if (filteredTasks.length === 0 && specificIds.length > 0) {
						console.log(
							chalk.yellow(
								`Warning: No active tasks found with IDs: ${specificIds.join(', ')}`
							)
						);
					} else if (filteredTasks.length < specificIds.length) {
						const foundIds = filteredTasks.map((t) => t.id);
						const missingIds = specificIds.filter(
							(id) => !foundIds.includes(id)
						);
						console.log(
							chalk.yellow(
								`Warning: Some requested task IDs were not found or are not active: ${missingIds.join(', ')}`
							)
						);
					}
				}
			}
			// Apply range filtering if specified
			else if (fromId !== null || toId !== null) {
				const effectiveFromId = fromId !== null ? fromId : 1;
				const effectiveToId =
					toId !== null
						? toId
						: Math.max(...originalData.tasks.map((t) => t.id));

				reportLog(
					`Filtering tasks by ID range: ${effectiveFromId} to ${effectiveToId}`,
					'info'
				);
				filteredTasks = filteredTasks.filter(
					(task) => task.id >= effectiveFromId && task.id <= effectiveToId
				);

				if (outputFormat === 'text' && filteredTasks.length === 0) {
					console.log(
						chalk.yellow(
							`Warning: No active tasks found in range: ${effectiveFromId}-${effectiveToId}`
						)
					);
				}
			}

			tasksData = {
				...originalData,
				tasks: filteredTasks,
				_originalTaskCount: originalTaskCount
			};
		}

		// --- Context Gathering ---
		let gatheredContext = '';
		if (originalData && originalData.tasks.length > 0) {
			try {
				const contextGatherer = new ContextGatherer(projectRoot);
				const allTasksFlat = flattenTasksWithSubtasks(originalData.tasks);
				const fuzzySearch = new FuzzyTaskSearch(
					allTasksFlat,
					'analyze-complexity'
				);
				// Create a query from the tasks being analyzed
				const searchQuery = tasksData.tasks
					.map((t) => `${t.title} ${t.description}`)
					.join(' ');
				const searchResults = fuzzySearch.findRelevantTasks(searchQuery, {
					maxResults: 10
				});
				const relevantTaskIds = fuzzySearch.getTaskIds(searchResults);

				if (relevantTaskIds.length > 0) {
					const contextResult = await contextGatherer.gather({
						tasks: relevantTaskIds,
						format: 'research'
					});
					gatheredContext = contextResult;
				}
			} catch (contextError) {
				reportLog(
					`Could not gather additional context: ${contextError.message}`,
					'warn'
				);
			}
		}
		// --- End Context Gathering ---

		const skippedCount = originalTaskCount - tasksData.tasks.length;
		reportLog(
			`Found ${originalTaskCount} total tasks in the task file.`,
			'debug'
		);

		// Display header now that we know the task count
		if (outputFormat === 'text' && headerInfo) {
			displayAnalyzeComplexityStart({
				...headerInfo,
				numTasks: tasksData.tasks.length
			});
		}

		// Updated messaging to reflect filtering logic
		if (specificIds || fromId !== null || toId !== null) {
			const filterMsg = specificIds
				? `Analyzing ${tasksData.tasks.length} tasks with specific IDs: ${specificIds.join(', ')}`
				: `Analyzing ${tasksData.tasks.length} tasks in range: ${fromId || 1} to ${toId || 'end'}`;

			reportLog(filterMsg, 'info');
			if (outputFormat === 'text') {
				console.log(chalk.blue(filterMsg));
			}
		} else if (skippedCount > 0) {
			const skipMessage = `Skipping ${skippedCount} tasks marked as done/cancelled/deferred. Analyzing ${tasksData.tasks.length} active tasks.`;
			reportLog(skipMessage, 'info');
			if (outputFormat === 'text') {
				console.log(chalk.yellow(skipMessage));
			}
		}

		// Check for existing report before doing analysis
		let existingReport = null;
		const existingAnalysisMap = new Map(); // For quick lookups by task ID
		try {
			if (fs.existsSync(outputPath)) {
<<<<<<< HEAD
				existingReport = readJSON(outputPath);
				reportLog(`Found existing complexity report at ${outputPath}`, 'debug');
=======
				existingReport = JSON.parse(fs.readFileSync(outputPath, 'utf8'));
				reportLog(`Found existing complexity report at ${outputPath}`, 'info');
>>>>>>> 46d4f273

				if (
					existingReport &&
					existingReport.complexityAnalysis &&
					Array.isArray(existingReport.complexityAnalysis)
				) {
					// Create lookup map of existing analysis entries
					existingReport.complexityAnalysis.forEach((item) => {
						existingAnalysisMap.set(item.taskId, item);
					});
					reportLog(
						`Existing report contains ${existingReport.complexityAnalysis.length} task analyses`,
						'debug'
					);
				}
			}
		} catch (readError) {
			reportLog(
				`Warning: Could not read existing report: ${readError.message}`,
				'warn'
			);
			existingReport = null;
			existingAnalysisMap.clear();
		}

		if (tasksData.tasks.length === 0) {
			// If using ID filtering but no matching tasks, return existing report or empty
			if (existingReport && (specificIds || fromId !== null || toId !== null)) {
				reportLog(
					'No matching tasks found for analysis. Keeping existing report.',
					'info'
				);
				if (outputFormat === 'text') {
					console.log(
						chalk.yellow(
							'No matching tasks found for analysis. Keeping existing report.'
						)
					);
				}
				return {
					report: existingReport,
					telemetryData: null
				};
			}

			// Otherwise create empty report
			const emptyReport = {
				meta: {
					generatedAt: new Date().toISOString(),
					tasksAnalyzed: 0,
					thresholdScore: thresholdScore,
					projectName: getProjectName(session),
					usedResearch: useResearch
				},
				complexityAnalysis: existingReport?.complexityAnalysis || []
			};
<<<<<<< HEAD
			reportLog(`Writing complexity report to ${outputPath}...`, 'debug');
			writeJSON(outputPath, emptyReport);
=======
			reportLog(`Writing complexity report to ${outputPath}...`, 'info');
			fs.writeFileSync(
				outputPath,
				JSON.stringify(emptyReport, null, '\t'),
				'utf8'
			);
>>>>>>> 46d4f273
			reportLog(
				`Task complexity analysis complete. Report written to ${outputPath}`,
				'debug'
			);
			if (outputFormat === 'text') {
				console.log(
					chalk.green(
						`Task complexity analysis complete. Report written to ${outputPath}`
					)
				);
				const highComplexity = 0;
				const mediumComplexity = 0;
				const lowComplexity = 0;
				const totalAnalyzed = 0;

				console.log('\nComplexity Analysis Summary:');
				console.log('----------------------------');
				console.log(`Tasks in input file: ${originalTaskCount}`);
				console.log(`Tasks successfully analyzed: ${totalAnalyzed}`);
				console.log(`High complexity tasks: ${highComplexity}`);
				console.log(`Medium complexity tasks: ${mediumComplexity}`);
				console.log(`Low complexity tasks: ${lowComplexity}`);
				console.log(
					`Sum verification: ${highComplexity + mediumComplexity + lowComplexity} (should equal ${totalAnalyzed})`
				);
				console.log(`Research-backed analysis: ${useResearch ? 'Yes' : 'No'}`);
				console.log(
					`\nSee ${outputPath} for the full report and expansion commands.`
				);

				console.log(
					boxen(
						chalk.white.bold('Suggested Next Steps:') +
							'\n\n' +
							`${chalk.cyan('1.')} Run ${chalk.yellow('task-master complexity-report')} to review detailed findings\n` +
							`${chalk.cyan('2.')} Run ${chalk.yellow('task-master expand --id=<id>')} to break down complex tasks\n` +
							`${chalk.cyan('3.')} Run ${chalk.yellow('task-master expand --all')} to expand all pending tasks based on complexity`,
						{
							padding: 1,
							borderColor: 'cyan',
							borderStyle: 'round',
							margin: { top: 1 }
						}
					)
				);
			}
			return {
				report: emptyReport,
				telemetryData: null
			};
		}

		// Continue with regular analysis path
		const prompt = generateInternalComplexityAnalysisPrompt(
			tasksData,
			gatheredContext
		);
		const systemPrompt =
			'You are an expert software architect and project manager analyzing task complexity. Respond only with the requested valid JSON array.';

		// Determine if we should use streaming (CLI with progress tracker or MCP with reportProgress)
		const isMCP = !!mcpLog;
		const shouldUseStreaming =
			(outputFormat === 'text' && !isMCP && options.progressTracker) ||
			(isMCP && reportProgress);

		// Debug: Check what's happening with context detection
		if (outputFormat === 'text') {
			reportLog(
				`[DEBUG] Context check: mcpLog=${!!mcpLog}, isMCP=${isMCP}, outputFormat=${outputFormat}, progressTracker=${!!options.progressTracker}, shouldUseStreaming=${shouldUseStreaming}`,
				'debug'
			);
		}

		// Initialize progress tracker for CLI mode only (not MCP) and only if progressTracker option is enabled
		let progressTracker = null;
		if (outputFormat === 'text' && !isMCP && options.progressTracker) {
			progressTracker = createAnalyzeComplexityTracker({
				numTasks: tasksData.tasks.length
			});
		}

		let loadingIndicator = null;
		let aiServiceResponse = null;
		let complexityAnalysis = null;

		try {
			const role = useResearch ? 'research' : 'main';

			if (shouldUseStreaming) {
				// Use streaming approach
				if (progressTracker) {
					progressTracker.start();
				}

				// Create a simple progress callback that handles both CLI and MCP progress
				const onProgress = async (analysis, metadata) => {
					const { currentCount, estimatedTokens } = metadata;
					const complexityScore = analysis.complexityScore || 5;
					const recommendedSubtasks = analysis.recommendedSubtasks;

					// CLI progress tracker (if available)
					if (progressTracker) {
						progressTracker.addAnalysisLine(
							analysis.taskId,
							analysis.taskTitle,
							complexityScore,
							recommendedSubtasks
						);

<<<<<<< HEAD
						// Update tokens display if available
						if (estimatedTokens) {
							progressTracker.updateTokens(
								estimatedInputTokens,
								estimatedTokens
							);
						}
					}
=======
			reportLog('Parsing complexity analysis from text response...', 'info');
			try {
				let cleanedResponse = aiServiceResponse.mainResult;
				cleanedResponse = cleanedResponse.trim();
>>>>>>> 46d4f273

					// MCP progress reporting (if available)
					if (reportProgress) {
						try {
							// Estimate output tokens for this analysis
							const outputTokens = estimatedTokens
								? Math.floor(estimatedTokens / tasksData.tasks.length)
								: 0;

							await reportProgress({
								type: 'analysis_progress',
								current: currentCount,
								total: tasksData.tasks.length,
								taskId: analysis.taskId,
								taskTitle: analysis.taskTitle,
								complexityScore: complexityScore,
								recommendedSubtasks: recommendedSubtasks,
								inputTokens: metadata.estimatedInputTokens || 0,
								outputTokens: outputTokens,
								message: `Analyzed Task ${analysis.taskId}: ${analysis.taskTitle} (Score: ${complexityScore}, Subtasks: ${recommendedSubtasks})`
							});
						} catch (progressError) {
							// Don't fail the entire operation if progress reporting fails
							reportLog(
								`Progress reporting error: ${progressError.message}`,
								'warn'
							);
						}
					}
				};

				// Estimate input tokens for progress tracking
				const estimatedInputTokens = Math.floor(prompt.length / 4);

				// Set initial input tokens on progress tracker
				if (progressTracker) {
					progressTracker.updateTokens(estimatedInputTokens, 0);
				}

				aiServiceResponse = await streamTextService({
					prompt,
					systemPrompt,
					role,
					session,
					projectRoot,
					commandName: 'analyze-complexity',
					outputType: mcpLog ? 'mcp' : 'cli'
				});

				// Parse the streaming response
				const streamParseResult = await parseStream(
					aiServiceResponse.mainResult,
					{
						jsonPaths: ['$.*'], // Match individual items in the array
						onProgress,
						estimateTokens: (text) => Math.floor(text.length / 4),
						expectedTotal: tasksData.tasks.length,
						// Custom validation for complexity analysis items
						itemValidator: (item) => {
							// Complexity analysis uses 'taskTitle' instead of 'title'
							return (
								item &&
								item.taskTitle &&
								typeof item.taskTitle === 'string' &&
								item.taskTitle.trim() &&
								typeof item.taskId !== 'undefined'
							);
						},
						fallbackItemExtractor: (jsonObj) => {
							// Handle different response formats
							if (Array.isArray(jsonObj)) {
								return jsonObj;
							}
							if (jsonObj.analyses && Array.isArray(jsonObj.analyses)) {
								return jsonObj.analyses;
							}
							if (
								jsonObj.complexityAnalysis &&
								Array.isArray(jsonObj.complexityAnalysis)
							) {
								return jsonObj.complexityAnalysis;
							}
							return [];
						}
					}
				);

				complexityAnalysis = streamParseResult.items;

				if (progressTracker) {
					await progressTracker.stop();
				}

				if (outputFormat === 'text') {
					reportLog(
						'Streaming analysis complete. Processing results...',
						'debug'
					);
				}
			} else {
				// Use traditional non-streaming approach (fallback)
				if (outputFormat === 'text') {
					loadingIndicator = startLoadingIndicator(
						`${useResearch ? 'Researching' : 'Analyzing'} the complexity of your tasks with AI...\n`
					);
				}

				aiServiceResponse = await generateTextService({
					prompt,
					systemPrompt,
					role,
					session,
					projectRoot,
					commandName: 'analyze-complexity',
					outputType: mcpLog ? 'mcp' : 'cli'
				});

				if (loadingIndicator) {
					stopLoadingIndicator(loadingIndicator);
					loadingIndicator = null;
				}
				if (outputFormat === 'text') {
					readline.clearLine(process.stdout, 0);
					readline.cursorTo(process.stdout, 0);
					console.log(
						chalk.green('AI service call complete. Parsing response...')
					);
				}
			}

			// Only parse JSON if we didn't use streaming (streaming already parsed it)
			if (!shouldUseStreaming) {
				reportLog(`Parsing complexity analysis from text response...`, 'info');
				try {
					let cleanedResponse = aiServiceResponse.mainResult;
					cleanedResponse = cleanedResponse.trim();

					const codeBlockMatch = cleanedResponse.match(
						/```(?:json)?\s*([\s\S]*?)\s*```/
					);
					if (codeBlockMatch) {
						cleanedResponse = codeBlockMatch[1].trim();
					} else {
						const firstBracket = cleanedResponse.indexOf('[');
						const lastBracket = cleanedResponse.lastIndexOf(']');
						if (firstBracket !== -1 && lastBracket > firstBracket) {
							cleanedResponse = cleanedResponse.substring(
								firstBracket,
								lastBracket + 1
							);
						} else {
							reportLog(
								'Warning: Response does not appear to be a JSON array.',
								'warn'
							);
						}
					}

					if (outputFormat === 'text' && getDebugFlag(session)) {
						console.log(chalk.gray('Attempting to parse cleaned JSON...'));
						console.log(chalk.gray('Cleaned response (first 100 chars):'));
						console.log(chalk.gray(cleanedResponse.substring(0, 100)));
						console.log(chalk.gray('Last 100 chars:'));
						console.log(
							chalk.gray(
								cleanedResponse.substring(cleanedResponse.length - 100)
							)
						);
					}

					complexityAnalysis = JSON.parse(cleanedResponse);
				} catch (parseError) {
					if (loadingIndicator) stopLoadingIndicator(loadingIndicator);
					reportLog(
						`Error parsing complexity analysis JSON: ${parseError.message}`,
						'error'
					);
					if (outputFormat === 'text') {
						console.error(
							chalk.red(
								`Error parsing complexity analysis JSON: ${parseError.message}`
							)
						);
					}
					throw parseError;
				}
			}

			const taskIds = tasksData.tasks.map((t) => t.id);
			const analysisTaskIds = complexityAnalysis.map((a) => a.taskId);
			const missingTaskIds = taskIds.filter(
				(id) => !analysisTaskIds.includes(id)
			);

			if (missingTaskIds.length > 0) {
				reportLog(
					`Missing analysis for ${missingTaskIds.length} tasks: ${missingTaskIds.join(', ')}`,
					'warn'
				);
				if (outputFormat === 'text') {
					console.log(
						chalk.yellow(
							`Missing analysis for ${missingTaskIds.length} tasks: ${missingTaskIds.join(', ')}`
						)
					);
				}
				for (const missingId of missingTaskIds) {
					const missingTask = tasksData.tasks.find((t) => t.id === missingId);
					if (missingTask) {
						reportLog(`Adding default analysis for task ${missingId}`, 'info');
						complexityAnalysis.push({
							taskId: missingId,
							taskTitle: missingTask.title,
							complexityScore: 5,
							recommendedSubtasks: 3,
							expansionPrompt: `Break down this task with a focus on ${missingTask.title.toLowerCase()}.`,
							reasoning:
								'Automatically added due to missing analysis in AI response.'
						});
					}
				}
			}

			// Merge with existing report
			let finalComplexityAnalysis = [];

			if (existingReport && Array.isArray(existingReport.complexityAnalysis)) {
				// Create a map of task IDs that we just analyzed
				const analyzedTaskIds = new Set(
					complexityAnalysis.map((item) => item.taskId)
				);

				// Keep existing entries that weren't in this analysis run
				const existingEntriesNotAnalyzed =
					existingReport.complexityAnalysis.filter(
						(item) => !analyzedTaskIds.has(item.taskId)
					);

				// Combine with new analysis
				finalComplexityAnalysis = [
					...existingEntriesNotAnalyzed,
					...complexityAnalysis
				];

				reportLog(
					`Merged ${complexityAnalysis.length} new analyses with ${existingEntriesNotAnalyzed.length} existing entries`,
					'debug'
				);
			} else {
				// No existing report or invalid format, just use the new analysis
				finalComplexityAnalysis = complexityAnalysis;
			}

			const report = {
				meta: {
					generatedAt: new Date().toISOString(),
					tasksAnalyzed: tasksData.tasks.length,
					totalTasks: originalTaskCount,
					analysisCount: finalComplexityAnalysis.length,
					thresholdScore: thresholdScore,
					projectName: getProjectName(session),
					usedResearch: useResearch
				},
				complexityAnalysis: finalComplexityAnalysis
			};
<<<<<<< HEAD
			reportLog(`Writing complexity report to ${outputPath}...`, 'debug');
			writeJSON(outputPath, report);
=======
			reportLog(`Writing complexity report to ${outputPath}...`, 'info');
			fs.writeFileSync(outputPath, JSON.stringify(report, null, '\t'), 'utf8');
>>>>>>> 46d4f273

			reportLog(
				`Task complexity analysis complete. Report written to ${outputPath}`,
				'debug'
			);

			if (outputFormat === 'text') {
				// Calculate statistics specifically for this analysis run
				const highComplexity = complexityAnalysis.filter(
					(t) => t.complexityScore >= 7
				).length;
				const mediumComplexity = complexityAnalysis.filter(
					(t) => t.complexityScore >= 4 && t.complexityScore < 7
				).length;
				const lowComplexity = complexityAnalysis.filter(
					(t) => t.complexityScore < 4
				).length;
				const totalAnalyzed = complexityAnalysis.length;

				// Determine analysis scope description for summary
				let analysisScope = 'all pending tasks';
				if (specificIds && specificIds.length > 0) {
					analysisScope = `specific task IDs: ${specificIds.join(', ')}`;
				} else if (fromId !== null || toId !== null) {
					const effectiveFromId = fromId !== null ? fromId : 1;
					const effectiveToId = toId !== null ? toId : 'end';
					analysisScope = `task range: ${effectiveFromId} to ${effectiveToId}`;
				}

				// Get elapsed time from progress tracker if available
				let elapsedTime = 0;
				if (progressTracker) {
					elapsedTime = progressTracker.getElapsedTime();
				}

				// Display the comprehensive summary
				displayAnalyzeComplexitySummary({
					totalAnalyzed: totalAnalyzed,
					highComplexity: highComplexity,
					mediumComplexity: mediumComplexity,
					lowComplexity: lowComplexity,
					tasksFilePath: tasksPath,
					outputPath: outputPath,
					elapsedTime: elapsedTime,
					research: useResearch,
					threshold: thresholdScore,
					analysisScope: analysisScope,
					// Include report update info if there was an existing report
					totalInReport: existingReport
						? finalComplexityAnalysis.length
						: undefined,
					previousAnalyses: existingReport
						? finalComplexityAnalysis.length - totalAnalyzed
						: undefined
				});

				if (getDebugFlag(session)) {
					console.debug(
						chalk.gray(
							`Final analysis object: ${JSON.stringify(report, null, 2)}`
						)
					);
				}

				if (aiServiceResponse.telemetryData) {
					displayAiUsageSummary(aiServiceResponse.telemetryData, 'cli');
				}
			}

			return {
				report: report,
				telemetryData: aiServiceResponse?.telemetryData,
				tagInfo: aiServiceResponse?.tagInfo
			};
		} catch (aiError) {
			if (loadingIndicator) stopLoadingIndicator(loadingIndicator);
			if (progressTracker) await progressTracker.stop();
			reportLog(`Error during AI service call: ${aiError.message}`, 'error');
			if (outputFormat === 'text') {
				console.error(
					chalk.red(`Error during AI service call: ${aiError.message}`)
				);
				if (aiError.message.includes('API key')) {
					console.log(
						chalk.yellow(
							'\nPlease ensure your API keys are correctly configured in .env or ~/.taskmaster/.env'
						)
					);
					console.log(
						chalk.yellow("Run 'task-master models --setup' if needed.")
					);
				}
			}
			throw aiError;
		}
	} catch (error) {
		reportLog(`Error analyzing task complexity: ${error.message}`, 'error');
		if (outputFormat === 'text') {
			console.error(
				chalk.red(`Error analyzing task complexity: ${error.message}`)
			);
			if (getDebugFlag(session)) {
				console.error(error);
			}
			process.exit(1);
		} else {
			throw error;
		}
	}
}

export default analyzeTaskComplexity;<|MERGE_RESOLUTION|>--- conflicted
+++ resolved
@@ -323,13 +323,8 @@
 		const existingAnalysisMap = new Map(); // For quick lookups by task ID
 		try {
 			if (fs.existsSync(outputPath)) {
-<<<<<<< HEAD
-				existingReport = readJSON(outputPath);
+				existingReport = JSON.parse(fs.readFileSync(outputPath, 'utf8'));
 				reportLog(`Found existing complexity report at ${outputPath}`, 'debug');
-=======
-				existingReport = JSON.parse(fs.readFileSync(outputPath, 'utf8'));
-				reportLog(`Found existing complexity report at ${outputPath}`, 'info');
->>>>>>> 46d4f273
 
 				if (
 					existingReport &&
@@ -386,17 +381,12 @@
 				},
 				complexityAnalysis: existingReport?.complexityAnalysis || []
 			};
-<<<<<<< HEAD
 			reportLog(`Writing complexity report to ${outputPath}...`, 'debug');
-			writeJSON(outputPath, emptyReport);
-=======
-			reportLog(`Writing complexity report to ${outputPath}...`, 'info');
 			fs.writeFileSync(
 				outputPath,
 				JSON.stringify(emptyReport, null, '\t'),
 				'utf8'
 			);
->>>>>>> 46d4f273
 			reportLog(
 				`Task complexity analysis complete. Report written to ${outputPath}`,
 				'debug'
@@ -507,7 +497,6 @@
 							recommendedSubtasks
 						);
 
-<<<<<<< HEAD
 						// Update tokens display if available
 						if (estimatedTokens) {
 							progressTracker.updateTokens(
@@ -516,12 +505,6 @@
 							);
 						}
 					}
-=======
-			reportLog('Parsing complexity analysis from text response...', 'info');
-			try {
-				let cleanedResponse = aiServiceResponse.mainResult;
-				cleanedResponse = cleanedResponse.trim();
->>>>>>> 46d4f273
 
 					// MCP progress reporting (if available)
 					if (reportProgress) {
@@ -787,13 +770,8 @@
 				},
 				complexityAnalysis: finalComplexityAnalysis
 			};
-<<<<<<< HEAD
-			reportLog(`Writing complexity report to ${outputPath}...`, 'debug');
-			writeJSON(outputPath, report);
-=======
 			reportLog(`Writing complexity report to ${outputPath}...`, 'info');
 			fs.writeFileSync(outputPath, JSON.stringify(report, null, '\t'), 'utf8');
->>>>>>> 46d4f273
 
 			reportLog(
 				`Task complexity analysis complete. Report written to ${outputPath}`,
