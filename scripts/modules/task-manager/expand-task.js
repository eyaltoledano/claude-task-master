import fs from 'fs';
import path from 'path';
import chalk from 'chalk';

import {
	log,
	readJSON,
	writeJSON,
	isSilentMode,
	getTagAwareFilePath
} from '../utils.js';

import {
	startLoadingIndicator,
	stopLoadingIndicator,
	displayAiUsageSummary
} from '../ui.js';

import {
	generateTextService,
	streamTextService
} from '../ai-services-unified.js';
import { parseStream } from '../../../src/utils/stream-parser.js';
import { createExpandTracker } from '../../../src/progress/expand-tracker.js';
import {
	displayExpandStart,
	displayExpandSummary
} from '../../../src/ui/expand.js';

import { getDefaultSubtasks, getDebugFlag } from '../config-manager.js';
import { getPromptManager } from '../prompt-manager.js';
import generateTaskFiles from './generate-task-files.js';
import { COMPLEXITY_REPORT_FILE } from '../../../src/constants/paths.js';
import { ContextGatherer } from '../utils/contextGatherer.js';
import { FuzzyTaskSearch } from '../utils/fuzzyTaskSearch.js';
import { flattenTasksWithSubtasks, findProjectRoot } from '../utils.js';
<<<<<<< HEAD
import { parseSubtasksFromText } from './subtask-parser.js';
=======

// --- Zod Schemas (Keep from previous step) ---
const subtaskSchema = z
	.object({
		id: z
			.number()
			.int()
			.positive()
			.describe('Sequential subtask ID starting from 1'),
		title: z.string().min(5).describe('Clear, specific title for the subtask'),
		description: z
			.string()
			.min(10)
			.describe('Detailed description of the subtask'),
		dependencies: z
			.array(z.string())
			.describe(
				'Array of subtask dependencies within the same parent task. Use format ["parentTaskId.1", "parentTaskId.2"]. Subtasks can only depend on siblings, not external tasks.'
			),
		details: z.string().min(20).describe('Implementation details and guidance'),
		status: z
			.string()
			.describe(
				'The current status of the subtask (should be pending initially)'
			),
		testStrategy: z
			.string()
			.nullable()
			.describe('Approach for testing this subtask')
			.default('')
	})
	.strict();
const subtaskArraySchema = z.array(subtaskSchema);
const subtaskWrapperSchema = z.object({
	subtasks: subtaskArraySchema.describe('The array of generated subtasks.')
});
// --- End Zod Schemas ---

/**
 * Parse subtasks from AI's text response. Includes basic cleanup.
 * @param {string} text - Response text from AI.
 * @param {number} startId - Starting subtask ID expected.
 * @param {number} expectedCount - Expected number of subtasks.
 * @param {number} parentTaskId - Parent task ID for context.
 * @param {Object} logger - Logging object (mcpLog or console log).
 * @returns {Array} Parsed and potentially corrected subtasks array.
 * @throws {Error} If parsing fails or JSON is invalid/malformed.
 */
function parseSubtasksFromText(
	text,
	startId,
	expectedCount,
	parentTaskId,
	logger
) {
	if (typeof text !== 'string') {
		logger.error(
			`AI response text is not a string. Received type: ${typeof text}, Value: ${text}`
		);
		throw new Error('AI response text is not a string.');
	}

	if (!text || text.trim() === '') {
		throw new Error('AI response text is empty after trimming.');
	}

	const originalTrimmedResponse = text.trim(); // Store the original trimmed response
	let jsonToParse = originalTrimmedResponse; // Initialize jsonToParse with it

	logger.debug(
		`Original AI Response for parsing (full length: ${jsonToParse.length}): ${jsonToParse.substring(0, 1000)}...`
	);

	// --- Pre-emptive cleanup for known AI JSON issues ---
	// Fix for "dependencies": , or "dependencies":,
	if (jsonToParse.includes('"dependencies":')) {
		const malformedPattern = /"dependencies":\s*,/g;
		if (malformedPattern.test(jsonToParse)) {
			logger.warn('Attempting to fix malformed "dependencies": , issue.');
			jsonToParse = jsonToParse.replace(
				malformedPattern,
				'"dependencies": [],'
			);
			logger.debug(
				`JSON after fixing "dependencies": ${jsonToParse.substring(0, 500)}...`
			);
		}
	}
	// --- End pre-emptive cleanup ---

	let parsedObject;
	let primaryParseAttemptFailed = false;

	// --- Attempt 1: Simple Parse (with optional Markdown cleanup) ---
	logger.debug('Attempting simple parse...');
	try {
		// Check for markdown code block
		const codeBlockMatch = jsonToParse.match(/```(?:json)?\s*([\s\S]*?)\s*```/);
		let contentToParseDirectly = jsonToParse;
		if (codeBlockMatch && codeBlockMatch[1]) {
			contentToParseDirectly = codeBlockMatch[1].trim();
			logger.debug('Simple parse: Extracted content from markdown code block.');
		} else {
			logger.debug(
				'Simple parse: No markdown code block found, using trimmed original.'
			);
		}

		parsedObject = JSON.parse(contentToParseDirectly);
		logger.debug('Simple parse successful!');

		// Quick check if it looks like our target object
		if (
			!parsedObject ||
			typeof parsedObject !== 'object' ||
			!Array.isArray(parsedObject.subtasks)
		) {
			logger.warn(
				'Simple parse succeeded, but result is not the expected {"subtasks": []} structure. Will proceed to advanced extraction.'
			);
			primaryParseAttemptFailed = true;
			parsedObject = null; // Reset parsedObject so we enter the advanced logic
		}
		// If it IS the correct structure, we'll skip advanced extraction.
	} catch (e) {
		logger.warn(
			`Simple parse failed: ${e.message}. Proceeding to advanced extraction logic.`
		);
		primaryParseAttemptFailed = true;
		// jsonToParse is already originalTrimmedResponse if simple parse failed before modifying it for markdown
	}

	// --- Attempt 2: Advanced Extraction (if simple parse failed or produced wrong structure) ---
	if (primaryParseAttemptFailed || !parsedObject) {
		// Ensure we try advanced if simple parse gave wrong structure
		logger.debug('Attempting advanced extraction logic...');
		// Reset jsonToParse to the original full trimmed response for advanced logic
		jsonToParse = originalTrimmedResponse;

		// (Insert the more complex extraction logic here - the one we worked on with:
		//  - targetPattern = '{"subtasks":';
		//  - careful brace counting for that targetPattern
		//  - fallbacks to last '{' and '}' if targetPattern logic fails)
		//  This was the logic from my previous message. Let's assume it's here.
		//  This block should ultimately set `jsonToParse` to the best candidate string.

		// Example snippet of that advanced logic's start:
		const targetPattern = '{"subtasks":';
		const patternStartIndex = jsonToParse.indexOf(targetPattern);

		if (patternStartIndex !== -1) {
			const openBraces = 0;
			const firstBraceFound = false;
			const extractedJsonBlock = '';
			// ... (loop for brace counting as before) ...
			// ... (if successful, jsonToParse = extractedJsonBlock) ...
			// ... (if that fails, fallbacks as before) ...
		} else {
			// ... (fallback to last '{' and '}' if targetPattern not found) ...
		}
		// End of advanced logic excerpt

		logger.debug(
			`Advanced extraction: JSON string that will be parsed: ${jsonToParse.substring(0, 500)}...`
		);
		try {
			parsedObject = JSON.parse(jsonToParse);
			logger.debug('Advanced extraction parse successful!');
		} catch (parseError) {
			logger.error(
				`Advanced extraction: Failed to parse JSON object: ${parseError.message}`
			);
			logger.error(
				`Advanced extraction: Problematic JSON string for parse (first 500 chars): ${jsonToParse.substring(0, 500)}`
			);
			throw new Error(
				// Re-throw a more specific error if advanced also fails
				`Failed to parse JSON response object after both simple and advanced attempts: ${parseError.message}`
			);
		}
	}

	// --- Validation (applies to successfully parsedObject from either attempt) ---
	if (
		!parsedObject ||
		typeof parsedObject !== 'object' ||
		!Array.isArray(parsedObject.subtasks)
	) {
		logger.error(
			`Final parsed content is not an object or missing 'subtasks' array. Content: ${JSON.stringify(parsedObject).substring(0, 200)}`
		);
		throw new Error(
			'Parsed AI response is not a valid object containing a "subtasks" array after all attempts.'
		);
	}
	const parsedSubtasks = parsedObject.subtasks;

	if (expectedCount && parsedSubtasks.length !== expectedCount) {
		logger.warn(
			`Expected ${expectedCount} subtasks, but parsed ${parsedSubtasks.length}.`
		);
	}

	let currentId = startId;
	const validatedSubtasks = [];
	const validationErrors = [];

	for (const rawSubtask of parsedSubtasks) {
		const correctedSubtask = {
			...rawSubtask,
			id: currentId,
			dependencies: Array.isArray(rawSubtask.dependencies)
				? rawSubtask.dependencies.filter(
						(dep) =>
							typeof dep === 'string' && dep.startsWith(`${parentTaskId}.`)
					)
				: [],
			status: 'pending'
		};

		const result = subtaskSchema.safeParse(correctedSubtask);

		if (result.success) {
			validatedSubtasks.push(result.data);
		} else {
			logger.warn(
				`Subtask validation failed for raw data: ${JSON.stringify(rawSubtask).substring(0, 100)}...`
			);
			result.error.errors.forEach((err) => {
				const errorMessage = `  - Field '${err.path.join('.')}': ${err.message}`;
				logger.warn(errorMessage);
				validationErrors.push(`Subtask ${currentId}: ${errorMessage}`);
			});
		}
		currentId++;
	}

	if (validationErrors.length > 0) {
		logger.error(
			`Found ${validationErrors.length} validation errors in the generated subtasks.`
		);
		logger.warn('Proceeding with only the successfully validated subtasks.');
	}

	if (validatedSubtasks.length === 0 && parsedSubtasks.length > 0) {
		throw new Error(
			'AI response contained potential subtasks, but none passed validation.'
		);
	}
	return validatedSubtasks.slice(0, expectedCount || validatedSubtasks.length);
}
>>>>>>> 434c43e5

/**
 * Expand a task into subtasks using the unified AI service (generateTextService).
 * Appends new subtasks by default. Replaces existing subtasks if force=true.
 * Integrates complexity report to determine subtask count and prompt if available,
 * unless numSubtasks is explicitly provided.
 * @param {string} tasksPath - Path to the tasks.json file
 * @param {number} taskId - Task ID to expand
 * @param {number | null | undefined} [numSubtasks] - Optional: Explicit target number of subtasks. If null/undefined, check complexity report or config default.
 * @param {boolean} [useResearch=false] - Whether to use the research AI role.
 * @param {string} [additionalContext=''] - Optional additional context.
 * @param {Object} context - Context object containing session and mcpLog.
 * @param {Object} [context.session] - Session object from MCP.
 * @param {Object} [context.mcpLog] - MCP logger object.
<<<<<<< HEAD
 * @param {boolean} [context.isChildOperation=false] - If true, indicates this is called from expandAllTasks to control UI display.
=======
 * @param {string} [context.projectRoot] - Project root path
 * @param {string} [context.tag] - Tag for the task
>>>>>>> 434c43e5
 * @param {boolean} [force=false] - If true, replace existing subtasks; otherwise, append.
 * @returns {Promise<Object>} The updated parent task object with new subtasks.
 * @throws {Error} If task not found, AI service fails, or parsing fails.
 */
async function expandTask(
	tasksPath,
	taskId,
	numSubtasks,
	useResearch = false,
	additionalContext = '',
	context = {},
	force = false
) {
	const {
		session,
		mcpLog,
		projectRoot: contextProjectRoot,
		tag,
<<<<<<< HEAD
		parentTracker,
		isChildOperation = false
=======
		complexityReportPath
>>>>>>> 434c43e5
	} = context;
	const outputFormat = mcpLog ? 'json' : 'text';
	const isChildExpansion = isChildOperation;

	// Determine projectRoot: Use from context if available, otherwise derive from tasksPath
	const projectRoot = contextProjectRoot || findProjectRoot(tasksPath);

	// Use mcpLog if available, otherwise use the default console log wrapper
	const logger = mcpLog || {
		info: (msg) => !isSilentMode() && log('info', msg),
		warn: (msg) => !isSilentMode() && log('warn', msg),
		error: (msg) => !isSilentMode() && log('error', msg),
		debug: (msg) =>
			!isSilentMode() && getDebugFlag(session) && log('debug', msg) // Use getDebugFlag
	};

	if (mcpLog) {
		logger.info(`expandTask called with context: session=${!!session}`);
	}

	try {
		// --- Task Loading/Filtering (Unchanged) ---
		logger.debug(`Reading tasks from ${tasksPath}`);
		const data = readJSON(tasksPath, projectRoot, tag);
		if (!data || !data.tasks)
			throw new Error(`Invalid tasks data in ${tasksPath}`);
		const taskIndex = data.tasks.findIndex(
			(t) => t.id === parseInt(taskId, 10)
		);
		if (taskIndex === -1) throw new Error(`Task ${taskId} not found`);
		const task = data.tasks[taskIndex];
		logger.debug(
			`Expanding task ${taskId}: ${task.title}${useResearch ? ' with research' : ''}`
		);
		// --- End Task Loading/Filtering ---

		// --- Handle Force Flag: Clear existing subtasks if force=true ---
		if (force && Array.isArray(task.subtasks) && task.subtasks.length > 0) {
			logger.debug(
				`Force flag set. Clearing existing ${task.subtasks.length} subtasks for task ${taskId}.`
			);
			task.subtasks = []; // Clear existing subtasks
		}
		// --- End Force Flag Handling ---

		// --- Context Gathering ---
		let gatheredContext = '';
		try {
			const contextGatherer = new ContextGatherer(projectRoot, tag);
			const allTasksFlat = flattenTasksWithSubtasks(data.tasks);
			const fuzzySearch = new FuzzyTaskSearch(allTasksFlat, 'expand-task');
			const searchQuery = `${task.title} ${task.description}`;
			const searchResults = fuzzySearch.findRelevantTasks(searchQuery, {
				maxResults: 5,
				includeSelf: true
			});
			const relevantTaskIds = fuzzySearch.getTaskIds(searchResults);

			const finalTaskIds = [
				...new Set([taskId.toString(), ...relevantTaskIds])
			];

			if (finalTaskIds.length > 0) {
				const contextResult = await contextGatherer.gather({
					tasks: finalTaskIds,
					format: 'research'
				});
				gatheredContext = contextResult.context || '';
			}
		} catch (contextError) {
			logger.warn(`Could not gather context: ${contextError.message}`);
		}
		// --- End Context Gathering ---

		// --- Complexity Report Integration ---
		let finalSubtaskCount;
		let complexityReasoningContext = '';
		let taskAnalysis = null;

<<<<<<< HEAD
		logger.debug(
			`Looking for complexity report at: ${complexityReportPath}${tag && tag !== 'master' ? ` (tag-specific for '${tag}')` : ''}`
=======
		logger.info(
			`Looking for complexity report at: ${complexityReportPath}${tag !== 'master' ? ` (tag-specific for '${tag}')` : ''}`
>>>>>>> 434c43e5
		);

		try {
			if (fs.existsSync(complexityReportPath)) {
				const complexityReport = readJSON(complexityReportPath);
				taskAnalysis = complexityReport?.complexityAnalysis?.find(
					(a) => a.taskId === task.id
				);
				if (taskAnalysis) {
					logger.debug(
						`Found complexity analysis for task ${task.id}: Score ${taskAnalysis.complexityScore}`
					);
					if (taskAnalysis.reasoning) {
						complexityReasoningContext = `\nComplexity Analysis Reasoning: ${taskAnalysis.reasoning}`;
					}
				} else {
					logger.info(
						`No complexity analysis found for task ${task.id} in report.`
					);
				}
			} else {
				logger.info(
					`Complexity report not found at ${complexityReportPath}. Skipping complexity check.`
				);
			}
		} catch (reportError) {
			logger.warn(
				`Could not read or parse complexity report: ${reportError.message}. Proceeding without it.`
			);
		}

		// Determine final subtask count
		const explicitNumSubtasks = parseInt(numSubtasks, 10);
		if (!Number.isNaN(explicitNumSubtasks) && explicitNumSubtasks >= 0) {
			finalSubtaskCount = explicitNumSubtasks;
			logger.debug(
				`Using explicitly provided subtask count: ${finalSubtaskCount}`
			);
		} else if (taskAnalysis?.recommendedSubtasks) {
			finalSubtaskCount = parseInt(taskAnalysis.recommendedSubtasks, 10);
			logger.debug(
				`Using subtask count from complexity report: ${finalSubtaskCount}`
			);
		} else {
			finalSubtaskCount = getDefaultSubtasks(session);
			logger.debug(`Using default number of subtasks: ${finalSubtaskCount}`);
		}
		if (Number.isNaN(finalSubtaskCount) || finalSubtaskCount < 0) {
			logger.warn(
				`Invalid subtask count determined (${finalSubtaskCount}), defaulting to 3.`
			);
			finalSubtaskCount = 3;
		}

		// Determine prompt content AND system prompt
		const nextSubtaskId = (task.subtasks?.length || 0) + 1;

		// Load prompts using PromptManager
		const promptManager = getPromptManager();

		// Combine all context sources into a single additionalContext parameter
		let combinedAdditionalContext = '';
		if (additionalContext || complexityReasoningContext) {
			combinedAdditionalContext =
				`\n\n${additionalContext}${complexityReasoningContext}`.trim();
		}
		if (gatheredContext) {
			combinedAdditionalContext =
				`${combinedAdditionalContext}\n\n# Project Context\n\n${gatheredContext}`.trim();
		}

		// Ensure expansionPrompt is a string (handle both string and object formats)
		let expansionPromptText = undefined;
		if (taskAnalysis?.expansionPrompt) {
			if (typeof taskAnalysis.expansionPrompt === 'string') {
				expansionPromptText = taskAnalysis.expansionPrompt;
			} else if (
				typeof taskAnalysis.expansionPrompt === 'object' &&
				taskAnalysis.expansionPrompt.text
			) {
				expansionPromptText = taskAnalysis.expansionPrompt.text;
			}
		}

		// Ensure gatheredContext is a string (handle both string and object formats)
		let gatheredContextText = gatheredContext;
		if (typeof gatheredContext === 'object' && gatheredContext !== null) {
			if (gatheredContext.data) {
				gatheredContextText = gatheredContext.data;
			} else if (gatheredContext.text) {
				gatheredContextText = gatheredContext.text;
			} else {
				gatheredContextText = JSON.stringify(gatheredContext);
			}
		}

		const promptParams = {
			task: task,
			subtaskCount: finalSubtaskCount,
			nextSubtaskId: nextSubtaskId,
			additionalContext: additionalContext,
			complexityReasoningContext: complexityReasoningContext,
			gatheredContext: gatheredContextText || '',
			useResearch: useResearch,
			expansionPrompt: expansionPromptText || undefined
		};

		let variantKey = 'default';
		if (expansionPromptText) {
			variantKey = 'complexity-report';
			logger.info(
				`Using expansion prompt from complexity report and simplified system prompt for task ${task.id}.`
			);
		} else if (useResearch) {
			variantKey = 'research';
			logger.info(`Using research variant for task ${task.id}.`);
		} else {
			logger.info(`Using standard prompt generation for task ${task.id}.`);
		}

		const { systemPrompt, userPrompt: promptContent } =
			await promptManager.loadPrompt('expand-task', promptParams, variantKey);
		// --- End Complexity Report / Prompt Logic ---

		// --- AI Subtask Generation ---
		let generatedSubtasks = [];
		let loadingIndicator = null;
		let aiServiceResponse = null;

		// Determine if we should use streaming (same pattern as parse-prd)
		const isMCP = !!mcpLog;
		const reportProgress = context.reportProgress;
		const shouldUseStreaming =
			typeof reportProgress === 'function' || outputFormat === 'text';

		// Initialize progress tracker for CLI mode only (not MCP, and not child expansion)
		let progressTracker = null;
		if (outputFormat === 'text' && !isMCP && !isChildExpansion) {
			progressTracker = createExpandTracker({
				expandType: 'single',
				numTasks: finalSubtaskCount, // Track number of subtasks being generated
				taskId: task.id,
				taskTitle: task.title,
				taskPriority: task.priority
			});

			// Display header
			displayExpandStart({
				taskId: task.id,
				tasksFilePath: tasksPath,
				numSubtasks: finalSubtaskCount,
				explicitSubtasks: Boolean(numSubtasks),
				complexityScore: taskAnalysis?.complexityScore,
				hasComplexityAnalysis: Boolean(taskAnalysis),
				force: force,
				research: useResearch,
				expandType: 'single'
			});

			progressTracker.start();
		}

		// Estimate input tokens
		// Our prompts contain a mix of prose and JSON schemas/examples
		// Empirically, we see ~3-4 chars per token for this type of content
		const totalPromptLength = systemPrompt.length + promptContent.length;
		const estimatedInputTokens = Math.ceil(totalPromptLength / 3.5);

		// Debug logging to check our estimates
		logger.debug(
			`Prompt lengths - System: ${systemPrompt.length}, User: ${promptContent.length}, Total: ${totalPromptLength}`
		);
		logger.debug(`Estimated input tokens: ${estimatedInputTokens}`);

		// Report initial progress for MCP
		if (reportProgress) {
			await reportProgress({
				type: 'subtask_generation_start',
				progress: 0,
				current: 0,
				total: finalSubtaskCount,
				taskId: task.id,
				taskTitle: task.title,
				inputTokens: estimatedInputTokens,
				message: `Starting subtask generation for Task ${task.id}${useResearch ? ' with research' : ''}... (Input: ${estimatedInputTokens} tokens)`
			});
		}

		try {
			const role = useResearch ? 'research' : 'main';

			if (shouldUseStreaming) {
				// Use streaming approach
				logger.debug(`Using streaming AI service for subtask generation...`);

				aiServiceResponse = await streamTextService({
					prompt: promptContent,
					systemPrompt: systemPrompt,
					role,
					session,
					projectRoot,
					commandName: 'expand-task',
					outputType: isMCP ? 'mcp' : 'cli'
				});

				const textStream = aiServiceResponse.mainResult;
				if (!textStream) {
					throw new Error('No text stream received from AI service');
				}

				// Create progress callback for parseStream
				const onProgress = async (subtask, metadata) => {
					const { currentCount, estimatedTokens } = metadata;

					// CLI progress tracker
					if (progressTracker) {
						// For single task expansion, update the progress bar directly
						progressTracker.progressBar.update(currentCount, {
							tasks: `${currentCount}/${finalSubtaskCount}`
						});

						// Track subtask generation for time estimation
						progressTracker.updateSubtaskGeneration(currentCount);

						// Update tokens with estimates during streaming (will be replaced with actuals later)
						if (estimatedTokens) {
							// estimatedTokens from parseStream is ONLY the output tokens (from accumulated response)
							// Use our pre-calculated input estimate
							const inputEstimate = estimatedInputTokens; // From our calculation above
							const outputEstimate = estimatedTokens; // This is already just output tokens

							// Show estimates with a ~ prefix to indicate they're not final
							progressTracker.updateTokens(inputEstimate, outputEstimate);
						}

						// Add the subtask to the table display
						const subtaskId = nextSubtaskId + currentCount - 1;
						progressTracker.addSubtaskLine(
							subtaskId,
							subtask.title || `Subtask ${currentCount}`
						);
					}

					// Update parent tracker if this is a child expansion
					if (parentTracker && isChildExpansion) {
						// Don't update token counts during streaming - wait for final telemetry
						// The estimated tokens during streaming are not accurate

						// Update subtask progress in parent
						parentTracker.updateCurrentTaskSubtaskProgress(currentCount);

						// Increment the global subtask count for real-time updates
						parentTracker.incrementSubtaskCount();
					}

					// Call the onSubtaskProgress callback if provided (for MCP in expand-all)
					if (
						context.onSubtaskProgress &&
						typeof context.onSubtaskProgress === 'function'
					) {
						await context.onSubtaskProgress(currentCount);
					}

					// MCP progress reporting (following the pattern from parse-prd and analyze-complexity)
					if (reportProgress) {
						try {
							// Estimate output tokens for this subtask
							const outputTokens = estimatedTokens
								? Math.floor(estimatedTokens / finalSubtaskCount)
								: 0;

							await reportProgress({
								type: 'subtask_generation',
								current: currentCount,
								total: finalSubtaskCount,
								taskId: task.id,
								taskTitle: task.title,
								subtaskId: nextSubtaskId + currentCount - 1,
								subtaskTitle: subtask.title || `Subtask ${currentCount}`,
								inputTokens:
									metadata.estimatedInputTokens || estimatedInputTokens,
								outputTokens: outputTokens,
								message: `Generated subtask ${currentCount}/${finalSubtaskCount}: ${subtask.title || 'Processing...'}`
							});
						} catch (error) {
							logger.warn(`Progress reporting failed: ${error.message}`);
						}
					}
				};

				// Fallback extractor for subtasks
				const fallbackItemExtractor = (fullResponse) => {
					return fullResponse.subtasks || [];
				};

				const parseResult = await parseStream(textStream, {
					jsonPaths: ['$.subtasks.*'],
					onProgress: onProgress,
					onError: (error) => {
						logger.debug(`JSON parsing error: ${error.message}`);
					},
					estimateTokens: (text) => Math.ceil(text.length / 3.5), // Match our input estimation ratio
					expectedTotal: finalSubtaskCount,
					fallbackItemExtractor
				});

				const { items: parsedSubtasks, usedFallback } = parseResult;

				if (usedFallback) {
					logger.info(`Fallback parsing recovered additional subtasks`);
				}

				// Validate and correct subtasks
				generatedSubtasks = parsedSubtasks.map((subtask, index) => {
					const correctedId = nextSubtaskId + index;
					return {
						...subtask,
						id: correctedId,
						status: 'pending',
						dependencies: Array.isArray(subtask.dependencies)
							? subtask.dependencies.filter(
									(depId) => depId >= nextSubtaskId && depId < correctedId
								)
							: []
					};
				});

				logger.debug(
					`Successfully generated ${generatedSubtasks.length} subtasks via streaming`
				);
			} else {
				// Use non-streaming approach (fallback)
				if (outputFormat === 'text') {
					loadingIndicator = startLoadingIndicator(
						`Generating ${finalSubtaskCount || 'appropriate number of'} subtasks...\n`
					);
				}

				aiServiceResponse = await generateTextService({
					prompt: promptContent,
					systemPrompt: systemPrompt,
					role,
					session,
					projectRoot,
					commandName: 'expand-task',
					outputType: outputFormat
				});
				const responseText = aiServiceResponse.mainResult;

				// Parse Subtasks
				generatedSubtasks = parseSubtasksFromText(
					responseText,
					nextSubtaskId,
					finalSubtaskCount,
					task.id,
					logger
				);
				logger.debug(
					`Successfully parsed ${generatedSubtasks.length} subtasks from AI response.`
				);
			}
		} catch (streamingError) {
			// Check if this is a streaming-specific error and fallback
			const errorMessage = streamingError.message || '';
			logger.debug(`Streaming error caught: ${errorMessage}`);
			logger.debug(`Error stack: ${streamingError.stack}`);

			const streamingErrorPatterns = [
				'not async iterable',
				'Failed to process AI text stream',
				'Stream object is not iterable',
				'Failed to parse AI response as JSON',
				'No text stream received'
			];
			const isStreamingError =
				shouldUseStreaming &&
				streamingErrorPatterns.some((pattern) =>
					errorMessage.includes(pattern)
				);

			if (isStreamingError) {
				logger.warn(`Streaming failed, falling back to non-streaming mode...`);

				// Stop progress tracker if it was started
				if (progressTracker) {
					await progressTracker.stop();
					progressTracker = null;
				}

				// Show fallback message for CLI
				if (outputFormat === 'text' && !isMCP) {
					console.log(
						chalk.yellow(
							`Streaming failed, falling back to non-streaming mode...`
						)
					);
				}

				// Fallback to non-streaming
				if (outputFormat === 'text') {
					loadingIndicator = startLoadingIndicator(
						`Generating ${finalSubtaskCount || 'appropriate number of'} subtasks...\n`
					);
				}

				try {
					const role = useResearch ? 'research' : 'main';
					aiServiceResponse = await generateTextService({
						prompt: promptContent,
						systemPrompt: systemPrompt,
						role,
						session,
						projectRoot,
						commandName: 'expand-task',
						outputType: outputFormat
					});
					const responseText = aiServiceResponse.mainResult;

					generatedSubtasks = parseSubtasksFromText(
						responseText,
						nextSubtaskId,
						finalSubtaskCount,
						task.id,
						logger
					);
					logger.debug(
						`Successfully parsed ${generatedSubtasks.length} subtasks via fallback`
					);
				} catch (fallbackError) {
					if (loadingIndicator) stopLoadingIndicator(loadingIndicator);
					throw fallbackError;
				}
			} else {
				// Not a streaming error, re-throw
				if (loadingIndicator) stopLoadingIndicator(loadingIndicator);
				throw streamingError;
			}
		} finally {
			if (loadingIndicator) stopLoadingIndicator(loadingIndicator);
		}

		// Update tracker with telemetry data if available
		if (progressTracker && aiServiceResponse?.telemetryData) {
			progressTracker.addTelemetryData(aiServiceResponse.telemetryData);
		}

		// Update parent tracker with telemetry data if this is a child expansion
		if (parentTracker && isChildExpansion && aiServiceResponse?.telemetryData) {
			parentTracker.addTelemetryData(aiServiceResponse.telemetryData);
		}

		// Stop progress tracker for CLI mode
		if (progressTracker) {
			// For single task expansion, manually update the final count
			progressTracker.subtasksCreated = generatedSubtasks.length;
			progressTracker.completedExpansions = 1;

			await progressTracker.stop();

			// Display summary
			const summary = progressTracker.getSummary();
			displayExpandSummary({
				taskId: task.id,
				totalSubtasksCreated: generatedSubtasks.length,
				tasksFilePath: tasksPath,
				elapsedTime: summary.elapsedTime,
				force: force,
				research: useResearch,
				explicitSubtasks: Boolean(numSubtasks),
				complexityScore: taskAnalysis?.complexityScore,
				hasComplexityAnalysis: Boolean(taskAnalysis),
				expandType: 'single'
			});
		}

		// Final progress report for MCP
		if (reportProgress) {
			// Use actual telemetry if available, otherwise fall back to estimates
			const hasValidTelemetry =
				aiServiceResponse?.telemetryData &&
				(aiServiceResponse.telemetryData.inputTokens > 0 ||
					aiServiceResponse.telemetryData.outputTokens > 0);

			let completionMessage;
			if (hasValidTelemetry) {
				// Use actual telemetry data with cost
				const cost = aiServiceResponse.telemetryData.totalCost || 0;
				const currency = aiServiceResponse.telemetryData.currency || 'USD';
				completionMessage = `✅ Subtask generation completed for Task ${task.id} | Tokens (I/O): ${aiServiceResponse.telemetryData.inputTokens}/${aiServiceResponse.telemetryData.outputTokens} | Cost: ${currency === 'USD' ? '$' : currency}${cost.toFixed(4)}`;
			} else {
				// Use estimates and indicate they're estimates
				const estimatedOutputTokens = generatedSubtasks.length * 150; // Rough estimate per subtask
				completionMessage = `✅ Subtask generation completed for Task ${task.id} | ~Tokens (I/O): ${estimatedInputTokens}/${estimatedOutputTokens} | Cost: ~$0.00`;
			}

			await reportProgress({
				type: 'subtask_generation_complete',
				progress: finalSubtaskCount,
				current: finalSubtaskCount,
				total: finalSubtaskCount,
				taskId: task.id,
				taskTitle: task.title,
				subtasksGenerated: generatedSubtasks.length,
				inputTokens: hasValidTelemetry
					? aiServiceResponse.telemetryData.inputTokens
					: estimatedInputTokens,
				outputTokens: hasValidTelemetry
					? aiServiceResponse.telemetryData.outputTokens
					: generatedSubtasks.length * 150,
				totalCost: hasValidTelemetry
					? aiServiceResponse.telemetryData.totalCost
					: 0,
				currency: hasValidTelemetry
					? aiServiceResponse.telemetryData.currency
					: 'USD',
				message: completionMessage
			});
		}

		// --- Task Update & File Writing ---
		// Ensure task.subtasks is an array before appending
		if (!Array.isArray(task.subtasks)) {
			task.subtasks = [];
		}
		// Append the newly generated and validated subtasks
		task.subtasks.push(...generatedSubtasks);
		// --- End Change: Append instead of replace ---

		data.tasks[taskIndex] = task; // Assign the modified task back
		writeJSON(tasksPath, data, projectRoot, tag);
		// await generateTaskFiles(tasksPath, path.dirname(tasksPath));

		// Display AI Usage Summary for CLI (skip if child expansion - parent will handle it)
		if (
			outputFormat === 'text' &&
			aiServiceResponse &&
			aiServiceResponse.telemetryData &&
			!isChildExpansion
		) {
			displayAiUsageSummary(aiServiceResponse.telemetryData, 'cli');
		}

		// Return the updated task object AND telemetry data
		return {
			task,
			telemetryData: aiServiceResponse?.telemetryData,
			tagInfo: aiServiceResponse?.tagInfo
		};
	} catch (error) {
		// Catches errors from file reading, parsing, AI call etc.
		logger.error(`Error expanding task ${taskId}: ${error.message}`, 'error');
		if (outputFormat === 'text' && getDebugFlag(session)) {
			console.error(error); // Log full stack in debug CLI mode
		}
		throw error; // Re-throw for the caller
	}
}

export default expandTask;<|MERGE_RESOLUTION|>--- conflicted
+++ resolved
@@ -34,261 +34,7 @@
 import { ContextGatherer } from '../utils/contextGatherer.js';
 import { FuzzyTaskSearch } from '../utils/fuzzyTaskSearch.js';
 import { flattenTasksWithSubtasks, findProjectRoot } from '../utils.js';
-<<<<<<< HEAD
 import { parseSubtasksFromText } from './subtask-parser.js';
-=======
-
-// --- Zod Schemas (Keep from previous step) ---
-const subtaskSchema = z
-	.object({
-		id: z
-			.number()
-			.int()
-			.positive()
-			.describe('Sequential subtask ID starting from 1'),
-		title: z.string().min(5).describe('Clear, specific title for the subtask'),
-		description: z
-			.string()
-			.min(10)
-			.describe('Detailed description of the subtask'),
-		dependencies: z
-			.array(z.string())
-			.describe(
-				'Array of subtask dependencies within the same parent task. Use format ["parentTaskId.1", "parentTaskId.2"]. Subtasks can only depend on siblings, not external tasks.'
-			),
-		details: z.string().min(20).describe('Implementation details and guidance'),
-		status: z
-			.string()
-			.describe(
-				'The current status of the subtask (should be pending initially)'
-			),
-		testStrategy: z
-			.string()
-			.nullable()
-			.describe('Approach for testing this subtask')
-			.default('')
-	})
-	.strict();
-const subtaskArraySchema = z.array(subtaskSchema);
-const subtaskWrapperSchema = z.object({
-	subtasks: subtaskArraySchema.describe('The array of generated subtasks.')
-});
-// --- End Zod Schemas ---
-
-/**
- * Parse subtasks from AI's text response. Includes basic cleanup.
- * @param {string} text - Response text from AI.
- * @param {number} startId - Starting subtask ID expected.
- * @param {number} expectedCount - Expected number of subtasks.
- * @param {number} parentTaskId - Parent task ID for context.
- * @param {Object} logger - Logging object (mcpLog or console log).
- * @returns {Array} Parsed and potentially corrected subtasks array.
- * @throws {Error} If parsing fails or JSON is invalid/malformed.
- */
-function parseSubtasksFromText(
-	text,
-	startId,
-	expectedCount,
-	parentTaskId,
-	logger
-) {
-	if (typeof text !== 'string') {
-		logger.error(
-			`AI response text is not a string. Received type: ${typeof text}, Value: ${text}`
-		);
-		throw new Error('AI response text is not a string.');
-	}
-
-	if (!text || text.trim() === '') {
-		throw new Error('AI response text is empty after trimming.');
-	}
-
-	const originalTrimmedResponse = text.trim(); // Store the original trimmed response
-	let jsonToParse = originalTrimmedResponse; // Initialize jsonToParse with it
-
-	logger.debug(
-		`Original AI Response for parsing (full length: ${jsonToParse.length}): ${jsonToParse.substring(0, 1000)}...`
-	);
-
-	// --- Pre-emptive cleanup for known AI JSON issues ---
-	// Fix for "dependencies": , or "dependencies":,
-	if (jsonToParse.includes('"dependencies":')) {
-		const malformedPattern = /"dependencies":\s*,/g;
-		if (malformedPattern.test(jsonToParse)) {
-			logger.warn('Attempting to fix malformed "dependencies": , issue.');
-			jsonToParse = jsonToParse.replace(
-				malformedPattern,
-				'"dependencies": [],'
-			);
-			logger.debug(
-				`JSON after fixing "dependencies": ${jsonToParse.substring(0, 500)}...`
-			);
-		}
-	}
-	// --- End pre-emptive cleanup ---
-
-	let parsedObject;
-	let primaryParseAttemptFailed = false;
-
-	// --- Attempt 1: Simple Parse (with optional Markdown cleanup) ---
-	logger.debug('Attempting simple parse...');
-	try {
-		// Check for markdown code block
-		const codeBlockMatch = jsonToParse.match(/```(?:json)?\s*([\s\S]*?)\s*```/);
-		let contentToParseDirectly = jsonToParse;
-		if (codeBlockMatch && codeBlockMatch[1]) {
-			contentToParseDirectly = codeBlockMatch[1].trim();
-			logger.debug('Simple parse: Extracted content from markdown code block.');
-		} else {
-			logger.debug(
-				'Simple parse: No markdown code block found, using trimmed original.'
-			);
-		}
-
-		parsedObject = JSON.parse(contentToParseDirectly);
-		logger.debug('Simple parse successful!');
-
-		// Quick check if it looks like our target object
-		if (
-			!parsedObject ||
-			typeof parsedObject !== 'object' ||
-			!Array.isArray(parsedObject.subtasks)
-		) {
-			logger.warn(
-				'Simple parse succeeded, but result is not the expected {"subtasks": []} structure. Will proceed to advanced extraction.'
-			);
-			primaryParseAttemptFailed = true;
-			parsedObject = null; // Reset parsedObject so we enter the advanced logic
-		}
-		// If it IS the correct structure, we'll skip advanced extraction.
-	} catch (e) {
-		logger.warn(
-			`Simple parse failed: ${e.message}. Proceeding to advanced extraction logic.`
-		);
-		primaryParseAttemptFailed = true;
-		// jsonToParse is already originalTrimmedResponse if simple parse failed before modifying it for markdown
-	}
-
-	// --- Attempt 2: Advanced Extraction (if simple parse failed or produced wrong structure) ---
-	if (primaryParseAttemptFailed || !parsedObject) {
-		// Ensure we try advanced if simple parse gave wrong structure
-		logger.debug('Attempting advanced extraction logic...');
-		// Reset jsonToParse to the original full trimmed response for advanced logic
-		jsonToParse = originalTrimmedResponse;
-
-		// (Insert the more complex extraction logic here - the one we worked on with:
-		//  - targetPattern = '{"subtasks":';
-		//  - careful brace counting for that targetPattern
-		//  - fallbacks to last '{' and '}' if targetPattern logic fails)
-		//  This was the logic from my previous message. Let's assume it's here.
-		//  This block should ultimately set `jsonToParse` to the best candidate string.
-
-		// Example snippet of that advanced logic's start:
-		const targetPattern = '{"subtasks":';
-		const patternStartIndex = jsonToParse.indexOf(targetPattern);
-
-		if (patternStartIndex !== -1) {
-			const openBraces = 0;
-			const firstBraceFound = false;
-			const extractedJsonBlock = '';
-			// ... (loop for brace counting as before) ...
-			// ... (if successful, jsonToParse = extractedJsonBlock) ...
-			// ... (if that fails, fallbacks as before) ...
-		} else {
-			// ... (fallback to last '{' and '}' if targetPattern not found) ...
-		}
-		// End of advanced logic excerpt
-
-		logger.debug(
-			`Advanced extraction: JSON string that will be parsed: ${jsonToParse.substring(0, 500)}...`
-		);
-		try {
-			parsedObject = JSON.parse(jsonToParse);
-			logger.debug('Advanced extraction parse successful!');
-		} catch (parseError) {
-			logger.error(
-				`Advanced extraction: Failed to parse JSON object: ${parseError.message}`
-			);
-			logger.error(
-				`Advanced extraction: Problematic JSON string for parse (first 500 chars): ${jsonToParse.substring(0, 500)}`
-			);
-			throw new Error(
-				// Re-throw a more specific error if advanced also fails
-				`Failed to parse JSON response object after both simple and advanced attempts: ${parseError.message}`
-			);
-		}
-	}
-
-	// --- Validation (applies to successfully parsedObject from either attempt) ---
-	if (
-		!parsedObject ||
-		typeof parsedObject !== 'object' ||
-		!Array.isArray(parsedObject.subtasks)
-	) {
-		logger.error(
-			`Final parsed content is not an object or missing 'subtasks' array. Content: ${JSON.stringify(parsedObject).substring(0, 200)}`
-		);
-		throw new Error(
-			'Parsed AI response is not a valid object containing a "subtasks" array after all attempts.'
-		);
-	}
-	const parsedSubtasks = parsedObject.subtasks;
-
-	if (expectedCount && parsedSubtasks.length !== expectedCount) {
-		logger.warn(
-			`Expected ${expectedCount} subtasks, but parsed ${parsedSubtasks.length}.`
-		);
-	}
-
-	let currentId = startId;
-	const validatedSubtasks = [];
-	const validationErrors = [];
-
-	for (const rawSubtask of parsedSubtasks) {
-		const correctedSubtask = {
-			...rawSubtask,
-			id: currentId,
-			dependencies: Array.isArray(rawSubtask.dependencies)
-				? rawSubtask.dependencies.filter(
-						(dep) =>
-							typeof dep === 'string' && dep.startsWith(`${parentTaskId}.`)
-					)
-				: [],
-			status: 'pending'
-		};
-
-		const result = subtaskSchema.safeParse(correctedSubtask);
-
-		if (result.success) {
-			validatedSubtasks.push(result.data);
-		} else {
-			logger.warn(
-				`Subtask validation failed for raw data: ${JSON.stringify(rawSubtask).substring(0, 100)}...`
-			);
-			result.error.errors.forEach((err) => {
-				const errorMessage = `  - Field '${err.path.join('.')}': ${err.message}`;
-				logger.warn(errorMessage);
-				validationErrors.push(`Subtask ${currentId}: ${errorMessage}`);
-			});
-		}
-		currentId++;
-	}
-
-	if (validationErrors.length > 0) {
-		logger.error(
-			`Found ${validationErrors.length} validation errors in the generated subtasks.`
-		);
-		logger.warn('Proceeding with only the successfully validated subtasks.');
-	}
-
-	if (validatedSubtasks.length === 0 && parsedSubtasks.length > 0) {
-		throw new Error(
-			'AI response contained potential subtasks, but none passed validation.'
-		);
-	}
-	return validatedSubtasks.slice(0, expectedCount || validatedSubtasks.length);
-}
->>>>>>> 434c43e5
 
 /**
  * Expand a task into subtasks using the unified AI service (generateTextService).
@@ -303,12 +49,9 @@
  * @param {Object} context - Context object containing session and mcpLog.
  * @param {Object} [context.session] - Session object from MCP.
  * @param {Object} [context.mcpLog] - MCP logger object.
-<<<<<<< HEAD
  * @param {boolean} [context.isChildOperation=false] - If true, indicates this is called from expandAllTasks to control UI display.
-=======
  * @param {string} [context.projectRoot] - Project root path
  * @param {string} [context.tag] - Tag for the task
->>>>>>> 434c43e5
  * @param {boolean} [force=false] - If true, replace existing subtasks; otherwise, append.
  * @returns {Promise<Object>} The updated parent task object with new subtasks.
  * @throws {Error} If task not found, AI service fails, or parsing fails.
@@ -327,12 +70,9 @@
 		mcpLog,
 		projectRoot: contextProjectRoot,
 		tag,
-<<<<<<< HEAD
+		complexityReportPath,
 		parentTracker,
 		isChildOperation = false
-=======
-		complexityReportPath
->>>>>>> 434c43e5
 	} = context;
 	const outputFormat = mcpLog ? 'json' : 'text';
 	const isChildExpansion = isChildOperation;
@@ -412,13 +152,8 @@
 		let complexityReasoningContext = '';
 		let taskAnalysis = null;
 
-<<<<<<< HEAD
 		logger.debug(
-			`Looking for complexity report at: ${complexityReportPath}${tag && tag !== 'master' ? ` (tag-specific for '${tag}')` : ''}`
-=======
-		logger.info(
 			`Looking for complexity report at: ${complexityReportPath}${tag !== 'master' ? ` (tag-specific for '${tag}')` : ''}`
->>>>>>> 434c43e5
 		);
 
 		try {
