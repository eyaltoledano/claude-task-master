--- conflicted
+++ resolved
@@ -81,133 +81,6 @@
 // --- End Zod Schemas ---
 
 /**
-<<<<<<< HEAD
- * Generates the system prompt for the main AI role (e.g., Claude).
- * @param {number} subtaskCount - The target number of subtasks.
- * @returns {string} The system prompt.
- */
-function generateMainSystemPrompt(subtaskCount) {
-	return `You are an AI assistant helping with task breakdown for software development.
-You need to break down a high-level task into ${subtaskCount > 0 ? subtaskCount : 'an appropriate number of'} specific subtasks that can be implemented one by one.
-
-Subtasks should:
-1. Be specific and actionable implementation steps
-2. Follow a logical sequence
-3. Each handle a distinct part of the parent task
-4. Include clear guidance on implementation approach
-5. Have appropriate dependency chains between subtasks (using the new sequential IDs)
-6. Collectively cover all aspects of the parent task
-
-For each subtask, provide:
-- id: Sequential integer starting from the provided nextSubtaskId
-- title: Clear, specific title
-- description: Detailed description
-- dependencies: Array of prerequisite subtask IDs (use the new sequential IDs)
-- details: Implementation details, the output should be in string
-- testStrategy: Optional testing approach
-
-
-Respond ONLY with a valid JSON object containing a single key "subtasks" whose value is an array matching the structure described. Do not include any explanatory text, markdown formatting, or code block markers.
-
-CRITICAL: Your response must start with { and end with }. Do not wrap the JSON in \`\`\`json\`\`\` or any other formatting.`;
-}
-
-/**
- * Generates the user prompt for the main AI role (e.g., Claude).
- * @param {Object} task - The parent task object.
- * @param {number} subtaskCount - The target number of subtasks.
- * @param {string} additionalContext - Optional additional context.
- * @param {number} nextSubtaskId - The starting ID for the new subtasks.
- * @returns {string} The user prompt.
- */
-function generateMainUserPrompt(
-	task,
-	subtaskCount,
-	additionalContext,
-	nextSubtaskId
-) {
-	const contextPrompt = additionalContext
-		? `\n\nAdditional context: ${additionalContext}`
-		: '';
-	const schemaDescription = `
-{
-  "subtasks": [
-    {
-      "id": ${nextSubtaskId}, // First subtask ID
-      "title": "Specific subtask title",
-      "description": "Detailed description",
-      "dependencies": [], // e.g., [${nextSubtaskId + 1}] if it depends on the next
-      "details": "Implementation guidance",
-      "testStrategy": "Optional testing approach"
-    },
-    // ... (repeat for ${subtaskCount ? 'a total of ' + subtaskCount : 'each of the'} subtasks with sequential IDs)
-  ]
-}`;
-
-	return `Break down this task into ${subtaskCount > 0 ? 'exactly ' + subtaskCount : 'an appropriate number of'} specific subtasks:
-
-Task ID: ${task.id}
-Title: ${task.title}
-Description: ${task.description}
-Current details: ${task.details || 'None'}
-${contextPrompt}
-
-Return ONLY the JSON object containing the "subtasks" array, matching this structure:
-${schemaDescription}`;
-}
-
-/**
- * Generates the user prompt for the research AI role (e.g., Perplexity).
- * @param {Object} task - The parent task object.
- * @param {number} subtaskCount - The target number of subtasks.
- * @param {string} additionalContext - Optional additional context.
- * @param {number} nextSubtaskId - The starting ID for the new subtasks.
- * @returns {string} The user prompt.
- */
-function generateResearchUserPrompt(
-	task,
-	subtaskCount,
-	additionalContext,
-	nextSubtaskId
-) {
-	const contextPrompt = additionalContext
-		? `\n\nConsider this context: ${additionalContext}`
-		: '';
-	const schemaDescription = `
-{
-  "subtasks": [
-    {
-      "id": <number>, // Sequential ID starting from ${nextSubtaskId}
-      "title": "<string>",
-      "description": "<string>",
-      "dependencies": [<number>], // e.g., [${nextSubtaskId + 1}]. If no dependencies, use an empty array [].
-      "details": "<string>",
-      "testStrategy": "<string>" // Optional
-    },
-    // ... (repeat for ${subtaskCount} subtasks)
-  ]
-}`;
-
-	return `Analyze the following task and break it down into ${subtaskCount > 0 ? 'exactly ' + subtaskCount : 'an appropriate number of'} specific subtasks using your research capabilities. Assign sequential IDs starting from ${nextSubtaskId}.
-
-Parent Task:
-ID: ${task.id}
-Title: ${task.title}
-Description: ${task.description}
-Current details: ${task.details || 'None'}
-${contextPrompt}
-
-CRITICAL: Respond ONLY with a valid JSON object containing a single key "subtasks". The value must be an array of the generated subtasks, strictly matching this structure:
-${schemaDescription}
-
-Important: For the 'dependencies' field, if a subtask has no dependencies, you MUST use an empty array, for example: "dependencies": []. Do not use null or omit the field.
-
-Do not include ANY explanatory text, markdown, or code block markers. Just the JSON object.`;
-}
-
-/**
-=======
->>>>>>> dc5de53d
  * Parse subtasks from AI's text response. Includes basic cleanup.
  * @param {string} text - Response text from AI.
  * @param {number} startId - Starting subtask ID expected.
@@ -532,10 +405,6 @@
 		// --- Complexity Report Integration ---
 		let finalSubtaskCount;
 		let complexityReasoningContext = '';
-<<<<<<< HEAD
-		let systemPrompt = ''; // Initialize systemPrompt here
-=======
->>>>>>> dc5de53d
 
 		// Use tag-aware complexity report path
 		const complexityReportPath = getTagAwareFilePath(
@@ -618,14 +487,6 @@
 				`${combinedAdditionalContext}\n\n# Project Context\n\n${gatheredContext}`.trim();
 		}
 
-<<<<<<< HEAD
-			// --- Use Simplified System Prompt for Report Prompts ---
-			systemPrompt = `You are an AI assistant helping with task breakdown. Generate ${finalSubtaskCount > 0 ? 'exactly ' + finalSubtaskCount : 'an appropriate number of'} subtasks based on the provided prompt and context. Respond ONLY with a valid JSON object containing a single key "subtasks" whose value is an array of the generated subtask objects. Each subtask object in the array must have keys: "id", "title", "description", "dependencies", "details", "status". Ensure the 'id' starts from ${nextSubtaskId} and is sequential. Ensure 'dependencies' only reference valid prior subtask IDs generated in this response (starting from ${nextSubtaskId}). Ensure 'status' is 'pending'. Do not include any other text or explanation.
-
-CRITICAL: Your response must start with { and end with }. Do not wrap the JSON in \`\`\`json\`\`\` or any other formatting.`;
-			logger.debug(
-				`Using expansion prompt from complexity report and simplified system prompt for task ${task.id}.`
-=======
 		const promptParams = {
 			task: task,
 			subtaskCount: finalSubtaskCount,
@@ -641,45 +502,12 @@
 		if (taskAnalysis?.expansionPrompt) {
 			variantKey = 'complexity-report';
 			logger.info(
-				`Using expansion prompt from complexity report for task ${task.id}.`
->>>>>>> dc5de53d
+				`Using expansion prompt from complexity report and simplified system prompt for task ${task.id}.`
 			);
 		} else if (useResearch) {
 			variantKey = 'research';
 			logger.info(`Using research variant for task ${task.id}.`);
 		} else {
-<<<<<<< HEAD
-			// Use standard prompt generation
-			let combinedAdditionalContext =
-				`${additionalContext}${complexityReasoningContext}`.trim();
-			if (gatheredContext) {
-				combinedAdditionalContext =
-					`${combinedAdditionalContext}\n\n# Project Context\n\n${gatheredContext}`.trim();
-			}
-
-			if (useResearch) {
-				promptContent = generateResearchUserPrompt(
-					task,
-					finalSubtaskCount,
-					combinedAdditionalContext,
-					nextSubtaskId
-				);
-				// Use the specific research system prompt if needed, or a standard one
-				systemPrompt = `You are an AI assistant that responds ONLY with valid JSON objects as requested. The object should contain a 'subtasks' array.
-
-CRITICAL: Your response must start with { and end with }. Do not wrap the JSON in \`\`\`json\`\`\` or any other formatting.`; // Or keep generateResearchSystemPrompt if it exists
-			} else {
-				promptContent = generateMainUserPrompt(
-					task,
-					finalSubtaskCount,
-					combinedAdditionalContext,
-					nextSubtaskId
-				);
-				// Use the original detailed system prompt for standard generation
-				systemPrompt = generateMainSystemPrompt(finalSubtaskCount);
-			}
-=======
->>>>>>> dc5de53d
 			logger.info(`Using standard prompt generation for task ${task.id}.`);
 		}
 
