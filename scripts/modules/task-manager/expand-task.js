--- conflicted
+++ resolved
@@ -62,128 +62,6 @@
 // --- End Zod Schemas ---
 
 /**
- * Generates the system prompt for the main AI role (e.g., Claude).
- * @param {number} subtaskCount - The target number of subtasks.
- * @returns {string} The system prompt.
- */
-function generateMainSystemPrompt(subtaskCount) {
-	return `You are an AI assistant helping with task breakdown for software development.
-You need to break down a high-level task into ${subtaskCount > 0 ? subtaskCount : 'an appropriate number of'} specific subtasks that can be implemented one by one.
-
-Subtasks should:
-1. Be specific and actionable implementation steps
-2. Follow a logical sequence
-3. Each handle a distinct part of the parent task
-4. Include clear guidance on implementation approach
-5. Have appropriate dependency chains between subtasks (using the new sequential IDs)
-6. Collectively cover all aspects of the parent task
-
-For each subtask, provide:
-- id: Sequential integer starting from the provided nextSubtaskId
-- title: Clear, specific title
-- description: Detailed description
-- dependencies: Array of prerequisite subtask IDs (use the new sequential IDs)
-- details: Implementation details, the output should be in string
-- testStrategy: Optional testing approach
-
-
-Respond ONLY with a valid JSON object containing a single key "subtasks" whose value is an array matching the structure described. Do not include any explanatory text, markdown formatting, or code block markers.`;
-}
-
-/**
- * Generates the user prompt for the main AI role (e.g., Claude).
- * @param {Object} task - The parent task object.
- * @param {number} subtaskCount - The target number of subtasks.
- * @param {string} additionalContext - Optional additional context.
- * @param {number} nextSubtaskId - The starting ID for the new subtasks.
- * @returns {string} The user prompt.
- */
-function generateMainUserPrompt(
-	task,
-	subtaskCount,
-	additionalContext,
-	nextSubtaskId
-) {
-	const contextPrompt = additionalContext
-		? `\n\nAdditional context: ${additionalContext}`
-		: '';
-	const schemaDescription = `
-{
-  "subtasks": [
-    {
-      "id": ${nextSubtaskId}, // First subtask ID
-      "title": "Specific subtask title",
-      "description": "Detailed description",
-      "dependencies": [], // e.g., [${nextSubtaskId + 1}] if it depends on the next
-      "details": "Implementation guidance",
-      "testStrategy": "Optional testing approach"
-    },
-    // ... (repeat for ${subtaskCount ? 'a total of ' + subtaskCount : 'each of the'} subtasks with sequential IDs)
-  ]
-}`;
-
-	return `Break down this task into ${subtaskCount > 0 ? 'exactly ' + subtaskCount : 'an appropriate number of'} specific subtasks:
-
-Task ID: ${task.id}
-Title: ${task.title}
-Description: ${task.description}
-Current details: ${task.details || 'None'}
-${contextPrompt}
-
-Return ONLY the JSON object containing the "subtasks" array, matching this structure:
-${schemaDescription}`;
-}
-
-/**
- * Generates the user prompt for the research AI role (e.g., Perplexity).
- * @param {Object} task - The parent task object.
- * @param {number} subtaskCount - The target number of subtasks.
- * @param {string} additionalContext - Optional additional context.
- * @param {number} nextSubtaskId - The starting ID for the new subtasks.
- * @returns {string} The user prompt.
- */
-function generateResearchUserPrompt(
-	task,
-	subtaskCount,
-	additionalContext,
-	nextSubtaskId
-) {
-	const contextPrompt = additionalContext
-		? `\n\nConsider this context: ${additionalContext}`
-		: '';
-	const schemaDescription = `
-{
-  "subtasks": [
-    {
-      "id": <number>, // Sequential ID starting from ${nextSubtaskId}
-      "title": "<string>",
-      "description": "<string>",
-      "dependencies": [<number>], // e.g., [${nextSubtaskId + 1}]. If no dependencies, use an empty array [].
-      "details": "<string>",
-      "testStrategy": "<string>" // Optional
-    },
-    // ... (repeat for ${subtaskCount} subtasks)
-  ]
-}`;
-
-	return `Analyze the following task and break it down into ${subtaskCount > 0 ? 'exactly ' + subtaskCount : 'an appropriate number of'} specific subtasks using your research capabilities. Assign sequential IDs starting from ${nextSubtaskId}.
-
-Parent Task:
-ID: ${task.id}
-Title: ${task.title}
-Description: ${task.description}
-Current details: ${task.details || 'None'}
-${contextPrompt}
-
-CRITICAL: Respond ONLY with a valid JSON object containing a single key "subtasks". The value must be an array of the generated subtasks, strictly matching this structure:
-${schemaDescription}
-
-Important: For the 'dependencies' field, if a subtask has no dependencies, you MUST use an empty array, for example: "dependencies": []. Do not use null or omit the field.
-
-Do not include ANY explanatory text, markdown, or code block markers. Just the JSON object.`;
-}
-
-/**
  * Parse subtasks from AI's text response. Includes basic cleanup.
  * @param {string} text - Response text from AI.
  * @param {number} startId - Starting subtask ID expected.
@@ -587,19 +465,16 @@
 			task: task,
 			subtaskCount: finalSubtaskCount,
 			nextSubtaskId: nextSubtaskId,
-			additionalContext: combinedAdditionalContext,
+			additionalContext: additionalContext,
+			complexityReasoningContext: complexityReasoningContext,
+			gatheredContext: gatheredContext,
 			useResearch: useResearch,
 			expansionPrompt: taskAnalysis?.expansionPrompt || null
 		};
 
-<<<<<<< HEAD
 		let variantKey = 'default';
 		if (taskAnalysis?.expansionPrompt) {
 			variantKey = 'complexity-report';
-=======
-			// --- Use Simplified System Prompt for Report Prompts ---
-			systemPrompt = `You are an AI assistant helping with task breakdown. Generate ${finalSubtaskCount > 0 ? 'exactly ' + finalSubtaskCount : 'an appropriate number of'} subtasks based on the provided prompt and context. Respond ONLY with a valid JSON object containing a single key "subtasks" whose value is an array of the generated subtask objects. Each subtask object in the array must have keys: "id", "title", "description", "dependencies", "details", "status". Ensure the 'id' starts from ${nextSubtaskId} and is sequential. Ensure 'dependencies' only reference valid prior subtask IDs generated in this response (starting from ${nextSubtaskId}). Ensure 'status' is 'pending'. Do not include any other text or explanation.`;
->>>>>>> 5eafc5ea
 			logger.info(
 				`Using expansion prompt from complexity report for task ${task.id}.`
 			);
