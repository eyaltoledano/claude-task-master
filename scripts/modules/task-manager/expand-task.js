--- conflicted
+++ resolved
@@ -309,13 +309,6 @@
 	context = {},
 	force = false
 ) {
-<<<<<<< HEAD
-	const { session, mcpLog, projectRoot: contextProjectRoot, tag } = context;
-
-	// Determine if this is an MCP context or CLI context for AI service calls
-	const isMCPCall = !!mcpLog;
-	const determinedOutputType = isMCPCall ? 'mcp' : 'cli';
-=======
 	const {
 		session,
 		mcpLog,
@@ -324,7 +317,6 @@
 		complexityReportPath
 	} = context;
 	const outputFormat = mcpLog ? 'json' : 'text';
->>>>>>> 55442226
 
 	// Determine projectRoot: Use from context if available, otherwise derive from tasksPath
 	const projectRoot = contextProjectRoot || findProjectRoot(tasksPath);
@@ -340,11 +332,11 @@
 
 	if (mcpLog) {
 		logger.info(
-			`expandTask called with context: session=${!!session}, resolved outputType for AI: ${determinedOutputType}`
+			`expandTask called with context: session=${!!session}, resolved outputType for AI: ${outputFormat}`
 		);
 	} else {
 		logger.debug(
-			`expandTask called in CLI mode, resolved outputType for AI: ${determinedOutputType}`
+			`expandTask called in CLI mode, resolved outputType for AI: ${outputFormat}`
 		);
 	}
 
@@ -557,7 +549,7 @@
 				session,
 				projectRoot,
 				commandName: 'expand-task',
-				outputType: determinedOutputType
+				outputType: outputFormat
 			});
 
 			// === BEGIN AGENT_LLM_DELEGATION HANDLING ===
