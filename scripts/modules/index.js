--- conflicted
+++ resolved
@@ -1,5 +1,3 @@
-<<<<<<< HEAD
-=======
 /**
  * index.js
  * Main export point for all Task Master CLI modules
@@ -10,5 +8,4 @@
 export * from './ui.js';
 export * from './ai-services.js';
 export * from './task-manager.js';
-export * from './commands.js';
->>>>>>> 48a8d952
+export * from './commands.js';