--- conflicted
+++ resolved
@@ -1131,19 +1131,6 @@
 }
 
 /**
-<<<<<<< HEAD
- * Detect if the current directory (or any parent) is part of a Git work-tree.
- * Uses `git rev-parse --is-inside-work-tree` which exits 0 when inside a repo.
- * @returns {boolean} True if inside a Git repository, false otherwise.
- */
-function insideGitRepo() {
-	try {
-		execSync('git rev-parse --is-inside-work-tree', { stdio: 'ignore' });
-		return true;
-	} catch {
-		return false;
-	}
-=======
  * Gets the current tag from state.json or falls back to defaultTag from config
  * @param {string} projectRoot - The project root directory (required)
  * @returns {string} The current tag name
@@ -1327,7 +1314,6 @@
 	}
 
 	return tagObj;
->>>>>>> 46d4f273
 }
 
 // Export all utility functions and configuration
@@ -1354,9 +1340,6 @@
 	resolveEnvVariable,
 	findProjectRoot,
 	aggregateTelemetry,
-<<<<<<< HEAD
-	insideGitRepo
-=======
 	getCurrentTag,
 	resolveTag,
 	getTasksForTag,
@@ -1367,5 +1350,4 @@
 	markMigrationForNotice,
 	flattenTasksWithSubtasks,
 	ensureTagMetadata
->>>>>>> 46d4f273
 };