--- conflicted
+++ resolved
@@ -6,10 +6,6 @@
 import path from 'path';
 import chalk from 'chalk';
 
-<<<<<<< HEAD
-// Default log level
-let LOG_LEVEL = process.env.LOG_LEVEL || 'info';
-=======
 // Global silent mode flag
 let silentMode = false;
 
@@ -25,60 +21,9 @@
 	projectName: process.env.PROJECT_NAME || 'Task Master',
 	projectVersion: '1.5.0' // Hardcoded version - ALWAYS use this value, ignore environment variable
 };
->>>>>>> 48a8d952
 
 // Log level priorities
 const LOG_LEVELS = {
-<<<<<<< HEAD
-  debug: 0,
-  info: 1,
-  warn: 2,
-  error: 3,
-};
-
-/**
- * Set the current logging level
- * @param {string} level - Log level ('debug', 'info', 'warn', 'error')
- */
-export function setLogLevel(level) {
-  if (LOG_LEVELS[level] !== undefined) {
-    LOG_LEVEL = level;
-  } else {
-    console.warn(`Invalid log level: ${level}. Using 'info' instead.`);
-    LOG_LEVEL = 'info';
-  }
-}
-
-/**
- * Log a message with a specified level
- * @param {string} level - Log level ('debug', 'info', 'warn', 'error')
- * @param {string} message - Message to log
- */
-export function log(level, message) {
-  // Skip logging if level is below current LOG_LEVEL
-  if (LOG_LEVELS[level] < LOG_LEVELS[LOG_LEVEL]) {
-    return;
-  }
-
-  const timestamp = new Date().toISOString();
-  
-  switch (level) {
-    case 'debug':
-      console.debug(chalk.blue(`[${timestamp}] DEBUG: ${message}`));
-      break;
-    case 'info':
-      console.info(chalk.green(`[${timestamp}] INFO: ${message}`));
-      break;
-    case 'warn':
-      console.warn(chalk.yellow(`[${timestamp}] WARN: ${message}`));
-      break;
-    case 'error':
-      console.error(chalk.red(`[${timestamp}] ERROR: ${message}`));
-      break;
-    default:
-      console.log(`[${timestamp}] ${level}: ${message}`);
-  }
-=======
 	debug: 0,
 	info: 1,
 	warn: 2,
@@ -171,49 +116,13 @@
 		}
 		return null;
 	}
->>>>>>> 48a8d952
-}
-
-/**
- * Read a JSON file
- * @param {string} filePath - Path to the JSON file
- * @returns {Object|null} Parsed JSON content or null on error
- */
-<<<<<<< HEAD
-export function readJSON(filePath) {
-  try {
-    if (!fs.existsSync(filePath)) {
-      return null;
-    }
-    const data = fs.readFileSync(filePath, 'utf8');
-    return JSON.parse(data);
-  } catch (err) {
-    log('error', `Error reading JSON file ${filePath}: ${err.message}`);
-    return null;
-  }
-}
-
-/**
- * Write data to a JSON file
- * @param {string} filePath - Path to the JSON file
+}
+
+/**
+ * Writes data to a JSON file
+ * @param {string} filepath - Path to the JSON file
  * @param {Object} data - Data to write
- * @returns {boolean} True if successful, false otherwise
- */
-export function writeJSON(filePath, data) {
-  try {
-    // Ensure directory exists
-    const dir = path.dirname(filePath);
-    if (!fs.existsSync(dir)) {
-      fs.mkdirSync(dir, { recursive: true });
-    }
-    
-    fs.writeFileSync(filePath, JSON.stringify(data, null, 2), 'utf8');
-    return true;
-  } catch (err) {
-    log('error', `Error writing JSON file ${filePath}: ${err.message}`);
-    return false;
-  }
-=======
+ */
 function writeJSON(filepath, data) {
 	try {
 		const dir = path.dirname(filepath);
@@ -260,24 +169,14 @@
 		log('warn', `Could not read complexity report: ${error.message}`);
 		return null;
 	}
->>>>>>> 48a8d952
-}
-
-/**
- * Detect camelCase flags in command-line arguments
- * @param {Array<string>} argv - Command-line arguments
- * @returns {Array<Object>} Array of objects with original and kebab-case versions
- */
-<<<<<<< HEAD
-export function detectCamelCaseFlags(argv) {
-  return argv
-    .filter(arg => arg.startsWith('--') && /[A-Z]/.test(arg))
-    .map(arg => {
-      const original = arg.replace(/^--/, '').split('=')[0];
-      const kebabCase = original.replace(/([A-Z])/g, '-$1').toLowerCase();
-      return { original, kebabCase };
-    });
-=======
+}
+
+/**
+ * Finds a task analysis in the complexity report
+ * @param {Object} report - The complexity report
+ * @param {number} taskId - The task ID to find
+ * @returns {Object|null} The task analysis or null if not found
+ */
 function findTaskInComplexityReport(report, taskId) {
 	if (
 		!report ||
@@ -288,156 +187,14 @@
 	}
 
 	return report.complexityAnalysis.find((task) => task.taskId === taskId);
->>>>>>> 48a8d952
-}
-
-/**
- * Retry a function with exponential backoff
- * @param {Function} fn - Function to retry
- * @param {number} maxRetries - Maximum number of retries
- * @param {number} initialDelay - Initial delay in ms
- * @param {number} maxDelay - Maximum delay in ms
- * @param {Object} options - Additional options
- * @param {boolean} options.useRateLimit - Whether to respect rate limit headers
- * @param {boolean} options.fastFail - Fail fast on permanent errors
- * @param {Function} options.onRetry - Callback function when retry happens
- * @returns {Promise<any>} - Result of the function
- */
-<<<<<<< HEAD
-export async function retryWithExponentialBackoff(
-  fn,
-  maxRetries = 3,
-  initialDelay = 1000,
-  maxDelay = 10000,
-  options = {}
-) {
-  const { 
-    useRateLimit = true, 
-    fastFail = true,
-    onRetry = null
-  } = options;
-  
-  let numRetries = 0;
-  let delay = initialDelay;
-
-  // Helper to determine if an error is permanent or can be retried
-  const isPermanentError = (error) => {
-    // List of error types/codes that should not be retried
-    const permanentErrorPatterns = [
-      'authentication', 
-      'authorization',
-      'invalid_api_key',
-      'billing',
-      'payment',
-      'access denied',
-      'access_denied',
-      'forbidden',
-      'invalid request',
-      'invalid parameter',
-      'invalid_parameter'
-    ];
-    
-    // Check if error message matches any permanent error patterns
-    if (error && error.message) {
-      const errorMessage = error.message.toLowerCase();
-      if (permanentErrorPatterns.some(pattern => errorMessage.includes(pattern))) {
-        return true;
-      }
-    }
-    
-    // Check status code if available
-    if (error && error.status) {
-      // 4xx errors except 408, 429, and 425 are typically permanent
-      return error.status >= 400 && error.status < 500 && 
-             ![408, 429, 425].includes(error.status);
-    }
-    
-    return false;
-  };
-  
-  // Helper to get delay from rate limit headers if available
-  const getRateLimitDelay = (error) => {
-    // Check for rate limit headers from common APIs
-    if (error && error.headers) {
-      // Anthropic rate limit header
-      const retryAfter = error.headers['retry-after'] || 
-                          error.headers['x-retry-after'] ||
-                          null;
-                          
-      if (retryAfter) {
-        const retrySeconds = parseInt(retryAfter, 10);
-        if (!isNaN(retrySeconds)) {
-          return retrySeconds * 1000; // Convert to ms
-        }
-      }
-      
-      // Check for other rate limit headers
-      const resetTime = error.headers['x-rate-limit-reset'] ||
-                        error.headers['ratelimit-reset'] ||
-                        null;
-                        
-      if (resetTime) {
-        const resetTimestamp = parseInt(resetTime, 10);
-        if (!isNaN(resetTimestamp)) {
-          const now = Date.now();
-          const timeUntilReset = resetTimestamp * 1000 - now;
-          if (timeUntilReset > 0) {
-            return Math.min(timeUntilReset + 100, maxDelay); // Add small buffer
-          }
-        }
-      }
-    }
-    
-    // Default to regular exponential backoff
-    return null;
-  };
-
-  while (true) {
-    try {
-      return await fn();
-    } catch (error) {
-      numRetries++;
-      
-      // If fastFail is enabled and this is a permanent error, don't retry
-      if (fastFail && isPermanentError(error)) {
-        log('error', `Permanent error detected, not retrying: ${error.message}`);
-        throw error;
-      }
-      
-      if (numRetries > maxRetries) {
-        log('error', `Maximum retries (${maxRetries}) exceeded. Giving up.`);
-        throw error;
-      }
-      
-      // Get rate limit delay if available and enabled
-      let retryDelay = delay;
-      if (useRateLimit) {
-        const rateLimitDelay = getRateLimitDelay(error);
-        if (rateLimitDelay) {
-          retryDelay = rateLimitDelay;
-          log('warn', `Rate limit detected. Waiting ${retryDelay}ms before next attempt.`);
-        }
-      }
-      
-      log('warn', `Attempt ${numRetries} failed. Retrying in ${retryDelay}ms...`);
-      
-      // Call onRetry callback if provided
-      if (onRetry && typeof onRetry === 'function') {
-        try {
-          onRetry(numRetries, retryDelay, error);
-        } catch (callbackError) {
-          // Don't let callback errors interrupt the retry process
-          log('warn', `Error in retry callback: ${callbackError.message}`);
-        }
-      }
-      
-      await new Promise(resolve => setTimeout(resolve, retryDelay));
-      
-      // Exponential backoff with jitter
-      delay = Math.min(delay * 2, maxDelay) * (0.9 + Math.random() * 0.2);
-    }
-  }
-=======
+}
+
+/**
+ * Checks if a task exists in the tasks array
+ * @param {Array} tasks - The tasks array
+ * @param {string|number} taskId - The task ID to check
+ * @returns {boolean} True if the task exists, false otherwise
+ */
 function taskExists(tasks, taskId) {
 	if (!taskId || !tasks || !Array.isArray(tasks)) {
 		return false;
@@ -459,30 +216,13 @@
 
 	const id = parseInt(taskId, 10);
 	return tasks.some((t) => t.id === id);
->>>>>>> 48a8d952
-}
-
-/**
- * Validate and clean file paths
- * @param {string} basePath - Base directory path
- * @param {string} targetPath - Path to validate
- * @returns {string} Validated path
- */
-<<<<<<< HEAD
-export function validatePath(basePath, targetPath) {
-  // Convert to absolute path if relative
-  const absPath = path.isAbsolute(targetPath) 
-    ? targetPath 
-    : path.join(basePath, targetPath);
-  
-  // Check it doesn't escape the base directory
-  const relative = path.relative(basePath, absPath);
-  if (relative.startsWith('..') || path.isAbsolute(relative)) {
-    throw new Error(`Path escapes base directory: ${targetPath}`);
-  }
-  
-  return absPath;
-=======
+}
+
+/**
+ * Formats a task ID as a string
+ * @param {string|number} id - The task ID to format
+ * @returns {string} The formatted task ID
+ */
 function formatTaskId(id) {
 	if (typeof id === 'string' && id.includes('.')) {
 		return id; // Already formatted as a string with a dot (e.g., "1.2")
@@ -493,52 +233,14 @@
 	}
 
 	return id;
->>>>>>> 48a8d952
-}
-
-/**
- * Archive tasks and PRD files before overwriting
- * @param {string} filePath - Path to the file being overwritten (tasks.json or prd file)
- * @param {boolean} createBackup - Whether to create a backup (defaults to true)
- * @returns {Object} Object containing success status and archive path or error
- */
-<<<<<<< HEAD
-export function archiveTasksBeforeOverwrite(filePath, createBackup = true) {
-  if (!createBackup || !fs.existsSync(filePath)) {
-    return { success: true, archived: false };
-  }
-
-  try {
-    // Create archives directory relative to the tasks directory
-    const baseDir = path.dirname(filePath);
-    const archiveDir = path.join(baseDir, 'archives');
-    
-    if (!fs.existsSync(archiveDir)) {
-      fs.mkdirSync(archiveDir, { recursive: true });
-    }
-    
-    // Create a unique filename with timestamp
-    const fileName = path.basename(filePath);
-    const timestamp = new Date().toISOString().replace(/:/g, '-');
-    const archivePath = path.join(archiveDir, `${path.parse(fileName).name}-${timestamp}${path.parse(fileName).ext}`);
-    
-    // Copy the file to the archive
-    fs.copyFileSync(filePath, archivePath);
-    
-    log('info', `Archived ${filePath} to ${archivePath}`);
-    return { 
-      success: true, 
-      archived: true, 
-      archivePath 
-    };
-  } catch (err) {
-    log('error', `Error archiving ${filePath}: ${err.message}`);
-    return { 
-      success: false, 
-      error: err.message 
-    };
-  }
-=======
+}
+
+/**
+ * Finds a task by ID in the tasks array
+ * @param {Array} tasks - The tasks array
+ * @param {string|number} taskId - The task ID to find
+ * @returns {Object|null} The task object or null if not found
+ */
 function findTaskById(tasks, taskId) {
 	if (!taskId || !tasks || !Array.isArray(tasks)) {
 		return null;
@@ -571,98 +273,14 @@
 
 	const id = parseInt(taskId, 10);
 	return tasks.find((t) => t.id === id) || null;
->>>>>>> 48a8d952
-}
-
-/**
- * Restore an archived file to its original location
- * @param {string} archivePath - Path to the archived file
- * @param {string} [destinationPath] - Target path to restore to (optional, will be inferred if not provided)
- * @param {boolean} [createBackup] - Whether to backup existing file at destination (defaults to true)
- * @returns {Object} Object containing success status and destination path or error
- */
-<<<<<<< HEAD
-export function restoreArchive(archivePath, destinationPath = null, createBackup = true) {
-  try {
-    if (!fs.existsSync(archivePath)) {
-      return { 
-        success: false, 
-        error: `Archive file not found: ${archivePath}` 
-      };
-    }
-
-    // Parse the archive path to determine the type and original location if not provided
-    const fileName = path.basename(archivePath);
-    const archiveDir = path.dirname(archivePath);
-    let targetPath = destinationPath;
-
-    if (!targetPath) {
-      const baseDir = path.dirname(archiveDir); // Parent directory of archives
-      
-      // Determine original filename based on archive naming convention
-      let originalName;
-      if (fileName.startsWith('tasks-')) {
-        originalName = 'tasks.json';
-      } else if (fileName.startsWith('prd-')) {
-        // Extract the original extension if present
-        const originalExt = path.extname(fileName);
-        originalName = `prd${originalExt}`;
-      } else {
-        // If not following known pattern, just use the filename without timestamp
-        // Extract timestamp portion (assuming ISO format)
-        const parts = path.parse(fileName).name.split('-');
-        // Remove timestamp parts (last 6 segments from an ISO date)
-        const nameWithoutTimestamp = parts.slice(0, parts.length - 6).join('-');
-        originalName = `${nameWithoutTimestamp}${path.extname(fileName)}`;
-      }
-      
-      targetPath = path.join(baseDir, originalName);
-    }
-    
-    // Check if destination file exists and archive it if needed
-    if (fs.existsSync(targetPath) && createBackup) {
-      const backupResult = archiveTasksBeforeOverwrite(targetPath);
-      if (!backupResult.success) {
-        log('warn', `Could not archive existing file before restore: ${backupResult.error}`);
-      } else if (backupResult.archived) {
-        log('info', `Existing file has been archived to ${backupResult.archivePath} before restore`);
-      }
-    }
-    
-    // Ensure target directory exists
-    const targetDir = path.dirname(targetPath);
-    if (!fs.existsSync(targetDir)) {
-      fs.mkdirSync(targetDir, { recursive: true });
-    }
-    
-    // Copy the archive to the destination
-    fs.copyFileSync(archivePath, targetPath);
-    
-    log('info', `Restored archive ${archivePath} to ${targetPath}`);
-    return { 
-      success: true, 
-      restoredTo: targetPath 
-    };
-  } catch (err) {
-    log('error', `Error restoring archive: ${err.message}`);
-    return { 
-      success: false, 
-      error: err.message 
-    };
-  }
-}
-
-export default {
-  log,
-  setLogLevel,
-  readJSON,
-  writeJSON,
-  detectCamelCaseFlags,
-  retryWithExponentialBackoff,
-  validatePath,
-  archiveTasksBeforeOverwrite,
-  restoreArchive
-=======
+}
+
+/**
+ * Truncates text to a specified length
+ * @param {string} text - The text to truncate
+ * @param {number} maxLength - The maximum length
+ * @returns {string} The truncated text
+ */
 function truncate(text, maxLength) {
 	if (!text || text.length <= maxLength) {
 		return text;
@@ -799,5 +417,4 @@
 	disableSilentMode,
 	isSilentMode,
 	getTaskManager
->>>>>>> 48a8d952
 };