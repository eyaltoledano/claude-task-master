/**
 * commands.js
 * Command-line interface for the Task Master CLI
 */

import { program } from 'commander';
import path from 'path';
import chalk from 'chalk';
import boxen from 'boxen';
import fs from 'fs';
import https from 'https';
import http from 'http';
import inquirer from 'inquirer';
import search from '@inquirer/search';
import ora from 'ora'; // Import ora

import {
	log,
	readJSON,
	writeJSON,
	getCurrentTag,
	detectCamelCaseFlags,
	toKebabCase
} from './utils.js';
import {
	parsePRD,
	updateTasks,
	generateTaskFiles,
	setTaskStatus,
	listTasks,
	expandTask,
	expandAllTasks,
	clearSubtasks,
	addTask,
	addSubtask,
	removeSubtask,
	analyzeTaskComplexity,
	updateTaskById,
	updateSubtaskById,
	removeTask,
	findTaskById,
	taskExists,
	moveTask,
	migrateProject,
	setResponseLanguage
} from './task-manager.js';

import {
	createTag,
	deleteTag,
	tags,
	useTag,
	renameTag,
	copyTag
} from './task-manager/tag-management.js';

import {
	addDependency,
	removeDependency,
	validateDependenciesCommand,
	fixDependenciesCommand
} from './dependency-manager.js';

import {
	isApiKeySet,
	getDebugFlag,
	getConfig,
	writeConfig,
	ConfigurationError,
	isConfigFilePresent,
	getAvailableModels,
	getBaseUrlForRole,
	getDefaultNumTasks,
	getDefaultSubtasks
} from './config-manager.js';

import { CUSTOM_PROVIDERS } from '../../src/constants/providers.js';

import {
	COMPLEXITY_REPORT_FILE,
	TASKMASTER_TASKS_FILE,
	TASKMASTER_DOCS_DIR
} from '../../src/constants/paths.js';

import { initTaskMaster } from '../../src/task-master.js';

import {
	displayBanner,
	displayHelp,
	displayNextTask,
	displayTaskById,
	displayComplexityReport,
	getStatusWithColor,
	confirmTaskOverwrite,
	startLoadingIndicator,
	stopLoadingIndicator,
	displayModelConfiguration,
	displayAvailableModels,
	displayApiKeyStatus,
	displayAiUsageSummary,
	displayMultipleTasksSummary,
	displayTaggedTasksFYI,
	displayCurrentTagIndicator
} from './ui.js';
import {
	confirmProfilesRemove,
	confirmRemoveAllRemainingProfiles
} from '../../src/ui/confirm.js';
import {
	wouldRemovalLeaveNoProfiles,
	getInstalledProfiles
} from '../../src/utils/profiles.js';

import { initializeProject } from '../init.js';
import {
	getModelConfiguration,
	getAvailableModelsList,
	setModel,
	getApiKeyStatusReport
} from './task-manager/models.js';
import {
	isValidTaskStatus,
	TASK_STATUS_OPTIONS
} from '../../src/constants/task-status.js';
import {
	isValidRulesAction,
	RULES_ACTIONS,
	RULES_SETUP_ACTION
} from '../../src/constants/rules-actions.js';
import { getTaskMasterVersion } from '../../src/utils/getVersion.js';
import { syncTasksToReadme } from './sync-readme.js';
import { RULE_PROFILES } from '../../src/constants/profiles.js';
import {
	convertAllRulesToProfileRules,
	removeProfileRules,
	isValidProfile,
	getRulesProfile
} from '../../src/utils/rule-transformer.js';
import {
	runInteractiveProfilesSetup,
	generateProfileSummary,
	categorizeProfileResults,
	generateProfileRemovalSummary,
	categorizeRemovalResults
} from '../../src/utils/profiles.js';

/**
 * Runs the interactive setup process for model configuration.
 * @param {string|null} projectRoot - The resolved project root directory.
 */
async function runInteractiveSetup(projectRoot) {
	if (!projectRoot) {
		console.error(
			chalk.red(
				'Error: Could not determine project root for interactive setup.'
			)
		);
		process.exit(1);
	}

	const currentConfigResult = await getModelConfiguration({ projectRoot });
	const currentModels = currentConfigResult.success
		? currentConfigResult.data.activeModels
		: { main: null, research: null, fallback: null };
	// Handle potential config load failure gracefully for the setup flow
	if (
		!currentConfigResult.success &&
		currentConfigResult.error?.code !== 'CONFIG_MISSING'
	) {
		console.warn(
			chalk.yellow(
				`Warning: Could not load current model configuration: ${currentConfigResult.error?.message || 'Unknown error'}. Proceeding with defaults.`
			)
		);
	}

	// Helper function to fetch OpenRouter models (duplicated for CLI context)
	function fetchOpenRouterModelsCLI() {
		return new Promise((resolve) => {
			const options = {
				hostname: 'openrouter.ai',
				path: '/api/v1/models',
				method: 'GET',
				headers: {
					Accept: 'application/json'
				}
			};

			const req = https.request(options, (res) => {
				let data = '';
				res.on('data', (chunk) => {
					data += chunk;
				});
				res.on('end', () => {
					if (res.statusCode === 200) {
						try {
							const parsedData = JSON.parse(data);
							resolve(parsedData.data || []); // Return the array of models
						} catch (e) {
							console.error('Error parsing OpenRouter response:', e);
							resolve(null); // Indicate failure
						}
					} else {
						console.error(
							`OpenRouter API request failed with status code: ${res.statusCode}`
						);
						resolve(null); // Indicate failure
					}
				});
			});

			req.on('error', (e) => {
				console.error('Error fetching OpenRouter models:', e);
				resolve(null); // Indicate failure
			});
			req.end();
		});
	}

	// Helper function to fetch Ollama models (duplicated for CLI context)
	function fetchOllamaModelsCLI(baseURL = 'http://localhost:11434/api') {
		return new Promise((resolve) => {
			try {
				// Parse the base URL to extract hostname, port, and base path
				const url = new URL(baseURL);
				const isHttps = url.protocol === 'https:';
				const port = url.port || (isHttps ? 443 : 80);
				const basePath = url.pathname.endsWith('/')
					? url.pathname.slice(0, -1)
					: url.pathname;

				const options = {
					hostname: url.hostname,
					port: parseInt(port, 10),
					path: `${basePath}/tags`,
					method: 'GET',
					headers: {
						Accept: 'application/json'
					}
				};

				const requestLib = isHttps ? https : http;
				const req = requestLib.request(options, (res) => {
					let data = '';
					res.on('data', (chunk) => {
						data += chunk;
					});
					res.on('end', () => {
						if (res.statusCode === 200) {
							try {
								const parsedData = JSON.parse(data);
								resolve(parsedData.models || []); // Return the array of models
							} catch (e) {
								console.error('Error parsing Ollama response:', e);
								resolve(null); // Indicate failure
							}
						} else {
							console.error(
								`Ollama API request failed with status code: ${res.statusCode}`
							);
							resolve(null); // Indicate failure
						}
					});
				});

				req.on('error', (e) => {
					console.error('Error fetching Ollama models:', e);
					resolve(null); // Indicate failure
				});
				req.end();
			} catch (e) {
				console.error('Error parsing Ollama base URL:', e);
				resolve(null); // Indicate failure
			}
		});
	}

	// Helper to get choices and default index for a role
	const getPromptData = (role, allowNone = false) => {
		const currentModel = currentModels[role]; // Use the fetched data
		const allModelsRaw = getAvailableModels(); // Get all available models

		// Manually group models by provider
		const modelsByProvider = allModelsRaw.reduce((acc, model) => {
			if (!acc[model.provider]) {
				acc[model.provider] = [];
			}
			acc[model.provider].push(model);
			return acc;
		}, {});

		const cancelOption = { name: '⏹ Cancel Model Setup', value: '__CANCEL__' }; // Symbol updated
		const noChangeOption = currentModel?.modelId
			? {
					name: `✔ No change to current ${role} model (${currentModel.modelId})`, // Symbol updated
					value: '__NO_CHANGE__'
				}
			: null;

		// Define custom provider options
		const customProviderOptions = [
			{ name: '* Custom OpenRouter model', value: '__CUSTOM_OPENROUTER__' },
			{ name: '* Custom Ollama model', value: '__CUSTOM_OLLAMA__' },
			{ name: '* Custom Bedrock model', value: '__CUSTOM_BEDROCK__' },
			{ name: '* Custom Azure model', value: '__CUSTOM_AZURE__' },
			{ name: '* Custom Vertex model', value: '__CUSTOM_VERTEX__' }
		];

		let choices = [];
		let defaultIndex = 0; // Default to 'Cancel'

		// Filter and format models allowed for this role using the manually grouped data
		const roleChoices = Object.entries(modelsByProvider)
			.map(([provider, models]) => {
				const providerModels = models
					.filter((m) => m.allowed_roles.includes(role))
					.map((m) => ({
						name: `${provider} / ${m.id} ${
							m.cost_per_1m_tokens
								? chalk.gray(
										`($${m.cost_per_1m_tokens.input.toFixed(2)} input | $${m.cost_per_1m_tokens.output.toFixed(2)} output)`
									)
								: ''
						}`,
						value: { id: m.id, provider },
						short: `${provider}/${m.id}`
					}));
				if (providerModels.length > 0) {
					return [...providerModels];
				}
				return null;
			})
			.filter(Boolean)
			.flat();

		// Find the index of the currently selected model for setting the default
		let currentChoiceIndex = -1;
		if (currentModel?.modelId && currentModel?.provider) {
			currentChoiceIndex = roleChoices.findIndex(
				(choice) =>
					typeof choice.value === 'object' &&
					choice.value.id === currentModel.modelId &&
					choice.value.provider === currentModel.provider
			);
		}

		// Construct final choices list with custom options moved to bottom
		const systemOptions = [];
		if (noChangeOption) {
			systemOptions.push(noChangeOption);
		}
		systemOptions.push(cancelOption);

		const systemLength = systemOptions.length;

		if (allowNone) {
			choices = [
				...systemOptions,
				new inquirer.Separator('\n── Standard Models ──'),
				{ name: '⚪ None (disable)', value: null },
				...roleChoices,
				new inquirer.Separator('\n── Custom Providers ──'),
				...customProviderOptions
			];
			// Adjust default index: System + Sep1 + None (+2)
			const noneOptionIndex = systemLength + 1;
			defaultIndex =
				currentChoiceIndex !== -1
					? currentChoiceIndex + systemLength + 2 // Offset by system options and separators
					: noneOptionIndex; // Default to 'None' if no current model matched
		} else {
			choices = [
				...systemOptions,
				new inquirer.Separator('\n── Standard Models ──'),
				...roleChoices,
				new inquirer.Separator('\n── Custom Providers ──'),
				...customProviderOptions
			];
			// Adjust default index: System + Sep (+1)
			defaultIndex =
				currentChoiceIndex !== -1
					? currentChoiceIndex + systemLength + 1 // Offset by system options and separator
					: noChangeOption
						? 1
						: 0; // Default to 'No Change' if present, else 'Cancel'
		}

		// Ensure defaultIndex is valid within the final choices array length
		if (defaultIndex < 0 || defaultIndex >= choices.length) {
			// If default calculation failed or pointed outside bounds, reset intelligently
			defaultIndex = 0; // Default to 'Cancel'
			console.warn(
				`Warning: Could not determine default model for role '${role}'. Defaulting to 'Cancel'.`
			); // Add warning
		}

		return { choices, default: defaultIndex };
	};

	// --- Generate choices using the helper ---
	const mainPromptData = getPromptData('main');
	const researchPromptData = getPromptData('research');
	const fallbackPromptData = getPromptData('fallback', true); // Allow 'None' for fallback

	// Display helpful intro message
	console.log(chalk.cyan('\n🎯 Interactive Model Setup'));
	console.log(chalk.gray('━'.repeat(50)));
	console.log(chalk.yellow('💡 Navigation tips:'));
	console.log(chalk.gray('   • Type to search and filter options'));
	console.log(chalk.gray('   • Use ↑↓ arrow keys to navigate results'));
	console.log(
		chalk.gray(
			'   • Standard models are listed first, custom providers at bottom'
		)
	);
	console.log(chalk.gray('   • Press Enter to select\n'));

	// Helper function to create search source for models
	const createSearchSource = (choices, defaultValue) => {
		return (searchTerm = '') => {
			const filteredChoices = choices.filter((choice) => {
				if (choice.type === 'separator') return true; // Always show separators
				const searchText = choice.name || '';
				return searchText.toLowerCase().includes(searchTerm.toLowerCase());
			});
			return Promise.resolve(filteredChoices);
		};
	};

	const answers = {};

	// Main model selection
	answers.mainModel = await search({
		message: 'Select the main model for generation/updates:',
		source: createSearchSource(mainPromptData.choices, mainPromptData.default),
		pageSize: 15
	});

	if (answers.mainModel !== '__CANCEL__') {
		// Research model selection
		answers.researchModel = await search({
			message: 'Select the research model:',
			source: createSearchSource(
				researchPromptData.choices,
				researchPromptData.default
			),
			pageSize: 15
		});

		if (answers.researchModel !== '__CANCEL__') {
			// Fallback model selection
			answers.fallbackModel = await search({
				message: 'Select the fallback model (optional):',
				source: createSearchSource(
					fallbackPromptData.choices,
					fallbackPromptData.default
				),
				pageSize: 15
			});
		}
	}

	let setupSuccess = true;
	let setupConfigModified = false;
	const coreOptionsSetup = { projectRoot }; // Pass root for setup actions

	// Helper to handle setting a model (including custom)
	async function handleSetModel(role, selectedValue, currentModelId) {
		if (selectedValue === '__CANCEL__') {
			console.log(
				chalk.yellow(`\nSetup canceled during ${role} model selection.`)
			);
			setupSuccess = false; // Also mark success as false on cancel
			return false; // Indicate cancellation
		}

		// Handle the new 'No Change' option
		if (selectedValue === '__NO_CHANGE__') {
			console.log(chalk.gray(`No change selected for ${role} model.`));
			return true; // Indicate success, continue setup
		}

		let modelIdToSet = null;
		let providerHint = null;
		let isCustomSelection = false;

		if (selectedValue === '__CUSTOM_OPENROUTER__') {
			isCustomSelection = true;
			const { customId } = await inquirer.prompt([
				{
					type: 'input',
					name: 'customId',
					message: `Enter the custom OpenRouter Model ID for the ${role} role:`
				}
			]);
			if (!customId) {
				console.log(chalk.yellow('No custom ID entered. Skipping role.'));
				return true; // Continue setup, but don't set this role
			}
			modelIdToSet = customId;
			providerHint = CUSTOM_PROVIDERS.OPENROUTER;
			// Validate against live OpenRouter list
			const openRouterModels = await fetchOpenRouterModelsCLI();
			if (
				!openRouterModels ||
				!openRouterModels.some((m) => m.id === modelIdToSet)
			) {
				console.error(
					chalk.red(
						`Error: Model ID "${modelIdToSet}" not found in the live OpenRouter model list. Please check the ID.`
					)
				);
				setupSuccess = false;
				return true; // Continue setup, but mark as failed
			}
		} else if (selectedValue === '__CUSTOM_OLLAMA__') {
			isCustomSelection = true;
			const { customId } = await inquirer.prompt([
				{
					type: 'input',
					name: 'customId',
					message: `Enter the custom Ollama Model ID for the ${role} role:`
				}
			]);
			if (!customId) {
				console.log(chalk.yellow('No custom ID entered. Skipping role.'));
				return true; // Continue setup, but don't set this role
			}
			modelIdToSet = customId;
			providerHint = CUSTOM_PROVIDERS.OLLAMA;
			// Get the Ollama base URL from config for this role
			const ollamaBaseURL = getBaseUrlForRole(role, projectRoot);
			// Validate against live Ollama list
			const ollamaModels = await fetchOllamaModelsCLI(ollamaBaseURL);
			if (ollamaModels === null) {
				console.error(
					chalk.red(
						`Error: Unable to connect to Ollama server at ${ollamaBaseURL}. Please ensure Ollama is running and try again.`
					)
				);
				setupSuccess = false;
				return true; // Continue setup, but mark as failed
			} else if (!ollamaModels.some((m) => m.model === modelIdToSet)) {
				console.error(
					chalk.red(
						`Error: Model ID "${modelIdToSet}" not found in the Ollama instance. Please verify the model is pulled and available.`
					)
				);
				console.log(
					chalk.yellow(
						`You can check available models with: curl ${ollamaBaseURL}/tags`
					)
				);
				setupSuccess = false;
				return true; // Continue setup, but mark as failed
			}
		} else if (selectedValue === '__CUSTOM_BEDROCK__') {
			isCustomSelection = true;
			const { customId } = await inquirer.prompt([
				{
					type: 'input',
					name: 'customId',
					message: `Enter the custom Bedrock Model ID for the ${role} role (e.g., anthropic.claude-3-sonnet-20240229-v1:0):`
				}
			]);
			if (!customId) {
				console.log(chalk.yellow('No custom ID entered. Skipping role.'));
				return true; // Continue setup, but don't set this role
			}
			modelIdToSet = customId;
			providerHint = CUSTOM_PROVIDERS.BEDROCK;

			// Check if AWS environment variables exist
			if (
				!process.env.AWS_ACCESS_KEY_ID ||
				!process.env.AWS_SECRET_ACCESS_KEY
			) {
				console.warn(
					chalk.yellow(
						'Warning: AWS_ACCESS_KEY_ID and/or AWS_SECRET_ACCESS_KEY environment variables are missing. Will fallback to system configuration. (ex: aws config files or ec2 instance profiles)'
					)
				);
				setupSuccess = false;
				return true; // Continue setup, but mark as failed
			}

			console.log(
				chalk.blue(
					`Custom Bedrock model "${modelIdToSet}" will be used. No validation performed.`
				)
			);
		} else if (selectedValue === '__CUSTOM_AZURE__') {
			isCustomSelection = true;
			const { customId } = await inquirer.prompt([
				{
					type: 'input',
					name: 'customId',
					message: `Enter the custom Azure OpenAI Model ID for the ${role} role (e.g., gpt-4o):`
				}
			]);
			if (!customId) {
				console.log(chalk.yellow('No custom ID entered. Skipping role.'));
				return true; // Continue setup, but don't set this role
			}
			modelIdToSet = customId;
			providerHint = CUSTOM_PROVIDERS.AZURE;

			// Check if Azure environment variables exist
			if (
				!process.env.AZURE_OPENAI_API_KEY ||
				!process.env.AZURE_OPENAI_ENDPOINT
			) {
				console.error(
					chalk.red(
						'Error: AZURE_OPENAI_API_KEY and/or AZURE_OPENAI_ENDPOINT environment variables are missing. Please set them before using custom Azure models.'
					)
				);
				setupSuccess = false;
				return true; // Continue setup, but mark as failed
			}

			console.log(
				chalk.blue(
					`Custom Azure OpenAI model "${modelIdToSet}" will be used. No validation performed.`
				)
			);
		} else if (selectedValue === '__CUSTOM_VERTEX__') {
			isCustomSelection = true;
			const { customId } = await inquirer.prompt([
				{
					type: 'input',
					name: 'customId',
					message: `Enter the custom Vertex AI Model ID for the ${role} role (e.g., gemini-1.5-pro-002):`
				}
			]);
			if (!customId) {
				console.log(chalk.yellow('No custom ID entered. Skipping role.'));
				return true; // Continue setup, but don't set this role
			}
			modelIdToSet = customId;
			providerHint = CUSTOM_PROVIDERS.VERTEX;

			// Check if Google/Vertex environment variables exist
			if (
				!process.env.GOOGLE_API_KEY &&
				!process.env.GOOGLE_APPLICATION_CREDENTIALS
			) {
				console.error(
					chalk.red(
						'Error: Either GOOGLE_API_KEY or GOOGLE_APPLICATION_CREDENTIALS environment variable is required. Please set one before using custom Vertex models.'
					)
				);
				setupSuccess = false;
				return true; // Continue setup, but mark as failed
			}

			console.log(
				chalk.blue(
					`Custom Vertex AI model "${modelIdToSet}" will be used. No validation performed.`
				)
			);
		} else if (
			selectedValue &&
			typeof selectedValue === 'object' &&
			selectedValue.id
		) {
			// Standard model selected from list
			modelIdToSet = selectedValue.id;
			providerHint = selectedValue.provider; // Provider is known
		} else if (selectedValue === null && role === 'fallback') {
			// Handle disabling fallback
			modelIdToSet = null;
			providerHint = null;
		} else if (selectedValue) {
			console.error(
				chalk.red(
					`Internal Error: Unexpected selection value for ${role}: ${JSON.stringify(selectedValue)}`
				)
			);
			setupSuccess = false;
			return true;
		}

		// Only proceed if there's a change to be made
		if (modelIdToSet !== currentModelId) {
			if (modelIdToSet) {
				// Set a specific model (standard or custom)
				const result = await setModel(role, modelIdToSet, {
					...coreOptionsSetup,
					providerHint // Pass the hint
				});
				if (result.success) {
					console.log(
						chalk.blue(
							`Set ${role} model: ${result.data.provider} / ${result.data.modelId}`
						)
					);
					if (result.data.warning) {
						// Display warning if returned by setModel
						console.log(chalk.yellow(result.data.warning));
					}
					setupConfigModified = true;
				} else {
					console.error(
						chalk.red(
							`Error setting ${role} model: ${result.error?.message || 'Unknown'}`
						)
					);
					setupSuccess = false;
				}
			} else if (role === 'fallback') {
				// Disable fallback model
				const currentCfg = getConfig(projectRoot);
				if (currentCfg?.models?.fallback?.modelId) {
					// Check if it was actually set before clearing
					currentCfg.models.fallback = {
						...currentCfg.models.fallback,
						provider: undefined,
						modelId: undefined
					};
					if (writeConfig(currentCfg, projectRoot)) {
						console.log(chalk.blue('Fallback model disabled.'));
						setupConfigModified = true;
					} else {
						console.error(
							chalk.red('Failed to disable fallback model in config file.')
						);
						setupSuccess = false;
					}
				} else {
					console.log(chalk.blue('Fallback model was already disabled.'));
				}
			}
		}
		return true; // Indicate setup should continue
	}

	// Process answers using the handler
	if (
		!(await handleSetModel(
			'main',
			answers.mainModel,
			currentModels.main?.modelId // <--- Now 'currentModels' is defined
		))
	) {
		return false; // Explicitly return false if cancelled
	}
	if (
		!(await handleSetModel(
			'research',
			answers.researchModel,
			currentModels.research?.modelId // <--- Now 'currentModels' is defined
		))
	) {
		return false; // Explicitly return false if cancelled
	}
	if (
		!(await handleSetModel(
			'fallback',
			answers.fallbackModel,
			currentModels.fallback?.modelId // <--- Now 'currentModels' is defined
		))
	) {
		return false; // Explicitly return false if cancelled
	}

	if (setupSuccess && setupConfigModified) {
		console.log(chalk.green.bold('\nModel setup complete!'));
	} else if (setupSuccess && !setupConfigModified) {
		console.log(chalk.yellow('\nNo changes made to model configuration.'));
	} else if (!setupSuccess) {
		console.error(
			chalk.red(
				'\nErrors occurred during model selection. Please review and try again.'
			)
		);
	}
	return true; // Indicate setup flow completed (not cancelled)
	// Let the main command flow continue to display results
}

/**
 * Configure and register CLI commands
 * @param {Object} program - Commander program instance
 */
function registerCommands(programInstance) {
	// Add global error handler for unknown options
	programInstance.on('option:unknown', function (unknownOption) {
		const commandName = this._name || 'unknown';
		console.error(chalk.red(`Error: Unknown option '${unknownOption}'`));
		console.error(
			chalk.yellow(
				`Run 'task-master ${commandName} --help' to see available options`
			)
		);
		process.exit(1);
	});

	// parse-prd command
	programInstance
		.command('parse-prd')
		.description('Parse a PRD file and generate tasks')
		.argument('[file]', 'Path to the PRD file')
		.option(
			'-i, --input <file>',
			'Path to the PRD file (alternative to positional argument)'
		)
		.option('-o, --output <file>', 'Output file path')
		.option(
			'-n, --num-tasks <number>',
			'Number of tasks to generate',
			getDefaultNumTasks()
		)
		.option('-f, --force', 'Skip confirmation when overwriting existing tasks')
		.option(
			'--append',
			'Append new tasks to existing tasks.json instead of overwriting'
		)
		.option(
			'-r, --research',
			'Use Perplexity AI for research-backed task generation, providing more comprehensive and accurate task breakdown'
		)
		.option('--tag <tag>', 'Specify tag context for task operations')
		.action(async (file, options) => {
			// Initialize TaskMaster
			let taskMaster;
			try {
				const initOptions = {
					prdPath: file || options.input || true
				};
				// Only include tasksPath if output is explicitly specified
				if (options.output) {
					initOptions.tasksPath = options.output;
				}
				taskMaster = initTaskMaster(initOptions);
			} catch (error) {
				console.log(
					boxen(
						`${chalk.white.bold('Parse PRD Help')}\n\n${chalk.cyan('Usage:')}\n  task-master parse-prd <prd-file.txt> [options]\n\n${chalk.cyan('Options:')}\n  -i, --input <file>       Path to the PRD file (alternative to positional argument)\n  -o, --output <file>      Output file path (default: .taskmaster/tasks/tasks.json)\n  -n, --num-tasks <number> Number of tasks to generate (default: 10)\n  -f, --force              Skip confirmation when overwriting existing tasks\n  --append                 Append new tasks to existing tasks.json instead of overwriting\n  -r, --research           Use Perplexity AI for research-backed task generation\n\n${chalk.cyan('Example:')}\n  task-master parse-prd requirements.txt --num-tasks 15\n  task-master parse-prd --input=requirements.txt\n  task-master parse-prd --force\n  task-master parse-prd requirements_v2.txt --append\n  task-master parse-prd requirements.txt --research\n\n${chalk.yellow('Note: This command will:')}\n  1. Look for a PRD file at ${TASKMASTER_DOCS_DIR}/PRD.md by default\n  2. Use the file specified by --input or positional argument if provided\n  3. Generate tasks from the PRD and either:\n     - Overwrite any existing tasks.json file (default)\n     - Append to existing tasks.json if --append is used`,
						{ padding: 1, borderColor: 'blue', borderStyle: 'round' }
					)
				);
				console.error(chalk.red(`\nError: ${error.message}`));
				process.exit(1);
			}

			const numTasks = parseInt(options.numTasks, 10);
			const force = options.force || false;
			const append = options.append || false;
			const research = options.research || false;
			let useForce = force;
			const useAppend = append;

			// Resolve tag using standard pattern
			const tag =
				options.tag || getCurrentTag(taskMaster.getProjectRoot()) || 'master';

			// Show current tag context
			displayCurrentTagIndicator(tag);

			// Helper function to check if there are existing tasks in the target tag and confirm overwrite
			async function confirmOverwriteIfNeeded() {
				// Check if there are existing tasks in the target tag
				let hasExistingTasksInTag = false;
				const tasksPath = taskMaster.getTasksPath();
				if (fs.existsSync(tasksPath)) {
					try {
						// Read the entire file to check if the tag exists
						const existingFileContent = fs.readFileSync(tasksPath, 'utf8');
						const allData = JSON.parse(existingFileContent);

						// Check if the target tag exists and has tasks
						if (
							allData[tag] &&
							Array.isArray(allData[tag].tasks) &&
							allData[tag].tasks.length > 0
						) {
							hasExistingTasksInTag = true;
						}
					} catch (error) {
						// If we can't read the file or parse it, assume no existing tasks in this tag
						hasExistingTasksInTag = false;
					}
				}

				// Only show confirmation if there are existing tasks in the target tag
				if (hasExistingTasksInTag && !useForce && !useAppend) {
					const overwrite = await confirmTaskOverwrite(tasksPath);
					if (!overwrite) {
						log('info', 'Operation cancelled.');
						return false;
					}
					// If user confirms 'y', we should set useForce = true for the parsePRD call
					// Only overwrite if not appending
					useForce = true;
				}
				return true;
			}

			try {
				if (!(await confirmOverwriteIfNeeded())) return;

				console.log(chalk.blue(`Parsing PRD file: ${taskMaster.getPrdPath()}`));
				console.log(chalk.blue(`Generating ${numTasks} tasks...`));
				if (append) {
					console.log(chalk.blue('Appending to existing tasks...'));
				}
				if (research) {
					console.log(
						chalk.blue(
							'Using Perplexity AI for research-backed task generation'
						)
					);
				}

<<<<<<< HEAD
				await parsePRD(
					taskMaster.getPrdPath(),
					taskMaster.getTasksPath(),
					numTasks,
					{
						append: useAppend,
						force: useForce,
						research: research,
						projectRoot: taskMaster.getProjectRoot(),
						tag: tag
					}
				);
=======
				spinner = ora('Parsing PRD and generating tasks...\n').start();
				// Handle case where getTasksPath() returns null
				const outputPath =
					taskMaster.getTasksPath() ||
					path.join(taskMaster.getProjectRoot(), TASKMASTER_TASKS_FILE);
				await parsePRD(taskMaster.getPrdPath(), outputPath, numTasks, {
					append: useAppend,
					force: useForce,
					research: research,
					projectRoot: taskMaster.getProjectRoot(),
					tag: tag
				});
				spinner.succeed('Tasks generated successfully!');
>>>>>>> 21392a11
			} catch (error) {
				console.error(chalk.red(`Error parsing PRD: ${error.message}`));
				process.exit(1);
			}
		});

	// update command
	programInstance
		.command('update')
		.description(
			'Update multiple tasks with ID >= "from" based on new information or implementation changes'
		)
		.option(
			'-f, --file <file>',
			'Path to the tasks file',
			TASKMASTER_TASKS_FILE
		)
		.option(
			'--from <id>',
			'Task ID to start updating from (tasks with ID >= this value will be updated)',
			'1'
		)
		.option(
			'-p, --prompt <text>',
			'Prompt explaining the changes or new context (required)'
		)
		.option(
			'-r, --research',
			'Use Perplexity AI for research-backed task updates'
		)
		.option('--tag <tag>', 'Specify tag context for task operations')
		.action(async (options) => {
			// Initialize TaskMaster
			const taskMaster = initTaskMaster({
				tasksPath: options.file || true
			});

			const fromId = parseInt(options.from, 10); // Validation happens here
			const prompt = options.prompt;
			const useResearch = options.research || false;

			const tasksPath = taskMaster.getTasksPath();

			// Resolve tag using standard pattern
			const tag =
				options.tag || getCurrentTag(taskMaster.getProjectRoot()) || 'master';

			// Show current tag context
			displayCurrentTagIndicator(tag);

			// Check if there's an 'id' option which is a common mistake (instead of 'from')
			if (
				process.argv.includes('--id') ||
				process.argv.some((arg) => arg.startsWith('--id='))
			) {
				console.error(
					chalk.red('Error: The update command uses --from=<id>, not --id=<id>')
				);
				console.log(chalk.yellow('\nTo update multiple tasks:'));
				console.log(
					`  task-master update --from=${fromId} --prompt="Your prompt here"`
				);
				console.log(
					chalk.yellow(
						'\nTo update a single specific task, use the update-task command instead:'
					)
				);
				console.log(
					`  task-master update-task --id=<id> --prompt="Your prompt here"`
				);
				process.exit(1);
			}

			if (!prompt) {
				console.error(
					chalk.red(
						'Error: --prompt parameter is required. Please provide information about the changes.'
					)
				);
				process.exit(1);
			}

			console.log(
				chalk.blue(
					`Updating tasks from ID >= ${fromId} with prompt: "${prompt}"`
				)
			);
			console.log(chalk.blue(`Tasks file: ${tasksPath}`));

			if (useResearch) {
				console.log(
					chalk.blue('Using Perplexity AI for research-backed task updates')
				);
			}

			// Call core updateTasks, passing context for CLI
			await updateTasks(
				taskMaster.getTasksPath(),
				fromId,
				prompt,
				useResearch,
				{ projectRoot: taskMaster.getProjectRoot(), tag } // Pass context with projectRoot and tag
			);
		});

	// update-task command
	programInstance
		.command('update-task')
		.description(
			'Update a single specific task by ID with new information (use --id parameter)'
		)
		.option(
			'-f, --file <file>',
			'Path to the tasks file',
			TASKMASTER_TASKS_FILE
		)
		.option('-i, --id <id>', 'Task ID to update (required)')
		.option(
			'-p, --prompt <text>',
			'Prompt explaining the changes or new context (required)'
		)
		.option(
			'-r, --research',
			'Use Perplexity AI for research-backed task updates'
		)
		.option(
			'--append',
			'Append timestamped information to task details instead of full update'
		)
		.option('--tag <tag>', 'Specify tag context for task operations')
		.action(async (options) => {
			try {
				// Initialize TaskMaster
				const taskMaster = initTaskMaster({
					tasksPath: options.file || true
				});
				const tasksPath = taskMaster.getTasksPath();

				// Resolve tag using standard pattern
				const tag =
					options.tag || getCurrentTag(taskMaster.getProjectRoot()) || 'master';

				// Show current tag context
				displayCurrentTagIndicator(tag);

				// Validate required parameters
				if (!options.id) {
					console.error(chalk.red('Error: --id parameter is required'));
					console.log(
						chalk.yellow(
							'Usage example: task-master update-task --id=23 --prompt="Update with new information"'
						)
					);
					process.exit(1);
				}

				// Parse the task ID and validate it's a number
				const taskId = parseInt(options.id, 10);
				if (Number.isNaN(taskId) || taskId <= 0) {
					console.error(
						chalk.red(
							`Error: Invalid task ID: ${options.id}. Task ID must be a positive integer.`
						)
					);
					console.log(
						chalk.yellow(
							'Usage example: task-master update-task --id=23 --prompt="Update with new information"'
						)
					);
					process.exit(1);
				}

				if (!options.prompt) {
					console.error(
						chalk.red(
							'Error: --prompt parameter is required. Please provide information about the changes.'
						)
					);
					console.log(
						chalk.yellow(
							'Usage example: task-master update-task --id=23 --prompt="Update with new information"'
						)
					);
					process.exit(1);
				}

				const prompt = options.prompt;
				const useResearch = options.research || false;

				// Validate tasks file exists
				if (!fs.existsSync(tasksPath)) {
					console.error(
						chalk.red(`Error: Tasks file not found at path: ${tasksPath}`)
					);
					if (tasksPath === TASKMASTER_TASKS_FILE) {
						console.log(
							chalk.yellow(
								'Hint: Run task-master init or task-master parse-prd to create tasks.json first'
							)
						);
					} else {
						console.log(
							chalk.yellow(
								`Hint: Check if the file path is correct: ${tasksPath}`
							)
						);
					}
					process.exit(1);
				}

				console.log(
					chalk.blue(`Updating task ${taskId} with prompt: "${prompt}"`)
				);
				console.log(chalk.blue(`Tasks file: ${tasksPath}`));

				if (useResearch) {
					// Verify Perplexity API key exists if using research
					if (!isApiKeySet('perplexity')) {
						console.log(
							chalk.yellow(
								'Warning: PERPLEXITY_API_KEY environment variable is missing. Research-backed updates will not be available.'
							)
						);
						console.log(
							chalk.yellow('Falling back to Claude AI for task update.')
						);
					} else {
						console.log(
							chalk.blue('Using Perplexity AI for research-backed task update')
						);
					}
				}

				const result = await updateTaskById(
					taskMaster.getTasksPath(),
					taskId,
					prompt,
					useResearch,
					{ projectRoot: taskMaster.getProjectRoot(), tag },
					'text',
					options.append || false
				);

				// If the task wasn't updated (e.g., if it was already marked as done)
				if (!result) {
					console.log(
						chalk.yellow(
							'\nTask update was not completed. Review the messages above for details.'
						)
					);
				}
			} catch (error) {
				console.error(chalk.red(`Error: ${error.message}`));

				// Provide more helpful error messages for common issues
				if (
					error.message.includes('task') &&
					error.message.includes('not found')
				) {
					console.log(chalk.yellow('\nTo fix this issue:'));
					console.log(
						'  1. Run task-master list to see all available task IDs'
					);
					console.log('  2. Use a valid task ID with the --id parameter');
				} else if (error.message.includes('API key')) {
					console.log(
						chalk.yellow(
							'\nThis error is related to API keys. Check your environment variables.'
						)
					);
				}

				// Use getDebugFlag getter instead of CONFIG.debug
				if (getDebugFlag()) {
					console.error(error);
				}

				process.exit(1);
			}
		});

	// update-subtask command
	programInstance
		.command('update-subtask')
		.description(
			'Update a subtask by appending additional timestamped information'
		)
		.option(
			'-f, --file <file>',
			'Path to the tasks file',
			TASKMASTER_TASKS_FILE
		)
		.option(
			'-i, --id <id>',
			'Subtask ID to update in format "parentId.subtaskId" (required)'
		)
		.option(
			'-p, --prompt <text>',
			'Prompt explaining what information to add (required)'
		)
		.option('-r, --research', 'Use Perplexity AI for research-backed updates')
		.option('--tag <tag>', 'Specify tag context for task operations')
		.action(async (options) => {
			try {
				// Initialize TaskMaster
				const taskMaster = initTaskMaster({
					tasksPath: options.file || true
				});
				const tasksPath = taskMaster.getTasksPath();

				// Resolve tag using standard pattern
				const tag =
					options.tag || getCurrentTag(taskMaster.getProjectRoot()) || 'master';

				// Show current tag context
				displayCurrentTagIndicator(tag);

				// Validate required parameters
				if (!options.id) {
					console.error(chalk.red('Error: --id parameter is required'));
					console.log(
						chalk.yellow(
							'Usage example: task-master update-subtask --id=5.2 --prompt="Add more details about the API endpoint"'
						)
					);
					process.exit(1);
				}

				// Validate subtask ID format (should contain a dot)
				const subtaskId = options.id;
				if (!subtaskId.includes('.')) {
					console.error(
						chalk.red(
							`Error: Invalid subtask ID format: ${subtaskId}. Subtask ID must be in format "parentId.subtaskId"`
						)
					);
					console.log(
						chalk.yellow(
							'Usage example: task-master update-subtask --id=5.2 --prompt="Add more details about the API endpoint"'
						)
					);
					process.exit(1);
				}

				if (!options.prompt) {
					console.error(
						chalk.red(
							'Error: --prompt parameter is required. Please provide information to add to the subtask.'
						)
					);
					console.log(
						chalk.yellow(
							'Usage example: task-master update-subtask --id=5.2 --prompt="Add more details about the API endpoint"'
						)
					);
					process.exit(1);
				}

				const prompt = options.prompt;
				const useResearch = options.research || false;

				// Validate tasks file exists
				if (!fs.existsSync(tasksPath)) {
					console.error(
						chalk.red(`Error: Tasks file not found at path: ${tasksPath}`)
					);
					if (tasksPath === TASKMASTER_TASKS_FILE) {
						console.log(
							chalk.yellow(
								'Hint: Run task-master init or task-master parse-prd to create tasks.json first'
							)
						);
					} else {
						console.log(
							chalk.yellow(
								`Hint: Check if the file path is correct: ${tasksPath}`
							)
						);
					}
					process.exit(1);
				}

				console.log(
					chalk.blue(`Updating subtask ${subtaskId} with prompt: "${prompt}"`)
				);
				console.log(chalk.blue(`Tasks file: ${tasksPath}`));

				if (useResearch) {
					// Verify Perplexity API key exists if using research
					if (!isApiKeySet('perplexity')) {
						console.log(
							chalk.yellow(
								'Warning: PERPLEXITY_API_KEY environment variable is missing. Research-backed updates will not be available.'
							)
						);
						console.log(
							chalk.yellow('Falling back to Claude AI for subtask update.')
						);
					} else {
						console.log(
							chalk.blue(
								'Using Perplexity AI for research-backed subtask update'
							)
						);
					}
				}

				const result = await updateSubtaskById(
					taskMaster.getTasksPath(),
					subtaskId,
					prompt,
					useResearch,
					{ projectRoot: taskMaster.getProjectRoot(), tag }
				);

				if (!result) {
					console.log(
						chalk.yellow(
							'\nSubtask update was not completed. Review the messages above for details.'
						)
					);
				}
			} catch (error) {
				console.error(chalk.red(`Error: ${error.message}`));

				// Provide more helpful error messages for common issues
				if (
					error.message.includes('subtask') &&
					error.message.includes('not found')
				) {
					console.log(chalk.yellow('\nTo fix this issue:'));
					console.log(
						'  1. Run task-master list --with-subtasks to see all available subtask IDs'
					);
					console.log(
						'  2. Use a valid subtask ID with the --id parameter in format "parentId.subtaskId"'
					);
				} else if (error.message.includes('API key')) {
					console.log(
						chalk.yellow(
							'\nThis error is related to API keys. Check your environment variables.'
						)
					);
				}

				// Use getDebugFlag getter instead of CONFIG.debug
				if (getDebugFlag()) {
					console.error(error);
				}

				process.exit(1);
			}
		});

	// generate command
	programInstance
		.command('generate')
		.description('Generate task files from tasks.json')
		.option(
			'-f, --file <file>',
			'Path to the tasks file',
			TASKMASTER_TASKS_FILE
		)
		.option(
			'-o, --output <dir>',
			'Output directory',
			path.dirname(TASKMASTER_TASKS_FILE)
		)
		.option('--tag <tag>', 'Specify tag context for task operations')
		.action(async (options) => {
			// Initialize TaskMaster
			const taskMaster = initTaskMaster({
				tasksPath: options.file || true
			});

			const outputDir = options.output;
			const tag = options.tag;

			console.log(
				chalk.blue(`Generating task files from: ${taskMaster.getTasksPath()}`)
			);
			console.log(chalk.blue(`Output directory: ${outputDir}`));

			await generateTaskFiles(taskMaster.getTasksPath(), outputDir, {
				projectRoot: taskMaster.getProjectRoot(),
				tag
			});
		});

	// set-status command
	programInstance
		.command('set-status')
		.alias('mark')
		.alias('set')
		.description('Set the status of a task')
		.option(
			'-i, --id <id>',
			'Task ID (can be comma-separated for multiple tasks)'
		)
		.option(
			'-s, --status <status>',
			`New status (one of: ${TASK_STATUS_OPTIONS.join(', ')})`
		)
		.option(
			'-f, --file <file>',
			'Path to the tasks file',
			TASKMASTER_TASKS_FILE
		)
		.option('--tag <tag>', 'Specify tag context for task operations')
		.action(async (options) => {
			// Initialize TaskMaster
			const taskMaster = initTaskMaster({
				tasksPath: options.file || true
			});

			const taskId = options.id;
			const status = options.status;
			const tag = options.tag;

			if (!taskId || !status) {
				console.error(chalk.red('Error: Both --id and --status are required'));
				process.exit(1);
			}

			if (!isValidTaskStatus(status)) {
				console.error(
					chalk.red(
						`Error: Invalid status value: ${status}. Use one of: ${TASK_STATUS_OPTIONS.join(', ')}`
					)
				);

				process.exit(1);
			}

			// Resolve tag using standard pattern and show current tag context
			const resolvedTag =
				tag || getCurrentTag(taskMaster.getProjectRoot()) || 'master';
			displayCurrentTagIndicator(resolvedTag);

			console.log(
				chalk.blue(`Setting status of task(s) ${taskId} to: ${status}`)
			);

			await setTaskStatus(taskMaster.getTasksPath(), taskId, status, {
				projectRoot: taskMaster.getProjectRoot(),
				tag
			});
		});

	// list command
	programInstance
		.command('list')
		.description('List all tasks')
		.option(
			'-f, --file <file>',
			'Path to the tasks file',
			TASKMASTER_TASKS_FILE
		)
		.option(
			'-r, --report <report>',
			'Path to the complexity report file',
			COMPLEXITY_REPORT_FILE
		)
		.option('-s, --status <status>', 'Filter by status')
		.option('--with-subtasks', 'Show subtasks for each task')
		.option('--tag <tag>', 'Specify tag context for task operations')
		.action(async (options) => {
			// Initialize TaskMaster
			const initOptions = {
				tasksPath: options.file || true
			};

			// Only pass complexityReportPath if user provided a custom path
			if (options.report && options.report !== COMPLEXITY_REPORT_FILE) {
				initOptions.complexityReportPath = options.report;
			}

			const taskMaster = initTaskMaster(initOptions);

			const statusFilter = options.status;
			const withSubtasks = options.withSubtasks || false;
			const tag =
				options.tag || getCurrentTag(taskMaster.getProjectRoot()) || 'master';

			// Show current tag context
			displayCurrentTagIndicator(tag);

			console.log(
				chalk.blue(`Listing tasks from: ${taskMaster.getTasksPath()}`)
			);
			if (statusFilter) {
				console.log(chalk.blue(`Filtering by status: ${statusFilter}`));
			}
			if (withSubtasks) {
				console.log(chalk.blue('Including subtasks in listing'));
			}

			await listTasks(
				taskMaster.getTasksPath(),
				statusFilter,
				taskMaster.getComplexityReportPath(),
				withSubtasks,
				'text',
				tag,
				{ projectRoot: taskMaster.getProjectRoot() }
			);
		});

	// expand command
	programInstance
		.command('expand')
		.description('Expand a task into subtasks using AI')
		.option('-i, --id <id>', 'ID of the task to expand')
		.option(
			'-a, --all',
			'Expand all pending tasks based on complexity analysis'
		)
		.option(
			'-n, --num <number>',
			'Number of subtasks to generate (uses complexity analysis by default if available)'
		)
		.option(
			'-r, --research',
			'Enable research-backed generation (e.g., using Perplexity)',
			false
		)
		.option('-p, --prompt <text>', 'Additional context for subtask generation')
		.option('-f, --force', 'Force expansion even if subtasks exist', false) // Ensure force option exists
		.option(
			'--file <file>',
			'Path to the tasks file (relative to project root)',
			TASKMASTER_TASKS_FILE // Allow file override
		) // Allow file override
		.option('--tag <tag>', 'Specify tag context for task operations')
		.action(async (options) => {
			// Initialize TaskMaster
			const taskMaster = initTaskMaster({
				tasksPath: options.file || true
			});
			const tag = options.tag;

			// Show current tag context
			displayCurrentTagIndicator(
				tag || getCurrentTag(taskMaster.getProjectRoot()) || 'master'
			);

			if (options.all) {
				// --- Handle expand --all ---
				// Updated call to the refactored expandAllTasks
				try {
					const result = await expandAllTasks(
						taskMaster.getTasksPath(),
						options.num, // Pass num
						options.research, // Pass research flag
						options.prompt, // Pass additional context
						options.force, // Pass force flag
						{ projectRoot: taskMaster.getProjectRoot(), tag } // Pass context with projectRoot and tag
						// outputFormat defaults to 'text' in expandAllTasks for CLI
					);
				} catch (error) {
					console.error(
						chalk.red(`Error expanding all tasks: ${error.message}`)
					);
					process.exit(1);
				}
			} else if (options.id) {
				// --- Handle expand --id <id> (Should be correct from previous refactor) ---
				if (!options.id) {
					console.error(
						chalk.red('Error: Task ID is required unless using --all.')
					);
					process.exit(1);
				}

				try {
					// Call the refactored expandTask function
					await expandTask(
						taskMaster.getTasksPath(),
						options.id,
						options.num,
						options.research,
						options.prompt,
						{ projectRoot: taskMaster.getProjectRoot(), tag }, // Pass context with projectRoot and tag
						options.force // Pass the force flag down
					);
					// expandTask logs its own success/failure for single task
				} catch (error) {
					console.error(
						chalk.red(`Error expanding task ${options.id}: ${error.message}`)
					);
					process.exit(1);
				}
			} else {
				console.error(
					chalk.red('Error: You must specify either a task ID (--id) or --all.')
				);
				programInstance.help(); // Show help
			}
		});

	// analyze-complexity command
	programInstance
		.command('analyze-complexity')
		.description(
			`Analyze tasks and generate expansion recommendations${chalk.reset('')}`
		)
		.option('-o, --output <file>', 'Output file path for the report')
		.option(
			'-m, --model <model>',
			'LLM model to use for analysis (defaults to configured model)'
		)
		.option(
			'-t, --threshold <number>',
			'Minimum complexity score to recommend expansion (1-10)',
			'5'
		)
		.option(
			'-f, --file <file>',
			'Path to the tasks file',
			TASKMASTER_TASKS_FILE
		)
		.option(
			'-r, --research',
			'Use Perplexity AI for research-backed complexity analysis'
		)
		.option(
			'-i, --id <ids>',
			'Comma-separated list of specific task IDs to analyze (e.g., "1,3,5")'
		)
		.option('--from <id>', 'Starting task ID in a range to analyze')
		.option('--to <id>', 'Ending task ID in a range to analyze')
		.option('--tag <tag>', 'Specify tag context for task operations')
		.action(async (options) => {
			// Initialize TaskMaster
			const initOptions = {
				tasksPath: options.file || true // Tasks file is required to analyze
			};
			// Only include complexityReportPath if output is explicitly specified
			if (options.output) {
				initOptions.complexityReportPath = options.output;
			}
			const taskMaster = initTaskMaster(initOptions);

			const tag = options.tag;
			const modelOverride = options.model;
			const thresholdScore = parseFloat(options.threshold);
			const useResearch = options.research || false;

			// Use the provided tag, or the current active tag, or default to 'master'
			const targetTag =
				tag || getCurrentTag(taskMaster.getProjectRoot()) || 'master';

			// Show current tag context
			displayCurrentTagIndicator(targetTag);

			// Tag-aware output file naming: master -> task-complexity-report.json, other tags -> task-complexity-report_tagname.json
			const baseOutputPath =
				taskMaster.getComplexityReportPath() ||
				path.join(taskMaster.getProjectRoot(), COMPLEXITY_REPORT_FILE);
			const outputPath =
				options.output === COMPLEXITY_REPORT_FILE && targetTag !== 'master'
					? baseOutputPath.replace('.json', `_${targetTag}.json`)
					: options.output || baseOutputPath;

			if (options.id) {
				console.log(chalk.blue(`Analyzing specific task IDs: ${options.id}`));
			} else if (options.from || options.to) {
				const fromStr = options.from ? options.from : 'first';
				const toStr = options.to ? options.to : 'last';
				console.log(
					chalk.blue(`Analyzing tasks in range: ${fromStr} to ${toStr}`)
				);
			}

			if (useResearch) {
				console.log(
					chalk.blue(
						'Using Perplexity AI for research-backed complexity analysis'
					)
				);
			}

			// Update options with tag-aware output path and context
			const updatedOptions = {
				...options,
				output: outputPath,
				tag: targetTag,
				projectRoot: taskMaster.getProjectRoot(),
				file: taskMaster.getTasksPath()
			};

			await analyzeTaskComplexity(updatedOptions);
		});

	// research command
	programInstance
		.command('research')
		.description('Perform AI-powered research queries with project context')
		.argument('[prompt]', 'Research prompt to investigate')
		.option('--file <file>', 'Path to the tasks file')
		.option(
			'-i, --id <ids>',
			'Comma-separated task/subtask IDs to include as context (e.g., "15,16.2")'
		)
		.option(
			'-f, --files <paths>',
			'Comma-separated file paths to include as context'
		)
		.option(
			'-c, --context <text>',
			'Additional custom context to include in the research prompt'
		)
		.option(
			'-t, --tree',
			'Include project file tree structure in the research context'
		)
		.option(
			'-s, --save <file>',
			'Save research results to the specified task/subtask(s)'
		)
		.option(
			'-d, --detail <level>',
			'Output detail level: low, medium, high',
			'medium'
		)
		.option(
			'--save-to <id>',
			'Automatically save research results to specified task/subtask ID (e.g., "15" or "15.2")'
		)
		.option(
			'--save-file',
			'Save research results to .taskmaster/docs/research/ directory'
		)
		.option('--tag <tag>', 'Specify tag context for task operations')
		.action(async (prompt, options) => {
			// Initialize TaskMaster
			const taskMaster = initTaskMaster({
				tasksPath: options.file || true
			});

			// Parameter validation
			if (!prompt || typeof prompt !== 'string' || prompt.trim().length === 0) {
				console.error(
					chalk.red('Error: Research prompt is required and cannot be empty')
				);
				showResearchHelp();
				process.exit(1);
			}

			// Validate detail level
			const validDetailLevels = ['low', 'medium', 'high'];
			if (
				options.detail &&
				!validDetailLevels.includes(options.detail.toLowerCase())
			) {
				console.error(
					chalk.red(
						`Error: Detail level must be one of: ${validDetailLevels.join(', ')}`
					)
				);
				process.exit(1);
			}

			// Validate and parse task IDs if provided
			let taskIds = [];
			if (options.id) {
				try {
					taskIds = options.id.split(',').map((id) => {
						const trimmedId = id.trim();
						// Support both task IDs (e.g., "15") and subtask IDs (e.g., "15.2")
						if (!/^\d+(\.\d+)?$/.test(trimmedId)) {
							throw new Error(
								`Invalid task ID format: "${trimmedId}". Expected format: "15" or "15.2"`
							);
						}
						return trimmedId;
					});
				} catch (error) {
					console.error(chalk.red(`Error parsing task IDs: ${error.message}`));
					process.exit(1);
				}
			}

			// Validate and parse file paths if provided
			let filePaths = [];
			if (options.files) {
				try {
					filePaths = options.files.split(',').map((filePath) => {
						const trimmedPath = filePath.trim();
						if (trimmedPath.length === 0) {
							throw new Error('Empty file path provided');
						}
						return trimmedPath;
					});
				} catch (error) {
					console.error(
						chalk.red(`Error parsing file paths: ${error.message}`)
					);
					process.exit(1);
				}
			}

			// Validate save-to option if provided
			if (options.saveTo) {
				const saveToId = options.saveTo.trim();
				if (saveToId.length === 0) {
					console.error(chalk.red('Error: Save-to ID cannot be empty'));
					process.exit(1);
				}
				// Validate ID format: number or number.number
				if (!/^\d+(\.\d+)?$/.test(saveToId)) {
					console.error(
						chalk.red(
							'Error: Save-to ID must be in format "15" for task or "15.2" for subtask'
						)
					);
					process.exit(1);
				}
			}

			// Validate save option if provided (legacy file save)
			if (options.save) {
				const saveTarget = options.save.trim();
				if (saveTarget.length === 0) {
					console.error(chalk.red('Error: Save target cannot be empty'));
					process.exit(1);
				}
				// Check if it's a valid file path (basic validation)
				if (saveTarget.includes('..') || saveTarget.startsWith('/')) {
					console.error(
						chalk.red(
							'Error: Save path must be relative and cannot contain ".."'
						)
					);
					process.exit(1);
				}
			}

			const tag =
				options.tag || getCurrentTag(taskMaster.getProjectRoot()) || 'master';

			// Show current tag context
			displayCurrentTagIndicator(tag);

			// Validate tasks file exists if task IDs are specified
			if (taskIds.length > 0) {
				try {
					const tasksData = readJSON(
						taskMaster.getTasksPath(),
						taskMaster.getProjectRoot(),
						tag
					);
					if (!tasksData || !tasksData.tasks) {
						console.error(
							chalk.red(
								`Error: No valid tasks found in ${taskMaster.getTasksPath()} for tag '${tag}'`
							)
						);
						process.exit(1);
					}
				} catch (error) {
					console.error(
						chalk.red(`Error reading tasks file: ${error.message}`)
					);
					process.exit(1);
				}
			}

			// Validate file paths exist if specified
			if (filePaths.length > 0) {
				for (const filePath of filePaths) {
					const fullPath = path.isAbsolute(filePath)
						? filePath
						: path.join(taskMaster.getProjectRoot(), filePath);
					if (!fs.existsSync(fullPath)) {
						console.error(chalk.red(`Error: File not found: ${filePath}`));
						process.exit(1);
					}
				}
			}

			// Create validated parameters object
			const validatedParams = {
				prompt: prompt.trim(),
				taskIds: taskIds,
				filePaths: filePaths,
				customContext: options.context ? options.context.trim() : null,
				includeProjectTree: !!options.tree,
				saveTarget: options.save ? options.save.trim() : null,
				saveToId: options.saveTo ? options.saveTo.trim() : null,
				allowFollowUp: true, // Always allow follow-up in CLI
				detailLevel: options.detail ? options.detail.toLowerCase() : 'medium',
				tasksPath: taskMaster.getTasksPath(),
				projectRoot: taskMaster.getProjectRoot()
			};

			// Display what we're about to do
			console.log(chalk.blue(`Researching: "${validatedParams.prompt}"`));

			if (validatedParams.taskIds.length > 0) {
				console.log(
					chalk.gray(`Task context: ${validatedParams.taskIds.join(', ')}`)
				);
			}

			if (validatedParams.filePaths.length > 0) {
				console.log(
					chalk.gray(`File context: ${validatedParams.filePaths.join(', ')}`)
				);
			}

			if (validatedParams.customContext) {
				console.log(
					chalk.gray(
						`Custom context: ${validatedParams.customContext.substring(0, 50)}${validatedParams.customContext.length > 50 ? '...' : ''}`
					)
				);
			}

			if (validatedParams.includeProjectTree) {
				console.log(chalk.gray('Including project file tree'));
			}

			console.log(chalk.gray(`Detail level: ${validatedParams.detailLevel}`));

			try {
				// Import the research function
				const { performResearch } = await import('./task-manager/research.js');

				// Prepare research options
				const researchOptions = {
					taskIds: validatedParams.taskIds,
					filePaths: validatedParams.filePaths,
					customContext: validatedParams.customContext || '',
					includeProjectTree: validatedParams.includeProjectTree,
					detailLevel: validatedParams.detailLevel,
					projectRoot: validatedParams.projectRoot,
					saveToFile: !!options.saveFile,
					tag: tag
				};

				// Execute research
				const result = await performResearch(
					validatedParams.prompt,
					researchOptions,
					{
						commandName: 'research',
						outputType: 'cli',
						tag: tag
					},
					'text',
					validatedParams.allowFollowUp // Pass follow-up flag
				);

				// Auto-save to task/subtask if requested and no interactive save occurred
				if (validatedParams.saveToId && !result.interactiveSaveOccurred) {
					try {
						const isSubtask = validatedParams.saveToId.includes('.');

						// Format research content for saving
						const researchContent = `## Research Query: ${validatedParams.prompt}

**Detail Level:** ${result.detailLevel}
**Context Size:** ${result.contextSize} characters
**Timestamp:** ${new Date().toLocaleDateString()} ${new Date().toLocaleTimeString()}

### Results

${result.result}`;

						if (isSubtask) {
							// Save to subtask
							const { updateSubtaskById } = await import(
								'./task-manager/update-subtask-by-id.js'
							);

							await updateSubtaskById(
								validatedParams.tasksPath,
								validatedParams.saveToId,
								researchContent,
								false, // useResearch = false for simple append
								{
									commandName: 'research-save',
									outputType: 'cli',
									projectRoot: validatedParams.projectRoot,
									tag: tag
								},
								'text'
							);

							console.log(
								chalk.green(
									`✅ Research saved to subtask ${validatedParams.saveToId}`
								)
							);
						} else {
							// Save to task
							const updateTaskById = (
								await import('./task-manager/update-task-by-id.js')
							).default;

							const taskIdNum = parseInt(validatedParams.saveToId, 10);
							await updateTaskById(
								validatedParams.tasksPath,
								taskIdNum,
								researchContent,
								false, // useResearch = false for simple append
								{
									commandName: 'research-save',
									outputType: 'cli',
									projectRoot: validatedParams.projectRoot,
									tag: tag
								},
								'text',
								true // appendMode = true
							);

							console.log(
								chalk.green(
									`✅ Research saved to task ${validatedParams.saveToId}`
								)
							);
						}
					} catch (saveError) {
						console.log(
							chalk.red(`❌ Error saving to task/subtask: ${saveError.message}`)
						);
					}
				}

				// Save results to file if requested (legacy)
				if (validatedParams.saveTarget) {
					const saveContent = `# Research Query: ${validatedParams.prompt}

**Detail Level:** ${result.detailLevel}
**Context Size:** ${result.contextSize} characters
**Timestamp:** ${new Date().toISOString()}

## Results

${result.result}
`;

					fs.writeFileSync(validatedParams.saveTarget, saveContent, 'utf-8');
					console.log(
						chalk.green(`\n💾 Results saved to: ${validatedParams.saveTarget}`)
					);
				}
			} catch (error) {
				console.error(chalk.red(`\n❌ Research failed: ${error.message}`));
				process.exit(1);
			}
		});

	// clear-subtasks command
	programInstance
		.command('clear-subtasks')
		.description('Clear subtasks from specified tasks')
		.option(
			'-f, --file <file>',
			'Path to the tasks file',
			TASKMASTER_TASKS_FILE
		)
		.option(
			'-i, --id <ids>',
			'Task IDs (comma-separated) to clear subtasks from'
		)
		.option('--all', 'Clear subtasks from all tasks')
		.option('--tag <tag>', 'Specify tag context for task operations')
		.action(async (options) => {
			const taskIds = options.id;
			const all = options.all;
			const tag = options.tag;

			// Initialize TaskMaster
			const taskMaster = initTaskMaster({
				tasksPath: options.file || true
			});

			// Show current tag context
			displayCurrentTagIndicator(
				tag || getCurrentTag(taskMaster.getProjectRoot()) || 'master'
			);

			if (!taskIds && !all) {
				console.error(
					chalk.red(
						'Error: Please specify task IDs with --id=<ids> or use --all to clear all tasks'
					)
				);
				process.exit(1);
			}

			if (all) {
				// If --all is specified, get all task IDs
				const data = readJSON(
					taskMaster.getTasksPath(),
					taskMaster.getProjectRoot(),
					tag
				);
				if (!data || !data.tasks) {
					console.error(chalk.red('Error: No valid tasks found'));
					process.exit(1);
				}
				const allIds = data.tasks.map((t) => t.id).join(',');
				clearSubtasks(taskMaster.getTasksPath(), allIds, {
					projectRoot: taskMaster.getProjectRoot(),
					tag
				});
			} else {
				clearSubtasks(taskMaster.getTasksPath(), taskIds, {
					projectRoot: taskMaster.getProjectRoot(),
					tag
				});
			}
		});

	// add-task command
	programInstance
		.command('add-task')
		.description('Add a new task using AI, optionally providing manual details')
		.option(
			'-f, --file <file>',
			'Path to the tasks file',
			TASKMASTER_TASKS_FILE
		)
		.option(
			'-p, --prompt <prompt>',
			'Description of the task to add (required if not using manual fields)'
		)
		.option('-t, --title <title>', 'Task title (for manual task creation)')
		.option(
			'-d, --description <description>',
			'Task description (for manual task creation)'
		)
		.option(
			'--details <details>',
			'Implementation details (for manual task creation)'
		)
		.option(
			'--dependencies <dependencies>',
			'Comma-separated list of task IDs this task depends on'
		)
		.option(
			'--priority <priority>',
			'Task priority (high, medium, low)',
			'medium'
		)
		.option(
			'-r, --research',
			'Whether to use research capabilities for task creation'
		)
		.option('--tag <tag>', 'Specify tag context for task operations')
		.action(async (options) => {
			const isManualCreation = options.title && options.description;

			// Validate that either prompt or title+description are provided
			if (!options.prompt && !isManualCreation) {
				console.error(
					chalk.red(
						'Error: Either --prompt or both --title and --description must be provided'
					)
				);
				process.exit(1);
			}

			const tasksPath = options.file || TASKMASTER_TASKS_FILE;

			if (!fs.existsSync(tasksPath)) {
				console.error(
					`❌ No tasks.json file found. Please run "task-master init" or create a tasks.json file at ${TASKMASTER_TASKS_FILE}`
				);
				process.exit(1);
			}

			// Correctly determine projectRoot
			// Initialize TaskMaster
			const taskMaster = initTaskMaster({
				tasksPath: options.file || true
			});

			const projectRoot = taskMaster.getProjectRoot();

			// Show current tag context
			displayCurrentTagIndicator(
				options.tag || getCurrentTag(taskMaster.getProjectRoot()) || 'master'
			);

			let manualTaskData = null;
			if (isManualCreation) {
				manualTaskData = {
					title: options.title,
					description: options.description,
					details: options.details || '',
					testStrategy: options.testStrategy || ''
				};
				// Restore specific logging for manual creation
				console.log(
					chalk.blue(`Creating task manually with title: "${options.title}"`)
				);
			} else {
				// Restore specific logging for AI creation
				console.log(
					chalk.blue(`Creating task with AI using prompt: "${options.prompt}"`)
				);
			}

			// Log dependencies and priority if provided (restored)
			const dependenciesArray = options.dependencies
				? options.dependencies.split(',').map((id) => id.trim())
				: [];
			if (dependenciesArray.length > 0) {
				console.log(
					chalk.blue(`Dependencies: [${dependenciesArray.join(', ')}]`)
				);
			}
			if (options.priority) {
				console.log(chalk.blue(`Priority: ${options.priority}`));
			}

			const context = {
				projectRoot,
				tag: options.tag,
				commandName: 'add-task',
				outputType: 'cli'
			};

			try {
				const { newTaskId, telemetryData } = await addTask(
					taskMaster.getTasksPath(),
					options.prompt,
					dependenciesArray,
					options.priority,
					context,
					'text',
					manualTaskData,
					options.research
				);

				// addTask handles detailed CLI success logging AND telemetry display when outputFormat is 'text'
				// No need to call displayAiUsageSummary here anymore.
			} catch (error) {
				console.error(chalk.red(`Error adding task: ${error.message}`));
				if (error.details) {
					console.error(chalk.red(error.details));
				}
				process.exit(1);
			}
		});

	// next command
	programInstance
		.command('next')
		.description(
			`Show the next task to work on based on dependencies and status${chalk.reset('')}`
		)
		.option(
			'-f, --file <file>',
			'Path to the tasks file',
			TASKMASTER_TASKS_FILE
		)
		.option(
			'-r, --report <report>',
			'Path to the complexity report file',
			COMPLEXITY_REPORT_FILE
		)
		.option('--tag <tag>', 'Specify tag context for task operations')
		.action(async (options) => {
			const tag = options.tag;

			// Initialize TaskMaster
			const taskMaster = initTaskMaster({
				tasksPath: options.file || true
			});

			// Show current tag context
			displayCurrentTagIndicator(
				tag || getCurrentTag(taskMaster.getProjectRoot()) || 'master'
			);

			await displayNextTask(
				taskMaster.getTasksPath(),
				taskMaster.getComplexityReportPath(),
				{ projectRoot: taskMaster.getProjectRoot(), tag }
			);
		});

	// show command
	programInstance
		.command('show')
		.description(
			`Display detailed information about one or more tasks${chalk.reset('')}`
		)
		.argument('[id]', 'Task ID(s) to show (comma-separated for multiple)')
		.option(
			'-i, --id <id>',
			'Task ID(s) to show (comma-separated for multiple)'
		)
		.option('-s, --status <status>', 'Filter subtasks by status')
		.option(
			'-f, --file <file>',
			'Path to the tasks file',
			TASKMASTER_TASKS_FILE
		)
		.option(
			'-r, --report <report>',
			'Path to the complexity report file',
			COMPLEXITY_REPORT_FILE
		)
		.option('--tag <tag>', 'Specify tag context for task operations')
		.action(async (taskId, options) => {
			// Initialize TaskMaster
			const taskMaster = initTaskMaster({
				tasksPath: options.file || true,
				complexityReportPath: options.report || false
			});

			const idArg = taskId || options.id;
			const statusFilter = options.status;
			const tag = options.tag;

			// Show current tag context
			displayCurrentTagIndicator(
				tag || getCurrentTag(taskMaster.getProjectRoot()) || 'master'
			);

			if (!idArg) {
				console.error(chalk.red('Error: Please provide a task ID'));
				process.exit(1);
			}

			// Check if multiple IDs are provided (comma-separated)
			const taskIds = idArg
				.split(',')
				.map((id) => id.trim())
				.filter((id) => id.length > 0);

			if (taskIds.length > 1) {
				// Multiple tasks - use compact summary view with interactive drill-down
				await displayMultipleTasksSummary(
					taskMaster.getTasksPath(),
					taskIds,
					taskMaster.getComplexityReportPath(),
					statusFilter,
					{ projectRoot: taskMaster.getProjectRoot(), tag }
				);
			} else {
				// Single task - use detailed view
				await displayTaskById(
					taskMaster.getTasksPath(),
					taskIds[0],
					taskMaster.getComplexityReportPath(),
					statusFilter,
					tag,
					{ projectRoot: taskMaster.getProjectRoot() }
				);
			}
		});

	// add-dependency command
	programInstance
		.command('add-dependency')
		.description('Add a dependency to a task')
		.option('-i, --id <id>', 'Task ID to add dependency to')
		.option('-d, --depends-on <id>', 'Task ID that will become a dependency')
		.option(
			'-f, --file <file>',
			'Path to the tasks file',
			TASKMASTER_TASKS_FILE
		)
		.option('--tag <tag>', 'Specify tag context for task operations')
		.action(async (options) => {
			// Initialize TaskMaster
			const taskMaster = initTaskMaster({
				tasksPath: options.file || true
			});

			const taskId = options.id;
			const dependencyId = options.dependsOn;

			// Resolve tag using standard pattern
			const tag =
				options.tag || getCurrentTag(taskMaster.getProjectRoot()) || 'master';

			// Show current tag context
			displayCurrentTagIndicator(tag);

			if (!taskId || !dependencyId) {
				console.error(
					chalk.red('Error: Both --id and --depends-on are required')
				);
				process.exit(1);
			}

			// Handle subtask IDs correctly by preserving the string format for IDs containing dots
			// Only use parseInt for simple numeric IDs
			const formattedTaskId = taskId.includes('.')
				? taskId
				: parseInt(taskId, 10);
			const formattedDependencyId = dependencyId.includes('.')
				? dependencyId
				: parseInt(dependencyId, 10);

			await addDependency(
				taskMaster.getTasksPath(),
				formattedTaskId,
				formattedDependencyId,
				{
					projectRoot: taskMaster.getProjectRoot(),
					tag
				}
			);
		});

	// remove-dependency command
	programInstance
		.command('remove-dependency')
		.description('Remove a dependency from a task')
		.option('-i, --id <id>', 'Task ID to remove dependency from')
		.option('-d, --depends-on <id>', 'Task ID to remove as a dependency')
		.option(
			'-f, --file <file>',
			'Path to the tasks file',
			TASKMASTER_TASKS_FILE
		)
		.option('--tag <tag>', 'Specify tag context for task operations')
		.action(async (options) => {
			// Initialize TaskMaster
			const taskMaster = initTaskMaster({
				tasksPath: options.file || true
			});

			const taskId = options.id;
			const dependencyId = options.dependsOn;

			// Resolve tag using standard pattern
			const tag =
				options.tag || getCurrentTag(taskMaster.getProjectRoot()) || 'master';

			// Show current tag context
			displayCurrentTagIndicator(tag);

			if (!taskId || !dependencyId) {
				console.error(
					chalk.red('Error: Both --id and --depends-on are required')
				);
				process.exit(1);
			}

			// Handle subtask IDs correctly by preserving the string format for IDs containing dots
			// Only use parseInt for simple numeric IDs
			const formattedTaskId = taskId.includes('.')
				? taskId
				: parseInt(taskId, 10);
			const formattedDependencyId = dependencyId.includes('.')
				? dependencyId
				: parseInt(dependencyId, 10);

			await removeDependency(
				taskMaster.getTasksPath(),
				formattedTaskId,
				formattedDependencyId,
				{
					projectRoot: taskMaster.getProjectRoot(),
					tag
				}
			);
		});

	// validate-dependencies command
	programInstance
		.command('validate-dependencies')
		.description(
			`Identify invalid dependencies without fixing them${chalk.reset('')}`
		)
		.option(
			'-f, --file <file>',
			'Path to the tasks file',
			TASKMASTER_TASKS_FILE
		)
		.option('--tag <tag>', 'Specify tag context for task operations')
		.action(async (options) => {
			// Initialize TaskMaster
			const taskMaster = initTaskMaster({
				tasksPath: options.file || true
			});

			// Resolve tag using standard pattern
			const tag =
				options.tag || getCurrentTag(taskMaster.getProjectRoot()) || 'master';

			// Show current tag context
			displayCurrentTagIndicator(tag);

			await validateDependenciesCommand(taskMaster.getTasksPath(), {
				context: { projectRoot: taskMaster.getProjectRoot(), tag }
			});
		});

	// fix-dependencies command
	programInstance
		.command('fix-dependencies')
		.description(`Fix invalid dependencies automatically${chalk.reset('')}`)
		.option(
			'-f, --file <file>',
			'Path to the tasks file',
			TASKMASTER_TASKS_FILE
		)
		.option('--tag <tag>', 'Specify tag context for task operations')
		.action(async (options) => {
			// Initialize TaskMaster
			const taskMaster = initTaskMaster({
				tasksPath: options.file || true
			});

			// Resolve tag using standard pattern
			const tag =
				options.tag || getCurrentTag(taskMaster.getProjectRoot()) || 'master';

			// Show current tag context
			displayCurrentTagIndicator(tag);

			await fixDependenciesCommand(taskMaster.getTasksPath(), {
				context: { projectRoot: taskMaster.getProjectRoot(), tag }
			});
		});

	// complexity-report command
	programInstance
		.command('complexity-report')
		.description(`Display the complexity analysis report${chalk.reset('')}`)
		.option(
			'-f, --file <file>',
			'Path to the report file',
			COMPLEXITY_REPORT_FILE
		)
		.option('--tag <tag>', 'Specify tag context for task operations')
		.action(async (options) => {
			// Initialize TaskMaster
			const taskMaster = initTaskMaster({
				complexityReportPath: options.file || true
			});

			// Use the provided tag, or the current active tag, or default to 'master'
			const targetTag =
				options.tag || getCurrentTag(taskMaster.getProjectRoot()) || 'master';

			// Show current tag context
			displayCurrentTagIndicator(targetTag);

			// Tag-aware report file naming: master -> task-complexity-report.json, other tags -> task-complexity-report_tagname.json
			const baseReportPath = taskMaster.getComplexityReportPath();
			const reportPath =
				options.file === COMPLEXITY_REPORT_FILE && targetTag !== 'master'
					? baseReportPath.replace('.json', `_${targetTag}.json`)
					: baseReportPath;

			await displayComplexityReport(reportPath);
		});

	// add-subtask command
	programInstance
		.command('add-subtask')
		.description('Add a subtask to an existing task')
		.option(
			'-f, --file <file>',
			'Path to the tasks file',
			TASKMASTER_TASKS_FILE
		)
		.option('-p, --parent <id>', 'Parent task ID (required)')
		.option('-i, --task-id <id>', 'Existing task ID to convert to subtask')
		.option(
			'-t, --title <title>',
			'Title for the new subtask (when creating a new subtask)'
		)
		.option('-d, --description <text>', 'Description for the new subtask')
		.option('--details <text>', 'Implementation details for the new subtask')
		.option(
			'--dependencies <ids>',
			'Comma-separated list of dependency IDs for the new subtask'
		)
		.option('-s, --status <status>', 'Status for the new subtask', 'pending')
		.option('--skip-generate', 'Skip regenerating task files')
		.option('--tag <tag>', 'Specify tag context for task operations')
		.action(async (options) => {
			// Initialize TaskMaster
			const taskMaster = initTaskMaster({
				tasksPath: options.file || true
			});

			const parentId = options.parent;
			const existingTaskId = options.taskId;
			const generateFiles = !options.skipGenerate;

			// Resolve tag using standard pattern
			const tag =
				options.tag || getCurrentTag(taskMaster.getProjectRoot()) || 'master';

			// Show current tag context
			displayCurrentTagIndicator(tag);

			if (!parentId) {
				console.error(
					chalk.red(
						'Error: --parent parameter is required. Please provide a parent task ID.'
					)
				);
				showAddSubtaskHelp();
				process.exit(1);
			}

			// Parse dependencies if provided
			let dependencies = [];
			if (options.dependencies) {
				dependencies = options.dependencies.split(',').map((id) => {
					// Handle both regular IDs and dot notation
					return id.includes('.') ? id.trim() : parseInt(id.trim(), 10);
				});
			}

			try {
				if (existingTaskId) {
					// Convert existing task to subtask
					console.log(
						chalk.blue(
							`Converting task ${existingTaskId} to a subtask of ${parentId}...`
						)
					);
					await addSubtask(
						taskMaster.getTasksPath(),
						parentId,
						existingTaskId,
						null,
						generateFiles,
						{ projectRoot: taskMaster.getProjectRoot(), tag }
					);
					console.log(
						chalk.green(
							`✓ Task ${existingTaskId} successfully converted to a subtask of task ${parentId}`
						)
					);
				} else if (options.title) {
					// Create new subtask with provided data
					console.log(
						chalk.blue(`Creating new subtask for parent task ${parentId}...`)
					);

					const newSubtaskData = {
						title: options.title,
						description: options.description || '',
						details: options.details || '',
						status: options.status || 'pending',
						dependencies: dependencies
					};

					const subtask = await addSubtask(
						taskMaster.getTasksPath(),
						parentId,
						null,
						newSubtaskData,
						generateFiles,
						{ projectRoot: taskMaster.getProjectRoot(), tag }
					);
					console.log(
						chalk.green(
							`✓ New subtask ${parentId}.${subtask.id} successfully created`
						)
					);

					// Display success message and suggested next steps
					console.log(
						boxen(
							chalk.white.bold(
								`Subtask ${parentId}.${subtask.id} Added Successfully`
							) +
								'\n\n' +
								chalk.white(`Title: ${subtask.title}`) +
								'\n' +
								chalk.white(`Status: ${getStatusWithColor(subtask.status)}`) +
								'\n' +
								(dependencies.length > 0
									? chalk.white(`Dependencies: ${dependencies.join(', ')}`) +
										'\n'
									: '') +
								'\n' +
								chalk.white.bold('Next Steps:') +
								'\n' +
								chalk.cyan(
									`1. Run ${chalk.yellow(`task-master show ${parentId}`)} to see the parent task with all subtasks`
								) +
								'\n' +
								chalk.cyan(
									`2. Run ${chalk.yellow(`task-master set-status --id=${parentId}.${subtask.id} --status=in-progress`)} to start working on it`
								),
							{
								padding: 1,
								borderColor: 'green',
								borderStyle: 'round',
								margin: { top: 1 }
							}
						)
					);
				} else {
					console.error(
						chalk.red('Error: Either --task-id or --title must be provided.')
					);
					console.log(
						boxen(
							chalk.white.bold('Usage Examples:') +
								'\n\n' +
								chalk.white('Convert existing task to subtask:') +
								'\n' +
								chalk.yellow(
									`  task-master add-subtask --parent=5 --task-id=8`
								) +
								'\n\n' +
								chalk.white('Create new subtask:') +
								'\n' +
								chalk.yellow(
									`  task-master add-subtask --parent=5 --title="Implement login UI" --description="Create the login form"`
								) +
								'\n\n',
							{ padding: 1, borderColor: 'blue', borderStyle: 'round' }
						)
					);
					process.exit(1);
				}
			} catch (error) {
				console.error(chalk.red(`Error: ${error.message}`));
				showAddSubtaskHelp();
				process.exit(1);
			}
		})
		.on('error', function (err) {
			console.error(chalk.red(`Error: ${err.message}`));
			showAddSubtaskHelp();
			process.exit(1);
		});

	// Helper function to show add-subtask command help
	function showAddSubtaskHelp() {
		console.log(
			boxen(
				`${chalk.white.bold('Add Subtask Command Help')}\n\n${chalk.cyan('Usage:')}\n  task-master add-subtask --parent=<id> [options]\n\n${chalk.cyan('Options:')}\n  -p, --parent <id>         Parent task ID (required)\n  -i, --task-id <id>        Existing task ID to convert to subtask\n  -t, --title <title>       Title for the new subtask\n  -d, --description <text>  Description for the new subtask\n  --details <text>          Implementation details for the new subtask\n  --dependencies <ids>      Comma-separated list of dependency IDs\n  -s, --status <status>     Status for the new subtask (default: "pending")\n  -f, --file <file>         Path to the tasks file (default: "${TASKMASTER_TASKS_FILE}")\n  --skip-generate           Skip regenerating task files\n\n${chalk.cyan('Examples:')}\n  task-master add-subtask --parent=5 --task-id=8\n  task-master add-subtask -p 5 -t "Implement login UI" -d "Create the login form"`,
				{ padding: 1, borderColor: 'blue', borderStyle: 'round' }
			)
		);
	}

	// remove-subtask command
	programInstance
		.command('remove-subtask')
		.description('Remove a subtask from its parent task')
		.option(
			'-f, --file <file>',
			'Path to the tasks file',
			TASKMASTER_TASKS_FILE
		)
		.option(
			'-i, --id <id>',
			'Subtask ID(s) to remove in format "parentId.subtaskId" (can be comma-separated for multiple subtasks)'
		)
		.option(
			'-c, --convert',
			'Convert the subtask to a standalone task instead of deleting it'
		)
		.option('--skip-generate', 'Skip regenerating task files')
		.option('--tag <tag>', 'Specify tag context for task operations')
		.action(async (options) => {
			// Initialize TaskMaster
			const taskMaster = initTaskMaster({
				tasksPath: options.file || true
			});

			const subtaskIds = options.id;
			const convertToTask = options.convert || false;
			const generateFiles = !options.skipGenerate;
			const tag = options.tag;

			if (!subtaskIds) {
				console.error(
					chalk.red(
						'Error: --id parameter is required. Please provide subtask ID(s) in format "parentId.subtaskId".'
					)
				);
				showRemoveSubtaskHelp();
				process.exit(1);
			}

			try {
				// Split by comma to support multiple subtask IDs
				const subtaskIdArray = subtaskIds.split(',').map((id) => id.trim());

				for (const subtaskId of subtaskIdArray) {
					// Validate subtask ID format
					if (!subtaskId.includes('.')) {
						console.error(
							chalk.red(
								`Error: Subtask ID "${subtaskId}" must be in format "parentId.subtaskId"`
							)
						);
						showRemoveSubtaskHelp();
						process.exit(1);
					}

					console.log(chalk.blue(`Removing subtask ${subtaskId}...`));
					if (convertToTask) {
						console.log(
							chalk.blue('The subtask will be converted to a standalone task')
						);
					}

					const result = await removeSubtask(
						taskMaster.getTasksPath(),
						subtaskId,
						convertToTask,
						generateFiles,
						{ projectRoot: taskMaster.getProjectRoot(), tag }
					);

					if (convertToTask && result) {
						// Display success message and next steps for converted task
						console.log(
							boxen(
								chalk.white.bold(
									`Subtask ${subtaskId} Converted to Task #${result.id}`
								) +
									'\n\n' +
									chalk.white(`Title: ${result.title}`) +
									'\n' +
									chalk.white(`Status: ${getStatusWithColor(result.status)}`) +
									'\n' +
									chalk.white(
										`Dependencies: ${result.dependencies.join(', ')}`
									) +
									'\n\n' +
									chalk.white.bold('Next Steps:') +
									'\n' +
									chalk.cyan(
										`1. Run ${chalk.yellow(`task-master show ${result.id}`)} to see details of the new task`
									) +
									'\n' +
									chalk.cyan(
										`2. Run ${chalk.yellow(`task-master set-status --id=${result.id} --status=in-progress`)} to start working on it`
									),
								{
									padding: 1,
									borderColor: 'green',
									borderStyle: 'round',
									margin: { top: 1 }
								}
							)
						);
					} else {
						// Display success message for deleted subtask
						console.log(
							boxen(
								chalk.white.bold(`Subtask ${subtaskId} Removed`) +
									'\n\n' +
									chalk.white('The subtask has been successfully deleted.'),
								{
									padding: 1,
									borderColor: 'green',
									borderStyle: 'round',
									margin: { top: 1 }
								}
							)
						);
					}
				}
			} catch (error) {
				console.error(chalk.red(`Error: ${error.message}`));
				showRemoveSubtaskHelp();
				process.exit(1);
			}
		})
		.on('error', function (err) {
			console.error(chalk.red(`Error: ${err.message}`));
			showRemoveSubtaskHelp();
			process.exit(1);
		});

	// Helper function to show remove-subtask command help
	function showRemoveSubtaskHelp() {
		console.log(
			boxen(
				chalk.white.bold('Remove Subtask Command Help') +
					'\n\n' +
					chalk.cyan('Usage:') +
					'\n' +
					`  task-master remove-subtask --id=<parentId.subtaskId> [options]\n\n` +
					chalk.cyan('Options:') +
					'\n' +
					'  -i, --id <id>       Subtask ID(s) to remove in format "parentId.subtaskId" (can be comma-separated, required)\n' +
					'  -c, --convert       Convert the subtask to a standalone task instead of deleting it\n' +
					'  -f, --file <file>   Path to the tasks file (default: "' +
					TASKMASTER_TASKS_FILE +
					'")\n' +
					'  --skip-generate     Skip regenerating task files\n\n' +
					chalk.cyan('Examples:') +
					'\n' +
					'  task-master remove-subtask --id=5.2\n' +
					'  task-master remove-subtask --id=5.2,6.3,7.1\n' +
					'  task-master remove-subtask --id=5.2 --convert',
				{ padding: 1, borderColor: 'blue', borderStyle: 'round' }
			)
		);
	}

	// Helper function to show tags command help
	function showTagsHelp() {
		console.log(
			boxen(
				chalk.white.bold('Tags Command Help') +
					'\n\n' +
					chalk.cyan('Usage:') +
					'\n' +
					`  task-master tags [options]\n\n` +
					chalk.cyan('Options:') +
					'\n' +
					'  -f, --file <file>   Path to the tasks file (default: "' +
					TASKMASTER_TASKS_FILE +
					'")\n' +
					'  --show-metadata     Show detailed metadata for each tag\n\n' +
					chalk.cyan('Examples:') +
					'\n' +
					'  task-master tags\n' +
					'  task-master tags --show-metadata\n\n' +
					chalk.cyan('Related Commands:') +
					'\n' +
					'  task-master add-tag <name>      Create a new tag\n' +
					'  task-master use-tag <name>      Switch to a tag\n' +
					'  task-master delete-tag <name>   Delete a tag',
				{ padding: 1, borderColor: 'blue', borderStyle: 'round' }
			)
		);
	}

	// Helper function to show add-tag command help
	function showAddTagHelp() {
		console.log(
			boxen(
				chalk.white.bold('Add Tag Command Help') +
					'\n\n' +
					chalk.cyan('Usage:') +
					'\n' +
					`  task-master add-tag <tagName> [options]\n\n` +
					chalk.cyan('Options:') +
					'\n' +
					'  -f, --file <file>        Path to the tasks file (default: "' +
					TASKMASTER_TASKS_FILE +
					'")\n' +
					'  --copy-from-current      Copy tasks from the current tag to the new tag\n' +
					'  --copy-from <tag>        Copy tasks from the specified tag to the new tag\n' +
					'  -d, --description <text> Optional description for the tag\n\n' +
					chalk.cyan('Examples:') +
					'\n' +
					'  task-master add-tag feature-xyz\n' +
					'  task-master add-tag feature-xyz --copy-from-current\n' +
					'  task-master add-tag feature-xyz --copy-from master\n' +
					'  task-master add-tag feature-xyz -d "Feature XYZ development"',
				{ padding: 1, borderColor: 'blue', borderStyle: 'round' }
			)
		);
	}

	// Helper function to show delete-tag command help
	function showDeleteTagHelp() {
		console.log(
			boxen(
				chalk.white.bold('Delete Tag Command Help') +
					'\n\n' +
					chalk.cyan('Usage:') +
					'\n' +
					`  task-master delete-tag <tagName> [options]\n\n` +
					chalk.cyan('Options:') +
					'\n' +
					'  -f, --file <file>   Path to the tasks file (default: "' +
					TASKMASTER_TASKS_FILE +
					'")\n' +
					'  -y, --yes           Skip confirmation prompts\n\n' +
					chalk.cyan('Examples:') +
					'\n' +
					'  task-master delete-tag feature-xyz\n' +
					'  task-master delete-tag feature-xyz --yes\n\n' +
					chalk.yellow('Warning:') +
					'\n' +
					'  This will permanently delete the tag and all its tasks!',
				{ padding: 1, borderColor: 'blue', borderStyle: 'round' }
			)
		);
	}

	// Helper function to show use-tag command help
	function showUseTagHelp() {
		console.log(
			boxen(
				chalk.white.bold('Use Tag Command Help') +
					'\n\n' +
					chalk.cyan('Usage:') +
					'\n' +
					`  task-master use-tag <tagName> [options]\n\n` +
					chalk.cyan('Options:') +
					'\n' +
					'  -f, --file <file>   Path to the tasks file (default: "' +
					TASKMASTER_TASKS_FILE +
					'")\n\n' +
					chalk.cyan('Examples:') +
					'\n' +
					'  task-master use-tag feature-xyz\n' +
					'  task-master use-tag master\n\n' +
					chalk.cyan('Related Commands:') +
					'\n' +
					'  task-master tags                 List all available tags\n' +
					'  task-master add-tag <name>       Create a new tag',
				{ padding: 1, borderColor: 'blue', borderStyle: 'round' }
			)
		);
	}

	// Helper function to show research command help
	function showResearchHelp() {
		console.log(
			boxen(
				chalk.white.bold('Research Command Help') +
					'\n\n' +
					chalk.cyan('Usage:') +
					'\n' +
					`  task-master research "<query>" [options]\n\n` +
					chalk.cyan('Required:') +
					'\n' +
					'  <query>             Research question or prompt (required)\n\n' +
					chalk.cyan('Context Options:') +
					'\n' +
					'  -i, --id <ids>      Comma-separated task/subtask IDs for context (e.g., "15,23.2")\n' +
					'  -f, --files <paths> Comma-separated file paths for context\n' +
					'  -c, --context <text> Additional custom context text\n' +
					'  --tree              Include project file tree structure\n\n' +
					chalk.cyan('Output Options:') +
					'\n' +
					'  -d, --detail <level> Detail level: low, medium, high (default: medium)\n' +
					'  --save-to <id>      Auto-save results to task/subtask ID (e.g., "15" or "15.2")\n' +
					'  --tag <tag>         Specify tag context for task operations\n\n' +
					chalk.cyan('Examples:') +
					'\n' +
					'  task-master research "How should I implement user authentication?"\n' +
					'  task-master research "What\'s the best approach?" --id=15,23.2\n' +
					'  task-master research "How does auth work?" --files=src/auth.js --tree\n' +
					'  task-master research "Implementation steps?" --save-to=15.2 --detail=high',
				{ padding: 1, borderColor: 'blue', borderStyle: 'round' }
			)
		);
	}

	// remove-task command
	programInstance
		.command('remove-task')
		.description('Remove one or more tasks or subtasks permanently')
		.option(
			'-i, --id <ids>',
			'ID(s) of the task(s) or subtask(s) to remove (e.g., "5", "5.2", or "5,6.1,7")'
		)
		.option(
			'-f, --file <file>',
			'Path to the tasks file',
			TASKMASTER_TASKS_FILE
		)
		.option('-y, --yes', 'Skip confirmation prompt', false)
		.option('--tag <tag>', 'Specify tag context for task operations')
		.action(async (options) => {
			// Initialize TaskMaster
			const taskMaster = initTaskMaster({
				tasksPath: options.file || true
			});

			const taskIdsString = options.id;

			// Resolve tag using standard pattern
			const tag =
				options.tag || getCurrentTag(taskMaster.getProjectRoot()) || 'master';

			// Show current tag context
			displayCurrentTagIndicator(tag);

			if (!taskIdsString) {
				console.error(chalk.red('Error: Task ID(s) are required'));
				console.error(
					chalk.yellow(
						'Usage: task-master remove-task --id=<taskId1,taskId2...>'
					)
				);
				process.exit(1);
			}

			const taskIdsToRemove = taskIdsString
				.split(',')
				.map((id) => id.trim())
				.filter(Boolean);

			if (taskIdsToRemove.length === 0) {
				console.error(chalk.red('Error: No valid task IDs provided.'));
				process.exit(1);
			}

			try {
				// Read data once for checks and confirmation
				const data = readJSON(
					taskMaster.getTasksPath(),
					taskMaster.getProjectRoot(),
					tag
				);
				if (!data || !data.tasks) {
					console.error(
						chalk.red(`Error: No valid tasks found in ${tasksPath}`)
					);
					process.exit(1);
				}

				const existingTasksToRemove = [];
				const nonExistentIds = [];
				let totalSubtasksToDelete = 0;
				const dependentTaskMessages = [];

				for (const taskId of taskIdsToRemove) {
					if (!taskExists(data.tasks, taskId)) {
						nonExistentIds.push(taskId);
					} else {
						// Correctly extract the task object from the result of findTaskById
						const findResult = findTaskById(data.tasks, taskId);
						const taskObject = findResult.task; // Get the actual task/subtask object

						if (taskObject) {
							existingTasksToRemove.push({ id: taskId, task: taskObject }); // Push the actual task object

							// If it's a main task, count its subtasks and check dependents
							if (!taskObject.isSubtask) {
								// Check the actual task object
								if (taskObject.subtasks && taskObject.subtasks.length > 0) {
									totalSubtasksToDelete += taskObject.subtasks.length;
								}
								const dependentTasks = data.tasks.filter(
									(t) =>
										t.dependencies &&
										t.dependencies.includes(parseInt(taskId, 10))
								);
								if (dependentTasks.length > 0) {
									dependentTaskMessages.push(
										`  - Task ${taskId}: ${dependentTasks.length} dependent tasks (${dependentTasks.map((t) => t.id).join(', ')})`
									);
								}
							}
						} else {
							// Handle case where findTaskById returned null for the task property (should be rare)
							nonExistentIds.push(`${taskId} (error finding details)`);
						}
					}
				}

				if (nonExistentIds.length > 0) {
					console.warn(
						chalk.yellow(
							`Warning: The following task IDs were not found: ${nonExistentIds.join(', ')}`
						)
					);
				}

				if (existingTasksToRemove.length === 0) {
					console.log(chalk.blue('No existing tasks found to remove.'));
					process.exit(0);
				}

				// Skip confirmation if --yes flag is provided
				if (!options.yes) {
					console.log();
					console.log(
						chalk.red.bold(
							`⚠️ WARNING: This will permanently delete the following ${existingTasksToRemove.length} item(s):`
						)
					);
					console.log();

					existingTasksToRemove.forEach(({ id, task }) => {
						if (!task) return; // Should not happen due to taskExists check, but safeguard
						if (task.isSubtask) {
							// Subtask - title is directly on the task object
							console.log(
								chalk.white(`  Subtask ${id}: ${task.title || '(no title)'}`)
							);
							// Optionally show parent context if available
							if (task.parentTask) {
								console.log(
									chalk.gray(
										`    (Parent: ${task.parentTask.id} - ${task.parentTask.title || '(no title)'})`
									)
								);
							}
						} else {
							// Main task - title is directly on the task object
							console.log(
								chalk.white.bold(`  Task ${id}: ${task.title || '(no title)'}`)
							);
						}
					});

					if (totalSubtasksToDelete > 0) {
						console.log(
							chalk.yellow(
								`⚠️ This will also delete ${totalSubtasksToDelete} subtasks associated with the selected main tasks!`
							)
						);
					}

					if (dependentTaskMessages.length > 0) {
						console.log(
							chalk.yellow(
								'⚠️ Warning: Dependencies on the following tasks will be removed:'
							)
						);
						dependentTaskMessages.forEach((msg) =>
							console.log(chalk.yellow(msg))
						);
					}

					console.log();

					const { confirm } = await inquirer.prompt([
						{
							type: 'confirm',
							name: 'confirm',
							message: chalk.red.bold(
								`Are you sure you want to permanently delete these ${existingTasksToRemove.length} item(s)?`
							),
							default: false
						}
					]);

					if (!confirm) {
						console.log(chalk.blue('Task deletion cancelled.'));
						process.exit(0);
					}
				}

				const indicator = startLoadingIndicator(
					`Removing ${existingTasksToRemove.length} task(s)/subtask(s)...`
				);

				// Use the string of existing IDs for the core function
				const existingIdsString = existingTasksToRemove
					.map(({ id }) => id)
					.join(',');
				const result = await removeTask(
					taskMaster.getTasksPath(),
					existingIdsString,
					{
						projectRoot: taskMaster.getProjectRoot(),
						tag
					}
				);

				stopLoadingIndicator(indicator);

				if (result.success) {
					console.log(
						boxen(
							chalk.green(
								`Successfully removed ${result.removedTasks.length} task(s)/subtask(s).`
							) +
								(result.message ? `\n\nDetails:\n${result.message}` : '') +
								(result.error
									? `\n\nWarnings:\n${chalk.yellow(result.error)}`
									: ''),
							{ padding: 1, borderColor: 'green', borderStyle: 'round' }
						)
					);
				} else {
					console.error(
						boxen(
							chalk.red(
								`Operation completed with errors. Removed ${result.removedTasks.length} task(s)/subtask(s).`
							) +
								(result.message ? `\n\nDetails:\n${result.message}` : '') +
								(result.error ? `\n\nErrors:\n${chalk.red(result.error)}` : ''),
							{
								padding: 1,
								borderColor: 'red',
								borderStyle: 'round'
							}
						)
					);
					process.exit(1); // Exit with error code if any part failed
				}

				// Log any initially non-existent IDs again for clarity
				if (nonExistentIds.length > 0) {
					console.warn(
						chalk.yellow(
							`Note: The following IDs were not found initially and were skipped: ${nonExistentIds.join(', ')}`
						)
					);

					// Exit with error if any removals failed
					if (result.removedTasks.length === 0) {
						process.exit(1);
					}
				}
			} catch (error) {
				console.error(
					chalk.red(`Error: ${error.message || 'An unknown error occurred'}`)
				);
				process.exit(1);
			}
		});

	// init command (Directly calls the implementation from init.js)
	programInstance
		.command('init')
		.description('Initialize a new project with Task Master structure')
		.option('-y, --yes', 'Skip prompts and use default values')
		.option('-n, --name <name>', 'Project name')
		.option('-d, --description <description>', 'Project description')
		.option('-v, --version <version>', 'Project version', '0.1.0') // Set default here
		.option('-a, --author <author>', 'Author name')
		.option(
			'-r, --rules <rules...>',
			'List of rules to add (roo, windsurf, cursor, ...). Accepts comma or space separated values.'
		)
		.option('--skip-install', 'Skip installing dependencies')
		.option('--dry-run', 'Show what would be done without making changes')
		.option('--aliases', 'Add shell aliases (tm, taskmaster)')
		.option('--no-aliases', 'Skip shell aliases (tm, taskmaster)')
		.option('--git', 'Initialize Git repository')
		.option('--no-git', 'Skip Git repository initialization')
		.option('--git-tasks', 'Store tasks in Git')
		.option('--no-git-tasks', 'No Git storage of tasks')
		.action(async (cmdOptions) => {
			// cmdOptions contains parsed arguments
			// Parse rules: accept space or comma separated, default to all available rules
			let selectedProfiles = RULE_PROFILES;
			let rulesExplicitlyProvided = false;

			if (cmdOptions.rules && Array.isArray(cmdOptions.rules)) {
				const userSpecifiedProfiles = cmdOptions.rules
					.flatMap((r) => r.split(','))
					.map((r) => r.trim())
					.filter(Boolean);
				// Only override defaults if user specified valid rules
				if (userSpecifiedProfiles.length > 0) {
					selectedProfiles = userSpecifiedProfiles;
					rulesExplicitlyProvided = true;
				}
			}

			cmdOptions.rules = selectedProfiles;
			cmdOptions.rulesExplicitlyProvided = rulesExplicitlyProvided;

			try {
				// Directly call the initializeProject function, passing the parsed options
				await initializeProject(cmdOptions);
				// initializeProject handles its own flow, including potential process.exit()
			} catch (error) {
				console.error(
					chalk.red(`Error during initialization: ${error.message}`)
				);
				process.exit(1);
			}
		});

	// models command
	programInstance
		.command('models')
		.description('Manage AI model configurations')
		.option(
			'--set-main <model_id>',
			'Set the primary model for task generation/updates'
		)
		.option(
			'--set-research <model_id>',
			'Set the model for research-backed operations'
		)
		.option(
			'--set-fallback <model_id>',
			'Set the model to use if the primary fails'
		)
		.option('--setup', 'Run interactive setup to configure models')
		.option(
			'--openrouter',
			'Allow setting a custom OpenRouter model ID (use with --set-*) '
		)
		.option(
			'--ollama',
			'Allow setting a custom Ollama model ID (use with --set-*) '
		)
		.option(
			'--bedrock',
			'Allow setting a custom Bedrock model ID (use with --set-*) '
		)
		.option(
			'--claude-code',
			'Allow setting a Claude Code model ID (use with --set-*)'
		)
		.option(
			'--azure',
			'Allow setting a custom Azure OpenAI model ID (use with --set-*) '
		)
		.option(
			'--vertex',
			'Allow setting a custom Vertex AI model ID (use with --set-*) '
		)
		.option(
			'--gemini-cli',
			'Allow setting a Gemini CLI model ID (use with --set-*)'
		)
		.addHelpText(
			'after',
			`
Examples:
  $ task-master models                              # View current configuration
  $ task-master models --set-main gpt-4o             # Set main model (provider inferred)
  $ task-master models --set-research sonar-pro       # Set research model
  $ task-master models --set-fallback claude-3-5-sonnet-20241022 # Set fallback
  $ task-master models --set-main my-custom-model --ollama  # Set custom Ollama model for main role
  $ task-master models --set-main anthropic.claude-3-sonnet-20240229-v1:0 --bedrock # Set custom Bedrock model for main role
  $ task-master models --set-main some/other-model --openrouter # Set custom OpenRouter model for main role
  $ task-master models --set-main sonnet --claude-code           # Set Claude Code model for main role
  $ task-master models --set-main gpt-4o --azure # Set custom Azure OpenAI model for main role
  $ task-master models --set-main claude-3-5-sonnet@20241022 --vertex # Set custom Vertex AI model for main role
  $ task-master models --set-main gemini-2.5-pro --gemini-cli # Set Gemini CLI model for main role
  $ task-master models --setup                            # Run interactive setup`
		)
		.action(async (options) => {
			// Initialize TaskMaster
			const taskMaster = initTaskMaster({
				tasksPath: options.file || false
			});

			const projectRoot = taskMaster.getProjectRoot();

			// Validate flags: cannot use multiple provider flags simultaneously
			const providerFlags = [
				options.openrouter,
				options.ollama,
				options.bedrock,
				options.claudeCode,
				options.geminiCli
			].filter(Boolean).length;
			if (providerFlags > 1) {
				console.error(
					chalk.red(
						'Error: Cannot use multiple provider flags (--openrouter, --ollama, --bedrock, --claude-code, --gemini-cli) simultaneously.'
					)
				);
				process.exit(1);
			}

			// Determine the primary action based on flags
			const isSetup = options.setup;
			const isSetOperation =
				options.setMain || options.setResearch || options.setFallback;

			// --- Execute Action ---

			if (isSetup) {
				// Action 1: Run Interactive Setup
				console.log(chalk.blue('Starting interactive model setup...')); // Added feedback
				try {
					await runInteractiveSetup(taskMaster.getProjectRoot());
					// runInteractiveSetup logs its own completion/error messages
				} catch (setupError) {
					console.error(
						chalk.red('\\nInteractive setup failed unexpectedly:'),
						setupError.message
					);
				}
				// --- IMPORTANT: Exit after setup ---
				return; // Stop execution here
			}

			if (isSetOperation) {
				// Action 2: Perform Direct Set Operations
				let updateOccurred = false; // Track if any update actually happened

				if (options.setMain) {
					const result = await setModel('main', options.setMain, {
						projectRoot,
						providerHint: options.openrouter
							? 'openrouter'
							: options.ollama
								? 'ollama'
								: options.bedrock
									? 'bedrock'
									: options.claudeCode
										? 'claude-code'
										: options.geminiCli
											? 'gemini-cli'
											: undefined
					});
					if (result.success) {
						console.log(chalk.green(`✅ ${result.data.message}`));
						if (result.data.warning)
							console.log(chalk.yellow(result.data.warning));
						updateOccurred = true;
					} else {
						console.error(
							chalk.red(`❌ Error setting main model: ${result.error.message}`)
						);
					}
				}
				if (options.setResearch) {
					const result = await setModel('research', options.setResearch, {
						projectRoot,
						providerHint: options.openrouter
							? 'openrouter'
							: options.ollama
								? 'ollama'
								: options.bedrock
									? 'bedrock'
									: options.claudeCode
										? 'claude-code'
										: options.geminiCli
											? 'gemini-cli'
											: undefined
					});
					if (result.success) {
						console.log(chalk.green(`✅ ${result.data.message}`));
						if (result.data.warning)
							console.log(chalk.yellow(result.data.warning));
						updateOccurred = true;
					} else {
						console.error(
							chalk.red(
								`❌ Error setting research model: ${result.error.message}`
							)
						);
					}
				}
				if (options.setFallback) {
					const result = await setModel('fallback', options.setFallback, {
						projectRoot,
						providerHint: options.openrouter
							? 'openrouter'
							: options.ollama
								? 'ollama'
								: options.bedrock
									? 'bedrock'
									: options.claudeCode
										? 'claude-code'
										: options.geminiCli
											? 'gemini-cli'
											: undefined
					});
					if (result.success) {
						console.log(chalk.green(`✅ ${result.data.message}`));
						if (result.data.warning)
							console.log(chalk.yellow(result.data.warning));
						updateOccurred = true;
					} else {
						console.error(
							chalk.red(
								`❌ Error setting fallback model: ${result.error.message}`
							)
						);
					}
				}

				// Optional: Add a final confirmation if any update occurred
				if (updateOccurred) {
					console.log(chalk.blue('\nModel configuration updated.'));
				} else {
					console.log(
						chalk.yellow(
							'\nNo model configuration changes were made (or errors occurred).'
						)
					);
				}

				// --- IMPORTANT: Exit after set operations ---
				return; // Stop execution here
			}

			// Action 3: Display Full Status (Only runs if no setup and no set flags)
			console.log(chalk.blue('Fetching current model configuration...')); // Added feedback
			const configResult = await getModelConfiguration({ projectRoot });
			const availableResult = await getAvailableModelsList({ projectRoot });
			const apiKeyStatusResult = await getApiKeyStatusReport({ projectRoot });

			// 1. Display Active Models
			if (!configResult.success) {
				console.error(
					chalk.red(
						`❌ Error fetching configuration: ${configResult.error.message}`
					)
				);
			} else {
				displayModelConfiguration(
					configResult.data,
					availableResult.data?.models || []
				);
			}

			// 2. Display API Key Status
			if (apiKeyStatusResult.success) {
				displayApiKeyStatus(apiKeyStatusResult.data.report);
			} else {
				console.error(
					chalk.yellow(
						`⚠️ Warning: Could not display API Key status: ${apiKeyStatusResult.error.message}`
					)
				);
			}

			// 3. Display Other Available Models (Filtered)
			if (availableResult.success) {
				const activeIds = configResult.success
					? [
							configResult.data.activeModels.main.modelId,
							configResult.data.activeModels.research.modelId,
							configResult.data.activeModels.fallback?.modelId
						].filter(Boolean)
					: [];
				const displayableAvailable = availableResult.data.models.filter(
					(m) => !activeIds.includes(m.modelId) && !m.modelId.startsWith('[')
				);
				displayAvailableModels(displayableAvailable);
			} else {
				console.error(
					chalk.yellow(
						`⚠️ Warning: Could not display available models: ${availableResult.error.message}`
					)
				);
			}

			// 4. Conditional Hint if Config File is Missing
			const configExists = isConfigFilePresent(projectRoot);
			if (!configExists) {
				console.log(
					chalk.yellow(
						"\\nHint: Run 'task-master models --setup' to create or update your configuration."
					)
				);
			}
			// --- IMPORTANT: Exit after displaying status ---
			return; // Stop execution here
		});

	// response-language command
	programInstance
		.command('lang')
		.description('Manage response language settings')
		.option('--response <response_language>', 'Set the response language')
		.option('--setup', 'Run interactive setup to configure response language')
		.action(async (options) => {
			const taskMaster = initTaskMaster({});
			const projectRoot = taskMaster.getProjectRoot(); // Find project root for context
			const { response, setup } = options;
			console.log(
				chalk.blue('Response language set to:', JSON.stringify(options))
			);
			let responseLanguage = response || 'English';
			if (setup) {
				console.log(
					chalk.blue('Starting interactive response language setup...')
				);
				try {
					const userResponse = await inquirer.prompt([
						{
							type: 'input',
							name: 'responseLanguage',
							message: 'Input your preferred response language',
							default: 'English'
						}
					]);

					console.log(
						chalk.blue(
							'Response language set to:',
							userResponse.responseLanguage
						)
					);
					responseLanguage = userResponse.responseLanguage;
				} catch (setupError) {
					console.error(
						chalk.red('\\nInteractive setup failed unexpectedly:'),
						setupError.message
					);
				}
			}

			const result = setResponseLanguage(responseLanguage, {
				projectRoot
			});

			if (result.success) {
				console.log(chalk.green(`✅ ${result.data.message}`));
			} else {
				console.error(
					chalk.red(
						`❌ Error setting response language: ${result.error.message}`
					)
				);
			}
		});

	// move-task command
	programInstance
		.command('move')
		.description('Move a task or subtask to a new position')
		.option(
			'-f, --file <file>',
			'Path to the tasks file',
			TASKMASTER_TASKS_FILE
		)
		.option(
			'--from <id>',
			'ID of the task/subtask to move (e.g., "5" or "5.2"). Can be comma-separated to move multiple tasks (e.g., "5,6,7")'
		)
		.option(
			'--to <id>',
			'ID of the destination (e.g., "7" or "7.3"). Must match the number of source IDs if comma-separated'
		)
		.option('--tag <tag>', 'Specify tag context for task operations')
		.action(async (options) => {
			// Initialize TaskMaster
			const taskMaster = initTaskMaster({
				tasksPath: options.file || true
			});

			const sourceId = options.from;
			const destinationId = options.to;
			const tag = options.tag;

			if (!sourceId || !destinationId) {
				console.error(
					chalk.red('Error: Both --from and --to parameters are required')
				);
				console.log(
					chalk.yellow(
						'Usage: task-master move --from=<sourceId> --to=<destinationId>'
					)
				);
				process.exit(1);
			}

			// Check if we're moving multiple tasks (comma-separated IDs)
			const sourceIds = sourceId.split(',').map((id) => id.trim());
			const destinationIds = destinationId.split(',').map((id) => id.trim());

			// Validate that the number of source and destination IDs match
			if (sourceIds.length !== destinationIds.length) {
				console.error(
					chalk.red(
						'Error: The number of source and destination IDs must match'
					)
				);
				console.log(
					chalk.yellow('Example: task-master move --from=5,6,7 --to=10,11,12')
				);
				process.exit(1);
			}

			// If moving multiple tasks
			if (sourceIds.length > 1) {
				console.log(
					chalk.blue(
						`Moving multiple tasks: ${sourceIds.join(', ')} to ${destinationIds.join(', ')}...`
					)
				);

				try {
					// Read tasks data once to validate destination IDs
					const tasksData = readJSON(
						taskMaster.getTasksPath(),
						taskMaster.getProjectRoot(),
						tag
					);
					if (!tasksData || !tasksData.tasks) {
						console.error(
							chalk.red(`Error: Invalid or missing tasks file at ${tasksPath}`)
						);
						process.exit(1);
					}

					// Move tasks one by one
					for (let i = 0; i < sourceIds.length; i++) {
						const fromId = sourceIds[i];
						const toId = destinationIds[i];

						// Skip if source and destination are the same
						if (fromId === toId) {
							console.log(
								chalk.yellow(`Skipping ${fromId} -> ${toId} (same ID)`)
							);
							continue;
						}

						console.log(
							chalk.blue(`Moving task/subtask ${fromId} to ${toId}...`)
						);
						try {
							await moveTask(
								taskMaster.getTasksPath(),
								fromId,
								toId,
								i === sourceIds.length - 1,
								{ projectRoot: taskMaster.getProjectRoot(), tag }
							);
							console.log(
								chalk.green(
									`✓ Successfully moved task/subtask ${fromId} to ${toId}`
								)
							);
						} catch (error) {
							console.error(
								chalk.red(`Error moving ${fromId} to ${toId}: ${error.message}`)
							);
							// Continue with the next task rather than exiting
						}
					}
				} catch (error) {
					console.error(chalk.red(`Error: ${error.message}`));
					process.exit(1);
				}
			} else {
				// Moving a single task (existing logic)
				console.log(
					chalk.blue(`Moving task/subtask ${sourceId} to ${destinationId}...`)
				);

				try {
					const result = await moveTask(
						taskMaster.getTasksPath(),
						sourceId,
						destinationId,
						true,
						{ projectRoot: taskMaster.getProjectRoot(), tag }
					);
					console.log(
						chalk.green(
							`✓ Successfully moved task/subtask ${sourceId} to ${destinationId}`
						)
					);
				} catch (error) {
					console.error(chalk.red(`Error: ${error.message}`));
					process.exit(1);
				}
			}
		});

	// Add/remove profile rules command
	programInstance
		.command('rules [action] [profiles...]')
		.description(
			`Add or remove rules for one or more profiles. Valid actions: ${Object.values(RULES_ACTIONS).join(', ')} (e.g., task-master rules ${RULES_ACTIONS.ADD} windsurf roo)`
		)
		.option(
			'-f, --force',
			'Skip confirmation prompt when removing rules (dangerous)'
		)
		.option(
			`--${RULES_SETUP_ACTION}`,
			'Run interactive setup to select rule profiles to add'
		)
		.addHelpText(
			'after',
			`
		Examples:
		$ task-master rules ${RULES_ACTIONS.ADD} windsurf roo          # Add Windsurf and Roo rule sets
		$ task-master rules ${RULES_ACTIONS.REMOVE} windsurf          # Remove Windsurf rule set
		$ task-master rules --${RULES_SETUP_ACTION}                  # Interactive setup to select rule profiles`
		)
		.action(async (action, profiles, options) => {
			const taskMaster = initTaskMaster({});
			const projectRoot = taskMaster.getProjectRoot();
			if (!projectRoot) {
				console.error(chalk.red('Error: Could not find project root.'));
				process.exit(1);
			}

			/**
			 * 'task-master rules --setup' action:
			 *
			 * Launches an interactive prompt to select which rule profiles to add to the current project.
			 * This does NOT perform project initialization or ask about shell aliases—only rules selection.
			 *
			 * Example usage:
			 *   $ task-master rules --setup
			 *
			 * Useful for adding rules after project creation.
			 *
			 * The list of profiles is always up-to-date with the available profiles.
			 */
			if (options[RULES_SETUP_ACTION]) {
				// Run interactive rules setup ONLY (no project init)
				const selectedRuleProfiles = await runInteractiveProfilesSetup();

				if (!selectedRuleProfiles || selectedRuleProfiles.length === 0) {
					console.log(chalk.yellow('No profiles selected. Exiting.'));
					return;
				}

				console.log(
					chalk.blue(
						`Installing ${selectedRuleProfiles.length} selected profile(s)...`
					)
				);

				for (let i = 0; i < selectedRuleProfiles.length; i++) {
					const profile = selectedRuleProfiles[i];
					console.log(
						chalk.blue(
							`Processing profile ${i + 1}/${selectedRuleProfiles.length}: ${profile}...`
						)
					);

					if (!isValidProfile(profile)) {
						console.warn(
							`Rule profile for "${profile}" not found. Valid profiles: ${RULE_PROFILES.join(', ')}. Skipping.`
						);
						continue;
					}
					const profileConfig = getRulesProfile(profile);

					const addResult = convertAllRulesToProfileRules(
						projectRoot,
						profileConfig
					);

					console.log(chalk.green(generateProfileSummary(profile, addResult)));
				}

				console.log(
					chalk.green(
						`\nCompleted installation of all ${selectedRuleProfiles.length} profile(s).`
					)
				);
				return;
			}

			// Validate action for non-setup mode
			if (!action || !isValidRulesAction(action)) {
				console.error(
					chalk.red(
						`Error: Invalid or missing action '${action || 'none'}'. Valid actions are: ${Object.values(RULES_ACTIONS).join(', ')}`
					)
				);
				console.error(
					chalk.yellow(
						`For interactive setup, use: task-master rules --${RULES_SETUP_ACTION}`
					)
				);
				process.exit(1);
			}

			if (!profiles || profiles.length === 0) {
				console.error(
					'Please specify at least one rule profile (e.g., windsurf, roo).'
				);
				process.exit(1);
			}

			// Support both space- and comma-separated profile lists
			const expandedProfiles = profiles
				.flatMap((b) => b.split(',').map((s) => s.trim()))
				.filter(Boolean);

			if (action === RULES_ACTIONS.REMOVE) {
				let confirmed = true;
				if (!options.force) {
					// Check if this removal would leave no profiles remaining
					if (wouldRemovalLeaveNoProfiles(projectRoot, expandedProfiles)) {
						const installedProfiles = getInstalledProfiles(projectRoot);
						confirmed = await confirmRemoveAllRemainingProfiles(
							expandedProfiles,
							installedProfiles
						);
					} else {
						confirmed = await confirmProfilesRemove(expandedProfiles);
					}
				}
				if (!confirmed) {
					console.log(chalk.yellow('Aborted: No rules were removed.'));
					return;
				}
			}

			const removalResults = [];
			const addResults = [];

			for (const profile of expandedProfiles) {
				if (!isValidProfile(profile)) {
					console.warn(
						`Rule profile for "${profile}" not found. Valid profiles: ${RULE_PROFILES.join(', ')}. Skipping.`
					);
					continue;
				}
				const profileConfig = getRulesProfile(profile);

				if (action === RULES_ACTIONS.ADD) {
					console.log(chalk.blue(`Adding rules for profile: ${profile}...`));
					const addResult = convertAllRulesToProfileRules(
						projectRoot,
						profileConfig
					);
					console.log(
						chalk.blue(`Completed adding rules for profile: ${profile}`)
					);

					// Store result with profile name for summary
					addResults.push({
						profileName: profile,
						success: addResult.success,
						failed: addResult.failed
					});

					console.log(chalk.green(generateProfileSummary(profile, addResult)));
				} else if (action === RULES_ACTIONS.REMOVE) {
					console.log(chalk.blue(`Removing rules for profile: ${profile}...`));
					const result = removeProfileRules(projectRoot, profileConfig);
					removalResults.push(result);
					console.log(
						chalk.green(generateProfileRemovalSummary(profile, result))
					);
				} else {
					console.error(
						`Unknown action. Use "${RULES_ACTIONS.ADD}" or "${RULES_ACTIONS.REMOVE}".`
					);
					process.exit(1);
				}
			}

			// Print summary for additions
			if (action === RULES_ACTIONS.ADD && addResults.length > 0) {
				const { allSuccessfulProfiles, totalSuccess, totalFailed } =
					categorizeProfileResults(addResults);

				if (allSuccessfulProfiles.length > 0) {
					console.log(
						chalk.green(
							`\nSuccessfully processed profiles: ${allSuccessfulProfiles.join(', ')}`
						)
					);

					// Create a descriptive summary
					if (totalSuccess > 0) {
						console.log(
							chalk.green(
								`Total: ${totalSuccess} files processed, ${totalFailed} failed.`
							)
						);
					} else {
						console.log(
							chalk.green(
								`Total: ${allSuccessfulProfiles.length} profile(s) set up successfully.`
							)
						);
					}
				}
			}

			// Print summary for removals
			if (action === RULES_ACTIONS.REMOVE && removalResults.length > 0) {
				const {
					successfulRemovals,
					skippedRemovals,
					failedRemovals,
					removalsWithNotices
				} = categorizeRemovalResults(removalResults);

				if (successfulRemovals.length > 0) {
					console.log(
						chalk.green(
							`\nSuccessfully removed profiles for: ${successfulRemovals.join(', ')}`
						)
					);
				}
				if (skippedRemovals.length > 0) {
					console.log(
						chalk.yellow(
							`Skipped (default or protected): ${skippedRemovals.join(', ')}`
						)
					);
				}
				if (failedRemovals.length > 0) {
					console.log(chalk.red('\nErrors occurred:'));
					failedRemovals.forEach((r) => {
						console.log(chalk.red(`  ${r.profileName}: ${r.error}`));
					});
				}
				// Display notices about preserved files/configurations
				if (removalsWithNotices.length > 0) {
					console.log(chalk.cyan('\nNotices:'));
					removalsWithNotices.forEach((r) => {
						console.log(chalk.cyan(`  ${r.profileName}: ${r.notice}`));
					});
				}

				// Overall summary
				const totalProcessed = removalResults.length;
				const totalSuccessful = successfulRemovals.length;
				const totalSkipped = skippedRemovals.length;
				const totalFailed = failedRemovals.length;

				console.log(
					chalk.blue(
						`\nTotal: ${totalProcessed} profile(s) processed - ${totalSuccessful} removed, ${totalSkipped} skipped, ${totalFailed} failed.`
					)
				);
			}
		});

	programInstance
		.command('migrate')
		.description(
			'Migrate existing project to use the new .taskmaster directory structure'
		)
		.option(
			'-f, --force',
			'Force migration even if .taskmaster directory already exists'
		)
		.option(
			'--backup',
			'Create backup of old files before migration (default: false)',
			false
		)
		.option(
			'--cleanup',
			'Remove old files after successful migration (default: true)',
			true
		)
		.option('-y, --yes', 'Skip confirmation prompts')
		.option(
			'--dry-run',
			'Show what would be migrated without actually moving files'
		)
		.action(async (options) => {
			try {
				await migrateProject(options);
			} catch (error) {
				console.error(chalk.red('Error during migration:'), error.message);
				process.exit(1);
			}
		});

	// sync-readme command
	programInstance
		.command('sync-readme')
		.description('Sync the current task list to README.md in the project root')
		.option(
			'-f, --file <file>',
			'Path to the tasks file',
			TASKMASTER_TASKS_FILE
		)
		.option('--with-subtasks', 'Include subtasks in the README output')
		.option(
			'-s, --status <status>',
			'Show only tasks matching this status (e.g., pending, done)'
		)
		.action(async (options) => {
			// Initialize TaskMaster
			const taskMaster = initTaskMaster({
				tasksPath: options.file || true
			});

			const withSubtasks = options.withSubtasks || false;
			const status = options.status || null;

			console.log(
				chalk.blue(
					`📝 Syncing tasks to README.md${withSubtasks ? ' (with subtasks)' : ''}${status ? ` (status: ${status})` : ''}...`
				)
			);

			const success = await syncTasksToReadme(taskMaster.getProjectRoot(), {
				withSubtasks,
				status,
				tasksPath: taskMaster.getTasksPath()
			});

			if (!success) {
				console.error(chalk.red('❌ Failed to sync tasks to README.md'));
				process.exit(1);
			}
		});

	// ===== TAG MANAGEMENT COMMANDS =====

	// add-tag command
	programInstance
		.command('add-tag')
		.description('Create a new tag context for organizing tasks')
		.argument(
			'[tagName]',
			'Name of the new tag to create (optional when using --from-branch)'
		)
		.option(
			'-f, --file <file>',
			'Path to the tasks file',
			TASKMASTER_TASKS_FILE
		)
		.option(
			'--copy-from-current',
			'Copy tasks from the current tag to the new tag'
		)
		.option(
			'--copy-from <tag>',
			'Copy tasks from the specified tag to the new tag'
		)
		.option(
			'--from-branch',
			'Create tag name from current git branch (ignores tagName argument)'
		)
		.option('-d, --description <text>', 'Optional description for the tag')
		.action(async (tagName, options) => {
			try {
				// Initialize TaskMaster
				const taskMaster = initTaskMaster({
					tasksPath: options.file || true
				});
				const tasksPath = taskMaster.getTasksPath();

				// Validate tasks file exists
				if (!fs.existsSync(tasksPath)) {
					console.error(
						chalk.red(`Error: Tasks file not found at path: ${tasksPath}`)
					);
					console.log(
						chalk.yellow(
							'Hint: Run task-master init or task-master parse-prd to create tasks.json first'
						)
					);
					process.exit(1);
				}

				// Validate that either tagName is provided or --from-branch is used
				if (!tagName && !options.fromBranch) {
					console.error(
						chalk.red(
							'Error: Either tagName argument or --from-branch option is required.'
						)
					);
					console.log(chalk.yellow('Usage examples:'));
					console.log(chalk.cyan('  task-master add-tag my-tag'));
					console.log(chalk.cyan('  task-master add-tag --from-branch'));
					process.exit(1);
				}

				const context = {
					projectRoot: taskMaster.getProjectRoot(),
					commandName: 'add-tag',
					outputType: 'cli'
				};

				// Handle --from-branch option
				if (options.fromBranch) {
					const { createTagFromBranch } = await import(
						'./task-manager/tag-management.js'
					);
					const gitUtils = await import('./utils/git-utils.js');

					// Check if we're in a git repository
					if (!(await gitUtils.isGitRepository(projectRoot))) {
						console.error(
							chalk.red(
								'Error: Not in a git repository. Cannot use --from-branch option.'
							)
						);
						process.exit(1);
					}

					// Get current git branch
					const currentBranch = await gitUtils.getCurrentBranch(projectRoot);
					if (!currentBranch) {
						console.error(
							chalk.red('Error: Could not determine current git branch.')
						);
						process.exit(1);
					}

					// Create tag from branch
					const branchOptions = {
						copyFromCurrent: options.copyFromCurrent || false,
						copyFromTag: options.copyFrom,
						description:
							options.description ||
							`Tag created from git branch "${currentBranch}"`
					};

					await createTagFromBranch(
						taskMaster.getTasksPath(),
						currentBranch,
						branchOptions,
						context,
						'text'
					);
				} else {
					// Regular tag creation
					const createOptions = {
						copyFromCurrent: options.copyFromCurrent || false,
						copyFromTag: options.copyFrom,
						description: options.description
					};

					await createTag(
						taskMaster.getTasksPath(),
						tagName,
						createOptions,
						context,
						'text'
					);
				}

				// Handle auto-switch if requested
				if (options.autoSwitch) {
					const { useTag } = await import('./task-manager/tag-management.js');
					const finalTagName = options.fromBranch
						? (await import('./utils/git-utils.js')).sanitizeBranchNameForTag(
								await (await import('./utils/git-utils.js')).getCurrentBranch(
									projectRoot
								)
							)
						: tagName;
					await useTag(
						taskMaster.getTasksPath(),
						finalTagName,
						{},
						context,
						'text'
					);
				}
			} catch (error) {
				console.error(chalk.red(`Error creating tag: ${error.message}`));
				showAddTagHelp();
				process.exit(1);
			}
		})
		.on('error', function (err) {
			console.error(chalk.red(`Error: ${err.message}`));
			showAddTagHelp();
			process.exit(1);
		});

	// delete-tag command
	programInstance
		.command('delete-tag')
		.description('Delete an existing tag and all its tasks')
		.argument('<tagName>', 'Name of the tag to delete')
		.option(
			'-f, --file <file>',
			'Path to the tasks file',
			TASKMASTER_TASKS_FILE
		)
		.option('-y, --yes', 'Skip confirmation prompts')
		.action(async (tagName, options) => {
			try {
				// Initialize TaskMaster
				const taskMaster = initTaskMaster({
					tasksPath: options.file || true
				});
				const tasksPath = taskMaster.getTasksPath();

				// Validate tasks file exists
				if (!fs.existsSync(tasksPath)) {
					console.error(
						chalk.red(`Error: Tasks file not found at path: ${tasksPath}`)
					);
					process.exit(1);
				}

				const deleteOptions = {
					yes: options.yes || false
				};

				const context = {
					projectRoot: taskMaster.getProjectRoot(),
					commandName: 'delete-tag',
					outputType: 'cli'
				};

				await deleteTag(
					taskMaster.getTasksPath(),
					tagName,
					deleteOptions,
					context,
					'text'
				);
			} catch (error) {
				console.error(chalk.red(`Error deleting tag: ${error.message}`));
				showDeleteTagHelp();
				process.exit(1);
			}
		})
		.on('error', function (err) {
			console.error(chalk.red(`Error: ${err.message}`));
			showDeleteTagHelp();
			process.exit(1);
		});

	// tags command
	programInstance
		.command('tags')
		.description('List all available tags with metadata')
		.option(
			'-f, --file <file>',
			'Path to the tasks file',
			TASKMASTER_TASKS_FILE
		)
		.option('--show-metadata', 'Show detailed metadata for each tag')
		.action(async (options) => {
			try {
				// Initialize TaskMaster
				const taskMaster = initTaskMaster({
					tasksPath: options.file || true
				});
				const tasksPath = taskMaster.getTasksPath();

				// Validate tasks file exists
				if (!fs.existsSync(tasksPath)) {
					console.error(
						chalk.red(`Error: Tasks file not found at path: ${tasksPath}`)
					);
					process.exit(1);
				}

				const listOptions = {
					showTaskCounts: true,
					showMetadata: options.showMetadata || false
				};

				const context = {
					projectRoot: taskMaster.getProjectRoot(),
					commandName: 'tags',
					outputType: 'cli'
				};

				await tags(taskMaster.getTasksPath(), listOptions, context, 'text');
			} catch (error) {
				console.error(chalk.red(`Error listing tags: ${error.message}`));
				showTagsHelp();
				process.exit(1);
			}
		})
		.on('error', function (err) {
			console.error(chalk.red(`Error: ${err.message}`));
			showTagsHelp();
			process.exit(1);
		});

	// use-tag command
	programInstance
		.command('use-tag')
		.description('Switch to a different tag context')
		.argument('<tagName>', 'Name of the tag to switch to')
		.option(
			'-f, --file <file>',
			'Path to the tasks file',
			TASKMASTER_TASKS_FILE
		)
		.action(async (tagName, options) => {
			try {
				// Initialize TaskMaster
				const taskMaster = initTaskMaster({
					tasksPath: options.file || true
				});
				const tasksPath = taskMaster.getTasksPath();

				// Validate tasks file exists
				if (!fs.existsSync(tasksPath)) {
					console.error(
						chalk.red(`Error: Tasks file not found at path: ${tasksPath}`)
					);
					process.exit(1);
				}

				const context = {
					projectRoot: taskMaster.getProjectRoot(),
					commandName: 'use-tag',
					outputType: 'cli'
				};

				await useTag(taskMaster.getTasksPath(), tagName, {}, context, 'text');
			} catch (error) {
				console.error(chalk.red(`Error switching tag: ${error.message}`));
				showUseTagHelp();
				process.exit(1);
			}
		})
		.on('error', function (err) {
			console.error(chalk.red(`Error: ${err.message}`));
			showUseTagHelp();
			process.exit(1);
		});

	// rename-tag command
	programInstance
		.command('rename-tag')
		.description('Rename an existing tag')
		.argument('<oldName>', 'Current name of the tag')
		.argument('<newName>', 'New name for the tag')
		.option(
			'-f, --file <file>',
			'Path to the tasks file',
			TASKMASTER_TASKS_FILE
		)
		.action(async (oldName, newName, options) => {
			try {
				// Initialize TaskMaster
				const taskMaster = initTaskMaster({
					tasksPath: options.file || true
				});
				const tasksPath = taskMaster.getTasksPath();

				// Validate tasks file exists
				if (!fs.existsSync(tasksPath)) {
					console.error(
						chalk.red(`Error: Tasks file not found at path: ${tasksPath}`)
					);
					process.exit(1);
				}

				const context = {
					projectRoot: taskMaster.getProjectRoot(),
					commandName: 'rename-tag',
					outputType: 'cli'
				};

				await renameTag(
					taskMaster.getTasksPath(),
					oldName,
					newName,
					{},
					context,
					'text'
				);
			} catch (error) {
				console.error(chalk.red(`Error renaming tag: ${error.message}`));
				process.exit(1);
			}
		})
		.on('error', function (err) {
			console.error(chalk.red(`Error: ${err.message}`));
			process.exit(1);
		});

	// copy-tag command
	programInstance
		.command('copy-tag')
		.description('Copy an existing tag to create a new tag with the same tasks')
		.argument('<sourceName>', 'Name of the source tag to copy from')
		.argument('<targetName>', 'Name of the new tag to create')
		.option(
			'-f, --file <file>',
			'Path to the tasks file',
			TASKMASTER_TASKS_FILE
		)
		.option('-d, --description <text>', 'Optional description for the new tag')
		.action(async (sourceName, targetName, options) => {
			try {
				// Initialize TaskMaster
				const taskMaster = initTaskMaster({
					tasksPath: options.file || true
				});
				const tasksPath = taskMaster.getTasksPath();

				// Validate tasks file exists
				if (!fs.existsSync(tasksPath)) {
					console.error(
						chalk.red(`Error: Tasks file not found at path: ${tasksPath}`)
					);
					process.exit(1);
				}

				const copyOptions = {
					description: options.description
				};

				const context = {
					projectRoot: taskMaster.getProjectRoot(),
					commandName: 'copy-tag',
					outputType: 'cli'
				};

				await copyTag(
					tasksPath,
					sourceName,
					targetName,
					copyOptions,
					context,
					'text'
				);
			} catch (error) {
				console.error(chalk.red(`Error copying tag: ${error.message}`));
				process.exit(1);
			}
		})
		.on('error', function (err) {
			console.error(chalk.red(`Error: ${err.message}`));
			process.exit(1);
		});

	return programInstance;
}

/**
 * Setup the CLI application
 * @returns {Object} Configured Commander program
 */
function setupCLI() {
	// Create a new program instance
	const programInstance = program
		.name('dev')
		.description('AI-driven development task management')
		.version(() => {
			// Read version directly from package.json ONLY
			try {
				const packageJsonPath = path.join(process.cwd(), 'package.json');
				if (fs.existsSync(packageJsonPath)) {
					const packageJson = JSON.parse(
						fs.readFileSync(packageJsonPath, 'utf8')
					);
					return packageJson.version;
				}
			} catch (error) {
				// Silently fall back to 'unknown'
				log(
					'warn',
					'Could not read package.json for version info in .version()'
				);
			}
			return 'unknown'; // Default fallback if package.json fails
		})
		.helpOption('-h, --help', 'Display help')
		.addHelpCommand(false); // Disable default help command

	// Only override help for the main program, not for individual commands
	const originalHelpInformation =
		programInstance.helpInformation.bind(programInstance);
	programInstance.helpInformation = function () {
		// If this is being called for a subcommand, use the default Commander.js help
		if (this.parent && this.parent !== programInstance) {
			return originalHelpInformation();
		}
		// If this is the main program help, use our custom display
		displayHelp();
		return '';
	};

	// Register commands
	registerCommands(programInstance);

	return programInstance;
}

/**
 * Check for newer version of task-master-ai
 * @returns {Promise<{currentVersion: string, latestVersion: string, needsUpdate: boolean}>}
 */
async function checkForUpdate() {
	// Get current version from package.json ONLY
	const currentVersion = getTaskMasterVersion();

	return new Promise((resolve) => {
		// Get the latest version from npm registry
		const options = {
			hostname: 'registry.npmjs.org',
			path: '/task-master-ai',
			method: 'GET',
			headers: {
				Accept: 'application/vnd.npm.install-v1+json' // Lightweight response
			}
		};

		const req = https.request(options, (res) => {
			let data = '';

			res.on('data', (chunk) => {
				data += chunk;
			});

			res.on('end', () => {
				try {
					const npmData = JSON.parse(data);
					const latestVersion = npmData['dist-tags']?.latest || currentVersion;

					// Compare versions
					const needsUpdate =
						compareVersions(currentVersion, latestVersion) < 0;

					resolve({
						currentVersion,
						latestVersion,
						needsUpdate
					});
				} catch (error) {
					log('debug', `Error parsing npm response: ${error.message}`);
					resolve({
						currentVersion,
						latestVersion: currentVersion,
						needsUpdate: false
					});
				}
			});
		});

		req.on('error', (error) => {
			log('debug', `Error checking for updates: ${error.message}`);
			resolve({
				currentVersion,
				latestVersion: currentVersion,
				needsUpdate: false
			});
		});

		// Set a timeout to avoid hanging if npm is slow
		req.setTimeout(3000, () => {
			req.abort();
			log('debug', 'Update check timed out');
			resolve({
				currentVersion,
				latestVersion: currentVersion,
				needsUpdate: false
			});
		});

		req.end();
	});
}

/**
 * Compare semantic versions
 * @param {string} v1 - First version
 * @param {string} v2 - Second version
 * @returns {number} -1 if v1 < v2, 0 if v1 = v2, 1 if v1 > v2
 */
function compareVersions(v1, v2) {
	const v1Parts = v1.split('.').map((p) => parseInt(p, 10));
	const v2Parts = v2.split('.').map((p) => parseInt(p, 10));

	for (let i = 0; i < Math.max(v1Parts.length, v2Parts.length); i++) {
		const v1Part = v1Parts[i] || 0;
		const v2Part = v2Parts[i] || 0;

		if (v1Part < v2Part) return -1;
		if (v1Part > v2Part) return 1;
	}

	return 0;
}

/**
 * Display upgrade notification message
 * @param {string} currentVersion - Current version
 * @param {string} latestVersion - Latest version
 */
function displayUpgradeNotification(currentVersion, latestVersion) {
	const message = boxen(
		`${chalk.blue.bold('Update Available!')} ${chalk.dim(currentVersion)} → ${chalk.green(latestVersion)}\n\n` +
			`Run ${chalk.cyan('npm i task-master-ai@latest -g')} to update to the latest version with new features and bug fixes.`,
		{
			padding: 1,
			margin: { top: 1, bottom: 1 },
			borderColor: 'yellow',
			borderStyle: 'round'
		}
	);

	console.log(message);
}

/**
 * Parse arguments and run the CLI
 * @param {Array} argv - Command-line arguments
 */
async function runCLI(argv = process.argv) {
	try {
		// Display banner if not in a pipe
		if (process.stdout.isTTY) {
			displayBanner();
		}

		// If no arguments provided, show help
		if (argv.length <= 2) {
			displayHelp();
			process.exit(0);
		}

		// Start the update check in the background - don't await yet
		const updateCheckPromise = checkForUpdate();

		// Setup and parse
		// NOTE: getConfig() might be called during setupCLI->registerCommands if commands need config
		// This means the ConfigurationError might be thrown here if configuration file is missing.
		const programInstance = setupCLI();
		await programInstance.parseAsync(argv);

		// After command execution, check if an update is available
		const updateInfo = await updateCheckPromise;
		if (updateInfo.needsUpdate) {
			displayUpgradeNotification(
				updateInfo.currentVersion,
				updateInfo.latestVersion
			);
		}

		// Check if migration has occurred and show FYI notice once
		try {
			// Use initTaskMaster with no required fields - will only fail if no project root
			const taskMaster = initTaskMaster({});

			const tasksPath = taskMaster.getTasksPath();
			const statePath = taskMaster.getStatePath();

			if (tasksPath && fs.existsSync(tasksPath)) {
				// Read raw file to check if it has master key (bypassing tag resolution)
				const rawData = fs.readFileSync(tasksPath, 'utf8');
				const parsedData = JSON.parse(rawData);

				if (parsedData && parsedData.master) {
					// Migration has occurred, check if we've shown the notice
					let stateData = { migrationNoticeShown: false };
					if (statePath && fs.existsSync(statePath)) {
						// Read state.json directly without tag resolution since it's not a tagged file
						const rawStateData = fs.readFileSync(statePath, 'utf8');
						stateData = JSON.parse(rawStateData) || stateData;
					}

					if (!stateData.migrationNoticeShown) {
						displayTaggedTasksFYI({ _migrationHappened: true });

						// Mark as shown
						stateData.migrationNoticeShown = true;
						// Write state.json directly without tag resolution since it's not a tagged file
						if (statePath) {
							fs.writeFileSync(statePath, JSON.stringify(stateData, null, 2));
						}
					}
				}
			}
		} catch (error) {
			// Silently ignore errors checking for migration notice
		}
	} catch (error) {
		// ** Specific catch block for missing configuration file **
		if (error instanceof ConfigurationError) {
			console.error(
				boxen(
					chalk.red.bold('Configuration Update Required!') +
						'\n\n' +
						chalk.white('Taskmaster now uses a ') +
						chalk.yellow.bold('configuration file') +
						chalk.white(
							' in your project for AI model choices and settings.\n\n' +
								'This file appears to be '
						) +
						chalk.red.bold('missing') +
						chalk.white('. No worries though.\n\n') +
						chalk.cyan.bold('To create this file, run the interactive setup:') +
						'\n' +
						chalk.green('   task-master models --setup') +
						'\n\n' +
						chalk.white.bold('Key Points:') +
						'\n' +
						chalk.white('*   ') +
						chalk.yellow.bold('Configuration file') +
						chalk.white(
							': Stores your AI model settings (do not manually edit)\n'
						) +
						chalk.white('*   ') +
						chalk.yellow.bold('.env & .mcp.json') +
						chalk.white(': Still used ') +
						chalk.red.bold('only') +
						chalk.white(' for your AI provider API keys.\n\n') +
						chalk.cyan(
							'`task-master models` to check your config & available models\n'
						) +
						chalk.cyan(
							'`task-master models --setup` to adjust the AI models used by Taskmaster'
						),
					{
						padding: 1,
						margin: { top: 1 },
						borderColor: 'red',
						borderStyle: 'round'
					}
				)
			);
		} else {
			// Generic error handling for other errors
			console.error(chalk.red(`Error: ${error.message}`));
			if (getDebugFlag()) {
				console.error(error);
			}
		}

		process.exit(1);
	}
}

export {
	registerCommands,
	setupCLI,
	runCLI,
	checkForUpdate,
	compareVersions,
	displayUpgradeNotification
};<|MERGE_RESOLUTION|>--- conflicted
+++ resolved
@@ -913,22 +913,6 @@
 					);
 				}
 
-<<<<<<< HEAD
-				await parsePRD(
-					taskMaster.getPrdPath(),
-					taskMaster.getTasksPath(),
-					numTasks,
-					{
-						append: useAppend,
-						force: useForce,
-						research: research,
-						projectRoot: taskMaster.getProjectRoot(),
-						tag: tag
-					}
-				);
-=======
-				spinner = ora('Parsing PRD and generating tasks...\n').start();
-				// Handle case where getTasksPath() returns null
 				const outputPath =
 					taskMaster.getTasksPath() ||
 					path.join(taskMaster.getProjectRoot(), TASKMASTER_TASKS_FILE);
@@ -939,8 +923,6 @@
 					projectRoot: taskMaster.getProjectRoot(),
 					tag: tag
 				});
-				spinner.succeed('Tasks generated successfully!');
->>>>>>> 21392a11
 			} catch (error) {
 				console.error(chalk.red(`Error parsing PRD: ${error.message}`));
 				process.exit(1);
