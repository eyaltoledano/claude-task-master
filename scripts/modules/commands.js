/**
 * commands.js
 * Command-line interface for the Task Master CLI
 */

import { program } from 'commander';
import path from 'path';
import chalk from 'chalk';
import boxen from 'boxen';
import fs from 'fs';
import https from 'https';
import http from 'http';
import inquirer from 'inquirer';
import ora from 'ora'; // Import ora

import { log, readJSON, findProjectRoot } from './utils.js';
import {
	parsePRD,
	updateTasks,
	generateTaskFiles,
	setTaskStatus,
	listTasks,
	expandTask,
	expandAllTasks,
	clearSubtasks,
	addTask,
	addSubtask,
	removeSubtask,
	analyzeTaskComplexity,
	updateTaskById,
	updateSubtaskById,
	removeTask,
	findTaskById,
	taskExists,
	moveTask,
	migrateProject
} from './task-manager.js';

import {
	addDependency,
	removeDependency,
	validateDependenciesCommand,
	fixDependenciesCommand
} from './dependency-manager.js';

import {
	isApiKeySet,
	getDebugFlag,
	getConfig,
	writeConfig,
	ConfigurationError,
	isConfigFilePresent,
	getAvailableModels,
	getBaseUrlForRole
} from './config-manager.js';

import {
	COMPLEXITY_REPORT_FILE,
	PRD_FILE,
	TASKMASTER_TASKS_FILE
} from '../../src/constants/paths.js';

import {
	displayBanner,
	displayHelp,
	displayNextTask,
	displayTaskById,
	displayComplexityReport,
	getStatusWithColor,
	confirmTaskOverwrite,
	startLoadingIndicator,
	stopLoadingIndicator,
	displayModelConfiguration,
	displayAvailableModels,
	displayApiKeyStatus
} from './ui.js';
import {
	confirmProfilesRemove,
	confirmRemoveAllRemainingProfiles
} from '../../src/ui/confirm.js';
import {
	wouldRemovalLeaveNoProfiles,
	getInstalledProfiles
} from '../../src/utils/profiles.js';

import { initializeProject } from '../init.js';
import {
	getModelConfiguration,
	getAvailableModelsList,
	setModel,
	getApiKeyStatusReport
} from './task-manager/models.js';
import {
	isValidTaskStatus,
	TASK_STATUS_OPTIONS
} from '../../src/constants/task-status.js';
import {
	isValidRulesAction,
	RULES_ACTIONS,
	RULES_SETUP_ACTION
} from '../../src/constants/rules-actions.js';
import { getTaskMasterVersion } from '../../src/utils/getVersion.js';
<<<<<<< HEAD
import { RULE_PROFILES } from '../../src/constants/profiles.js';
import {
	convertAllRulesToProfileRules,
	removeProfileRules,
	isValidProfile,
	getRulesProfile
} from '../../src/utils/rule-transformer.js';
import {
	runInteractiveProfilesSetup,
	generateProfileSummary,
	categorizeProfileResults,
	generateProfileRemovalSummary,
	categorizeRemovalResults
} from '../../src/utils/profiles.js';
=======
>>>>>>> d73c8e17

/**
 * Runs the interactive setup process for model configuration.
 * @param {string|null} projectRoot - The resolved project root directory.
 */
async function runInteractiveSetup(projectRoot) {
	if (!projectRoot) {
		console.error(
			chalk.red(
				'Error: Could not determine project root for interactive setup.'
			)
		);
		process.exit(1);
	}

	const currentConfigResult = await getModelConfiguration({ projectRoot });
	const currentModels = currentConfigResult.success
		? currentConfigResult.data.activeModels
		: { main: null, research: null, fallback: null };
	// Handle potential config load failure gracefully for the setup flow
	if (
		!currentConfigResult.success &&
		currentConfigResult.error?.code !== 'CONFIG_MISSING'
	) {
		console.warn(
			chalk.yellow(
				`Warning: Could not load current model configuration: ${currentConfigResult.error?.message || 'Unknown error'}. Proceeding with defaults.`
			)
		);
	}

	// Helper function to fetch OpenRouter models (duplicated for CLI context)
	function fetchOpenRouterModelsCLI() {
		return new Promise((resolve) => {
			const options = {
				hostname: 'openrouter.ai',
				path: '/api/v1/models',
				method: 'GET',
				headers: {
					Accept: 'application/json'
				}
			};

			const req = https.request(options, (res) => {
				let data = '';
				res.on('data', (chunk) => {
					data += chunk;
				});
				res.on('end', () => {
					if (res.statusCode === 200) {
						try {
							const parsedData = JSON.parse(data);
							resolve(parsedData.data || []); // Return the array of models
						} catch (e) {
							console.error('Error parsing OpenRouter response:', e);
							resolve(null); // Indicate failure
						}
					} else {
						console.error(
							`OpenRouter API request failed with status code: ${res.statusCode}`
						);
						resolve(null); // Indicate failure
					}
				});
			});

			req.on('error', (e) => {
				console.error('Error fetching OpenRouter models:', e);
				resolve(null); // Indicate failure
			});
			req.end();
		});
	}

	// Helper function to fetch Ollama models (duplicated for CLI context)
	function fetchOllamaModelsCLI(baseURL = 'http://localhost:11434/api') {
		return new Promise((resolve) => {
			try {
				// Parse the base URL to extract hostname, port, and base path
				const url = new URL(baseURL);
				const isHttps = url.protocol === 'https:';
				const port = url.port || (isHttps ? 443 : 80);
				const basePath = url.pathname.endsWith('/')
					? url.pathname.slice(0, -1)
					: url.pathname;

				const options = {
					hostname: url.hostname,
					port: parseInt(port, 10),
					path: `${basePath}/tags`,
					method: 'GET',
					headers: {
						Accept: 'application/json'
					}
				};

				const requestLib = isHttps ? https : http;
				const req = requestLib.request(options, (res) => {
					let data = '';
					res.on('data', (chunk) => {
						data += chunk;
					});
					res.on('end', () => {
						if (res.statusCode === 200) {
							try {
								const parsedData = JSON.parse(data);
								resolve(parsedData.models || []); // Return the array of models
							} catch (e) {
								console.error('Error parsing Ollama response:', e);
								resolve(null); // Indicate failure
							}
						} else {
							console.error(
								`Ollama API request failed with status code: ${res.statusCode}`
							);
							resolve(null); // Indicate failure
						}
					});
				});

				req.on('error', (e) => {
					console.error('Error fetching Ollama models:', e);
					resolve(null); // Indicate failure
				});
				req.end();
			} catch (e) {
				console.error('Error parsing Ollama base URL:', e);
				resolve(null); // Indicate failure
			}
		});
	}

	// Helper to get choices and default index for a role
	const getPromptData = (role, allowNone = false) => {
		const currentModel = currentModels[role]; // Use the fetched data
		const allModelsRaw = getAvailableModels(); // Get all available models

		// Manually group models by provider
		const modelsByProvider = allModelsRaw.reduce((acc, model) => {
			if (!acc[model.provider]) {
				acc[model.provider] = [];
			}
			acc[model.provider].push(model);
			return acc;
		}, {});

		const cancelOption = { name: '⏹ Cancel Model Setup', value: '__CANCEL__' }; // Symbol updated
		const noChangeOption = currentModel?.modelId
			? {
					name: `✔ No change to current ${role} model (${currentModel.modelId})`, // Symbol updated
					value: '__NO_CHANGE__'
				}
			: null;

		const customOpenRouterOption = {
			name: '* Custom OpenRouter model', // Symbol updated
			value: '__CUSTOM_OPENROUTER__'
		};

		const customOllamaOption = {
			name: '* Custom Ollama model', // Symbol updated
			value: '__CUSTOM_OLLAMA__'
		};

		const customBedrockOption = {
			name: '* Custom Bedrock model', // Add Bedrock custom option
			value: '__CUSTOM_BEDROCK__'
		};

		let choices = [];
		let defaultIndex = 0; // Default to 'Cancel'

		// Filter and format models allowed for this role using the manually grouped data
		const roleChoices = Object.entries(modelsByProvider)
			.map(([provider, models]) => {
				const providerModels = models
					.filter((m) => m.allowed_roles.includes(role))
					.map((m) => ({
						name: `${provider} / ${m.id} ${
							m.cost_per_1m_tokens
								? chalk.gray(
										`($${m.cost_per_1m_tokens.input.toFixed(2)} input | $${m.cost_per_1m_tokens.output.toFixed(2)} output)`
									)
								: ''
						}`,
						value: { id: m.id, provider },
						short: `${provider}/${m.id}`
					}));
				if (providerModels.length > 0) {
					return [...providerModels];
				}
				return null;
			})
			.filter(Boolean)
			.flat();

		// Find the index of the currently selected model for setting the default
		let currentChoiceIndex = -1;
		if (currentModel?.modelId && currentModel?.provider) {
			currentChoiceIndex = roleChoices.findIndex(
				(choice) =>
					typeof choice.value === 'object' &&
					choice.value.id === currentModel.modelId &&
					choice.value.provider === currentModel.provider
			);
		}

		// Construct final choices list based on whether 'None' is allowed
		const commonPrefix = [];
		if (noChangeOption) {
			commonPrefix.push(noChangeOption);
		}
		commonPrefix.push(cancelOption);
		commonPrefix.push(customOpenRouterOption);
		commonPrefix.push(customOllamaOption);
		commonPrefix.push(customBedrockOption);

		const prefixLength = commonPrefix.length; // Initial prefix length

		if (allowNone) {
			choices = [
				...commonPrefix,
				new inquirer.Separator(),
				{ name: '⚪ None (disable)', value: null }, // Symbol updated
				new inquirer.Separator(),
				...roleChoices
			];
			// Adjust default index: Prefix + Sep1 + None + Sep2 (+3)
			const noneOptionIndex = prefixLength + 1;
			defaultIndex =
				currentChoiceIndex !== -1
					? currentChoiceIndex + prefixLength + 3 // Offset by prefix and separators
					: noneOptionIndex; // Default to 'None' if no current model matched
		} else {
			choices = [
				...commonPrefix,
				new inquirer.Separator(),
				...roleChoices,
				new inquirer.Separator()
			];
			// Adjust default index: Prefix + Sep (+1)
			defaultIndex =
				currentChoiceIndex !== -1
					? currentChoiceIndex + prefixLength + 1 // Offset by prefix and separator
					: noChangeOption
						? 1
						: 0; // Default to 'No Change' if present, else 'Cancel'
		}

		// Ensure defaultIndex is valid within the final choices array length
		if (defaultIndex < 0 || defaultIndex >= choices.length) {
			// If default calculation failed or pointed outside bounds, reset intelligently
			defaultIndex = 0; // Default to 'Cancel'
			console.warn(
				`Warning: Could not determine default model for role '${role}'. Defaulting to 'Cancel'.`
			); // Add warning
		}

		return { choices, default: defaultIndex };
	};

	// --- Generate choices using the helper ---
	const mainPromptData = getPromptData('main');
	const researchPromptData = getPromptData('research');
	const fallbackPromptData = getPromptData('fallback', true); // Allow 'None' for fallback

	const answers = await inquirer.prompt([
		{
			type: 'list',
			name: 'mainModel',
			message: 'Select the main model for generation/updates:',
			choices: mainPromptData.choices,
			default: mainPromptData.default
		},
		{
			type: 'list',
			name: 'researchModel',
			message: 'Select the research model:',
			choices: researchPromptData.choices,
			default: researchPromptData.default,
			when: (ans) => ans.mainModel !== '__CANCEL__'
		},
		{
			type: 'list',
			name: 'fallbackModel',
			message: 'Select the fallback model (optional):',
			choices: fallbackPromptData.choices,
			default: fallbackPromptData.default,
			when: (ans) =>
				ans.mainModel !== '__CANCEL__' && ans.researchModel !== '__CANCEL__'
		}
	]);

	let setupSuccess = true;
	let setupConfigModified = false;
	const coreOptionsSetup = { projectRoot }; // Pass root for setup actions

	// Helper to handle setting a model (including custom)
	async function handleSetModel(role, selectedValue, currentModelId) {
		if (selectedValue === '__CANCEL__') {
			console.log(
				chalk.yellow(`\nSetup canceled during ${role} model selection.`)
			);
			setupSuccess = false; // Also mark success as false on cancel
			return false; // Indicate cancellation
		}

		// Handle the new 'No Change' option
		if (selectedValue === '__NO_CHANGE__') {
			console.log(chalk.gray(`No change selected for ${role} model.`));
			return true; // Indicate success, continue setup
		}

		let modelIdToSet = null;
		let providerHint = null;
		let isCustomSelection = false;

		if (selectedValue === '__CUSTOM_OPENROUTER__') {
			isCustomSelection = true;
			const { customId } = await inquirer.prompt([
				{
					type: 'input',
					name: 'customId',
					message: `Enter the custom OpenRouter Model ID for the ${role} role:`
				}
			]);
			if (!customId) {
				console.log(chalk.yellow('No custom ID entered. Skipping role.'));
				return true; // Continue setup, but don't set this role
			}
			modelIdToSet = customId;
			providerHint = 'openrouter';
			// Validate against live OpenRouter list
			const openRouterModels = await fetchOpenRouterModelsCLI();
			if (
				!openRouterModels ||
				!openRouterModels.some((m) => m.id === modelIdToSet)
			) {
				console.error(
					chalk.red(
						`Error: Model ID "${modelIdToSet}" not found in the live OpenRouter model list. Please check the ID.`
					)
				);
				setupSuccess = false;
				return true; // Continue setup, but mark as failed
			}
		} else if (selectedValue === '__CUSTOM_OLLAMA__') {
			isCustomSelection = true;
			const { customId } = await inquirer.prompt([
				{
					type: 'input',
					name: 'customId',
					message: `Enter the custom Ollama Model ID for the ${role} role:`
				}
			]);
			if (!customId) {
				console.log(chalk.yellow('No custom ID entered. Skipping role.'));
				return true; // Continue setup, but don't set this role
			}
			modelIdToSet = customId;
			providerHint = 'ollama';
			// Get the Ollama base URL from config for this role
			const ollamaBaseURL = getBaseUrlForRole(role, projectRoot);
			// Validate against live Ollama list
			const ollamaModels = await fetchOllamaModelsCLI(ollamaBaseURL);
			if (ollamaModels === null) {
				console.error(
					chalk.red(
						`Error: Unable to connect to Ollama server at ${ollamaBaseURL}. Please ensure Ollama is running and try again.`
					)
				);
				setupSuccess = false;
				return true; // Continue setup, but mark as failed
			} else if (!ollamaModels.some((m) => m.model === modelIdToSet)) {
				console.error(
					chalk.red(
						`Error: Model ID "${modelIdToSet}" not found in the Ollama instance. Please verify the model is pulled and available.`
					)
				);
				console.log(
					chalk.yellow(
						`You can check available models with: curl ${ollamaBaseURL}/tags`
					)
				);
				setupSuccess = false;
				return true; // Continue setup, but mark as failed
			}
		} else if (selectedValue === '__CUSTOM_BEDROCK__') {
			isCustomSelection = true;
			const { customId } = await inquirer.prompt([
				{
					type: 'input',
					name: 'customId',
					message: `Enter the custom Bedrock Model ID for the ${role} role (e.g., anthropic.claude-3-sonnet-20240229-v1:0):`
				}
			]);
			if (!customId) {
				console.log(chalk.yellow('No custom ID entered. Skipping role.'));
				return true; // Continue setup, but don't set this role
			}
			modelIdToSet = customId;
			providerHint = 'bedrock';

			// Check if AWS environment variables exist
			if (
				!process.env.AWS_ACCESS_KEY_ID ||
				!process.env.AWS_SECRET_ACCESS_KEY
			) {
				console.error(
					chalk.red(
						'Error: AWS_ACCESS_KEY_ID and/or AWS_SECRET_ACCESS_KEY environment variables are missing. Please set them before using custom Bedrock models.'
					)
				);
				setupSuccess = false;
				return true; // Continue setup, but mark as failed
			}

			console.log(
				chalk.blue(
					`Custom Bedrock model "${modelIdToSet}" will be used. No validation performed.`
				)
			);
		} else if (
			selectedValue &&
			typeof selectedValue === 'object' &&
			selectedValue.id
		) {
			// Standard model selected from list
			modelIdToSet = selectedValue.id;
			providerHint = selectedValue.provider; // Provider is known
		} else if (selectedValue === null && role === 'fallback') {
			// Handle disabling fallback
			modelIdToSet = null;
			providerHint = null;
		} else if (selectedValue) {
			console.error(
				chalk.red(
					`Internal Error: Unexpected selection value for ${role}: ${JSON.stringify(selectedValue)}`
				)
			);
			setupSuccess = false;
			return true;
		}

		// Only proceed if there's a change to be made
		if (modelIdToSet !== currentModelId) {
			if (modelIdToSet) {
				// Set a specific model (standard or custom)
				const result = await setModel(role, modelIdToSet, {
					...coreOptionsSetup,
					providerHint // Pass the hint
				});
				if (result.success) {
					console.log(
						chalk.blue(
							`Set ${role} model: ${result.data.provider} / ${result.data.modelId}`
						)
					);
					if (result.data.warning) {
						// Display warning if returned by setModel
						console.log(chalk.yellow(result.data.warning));
					}
					setupConfigModified = true;
				} else {
					console.error(
						chalk.red(
							`Error setting ${role} model: ${result.error?.message || 'Unknown'}`
						)
					);
					setupSuccess = false;
				}
			} else if (role === 'fallback') {
				// Disable fallback model
				const currentCfg = getConfig(projectRoot);
				if (currentCfg?.models?.fallback?.modelId) {
					// Check if it was actually set before clearing
					currentCfg.models.fallback = {
						...currentCfg.models.fallback,
						provider: undefined,
						modelId: undefined
					};
					if (writeConfig(currentCfg, projectRoot)) {
						console.log(chalk.blue('Fallback model disabled.'));
						setupConfigModified = true;
					} else {
						console.error(
							chalk.red('Failed to disable fallback model in config file.')
						);
						setupSuccess = false;
					}
				} else {
					console.log(chalk.blue('Fallback model was already disabled.'));
				}
			}
		}
		return true; // Indicate setup should continue
	}

	// Process answers using the handler
	if (
		!(await handleSetModel(
			'main',
			answers.mainModel,
			currentModels.main?.modelId // <--- Now 'currentModels' is defined
		))
	) {
		return false; // Explicitly return false if cancelled
	}
	if (
		!(await handleSetModel(
			'research',
			answers.researchModel,
			currentModels.research?.modelId // <--- Now 'currentModels' is defined
		))
	) {
		return false; // Explicitly return false if cancelled
	}
	if (
		!(await handleSetModel(
			'fallback',
			answers.fallbackModel,
			currentModels.fallback?.modelId // <--- Now 'currentModels' is defined
		))
	) {
		return false; // Explicitly return false if cancelled
	}

	if (setupSuccess && setupConfigModified) {
		console.log(chalk.green.bold('\nModel setup complete!'));
	} else if (setupSuccess && !setupConfigModified) {
		console.log(chalk.yellow('\nNo changes made to model configuration.'));
	} else if (!setupSuccess) {
		console.error(
			chalk.red(
				'\nErrors occurred during model selection. Please review and try again.'
			)
		);
	}
	return true; // Indicate setup flow completed (not cancelled)
	// Let the main command flow continue to display results
}

/**
 * Configure and register CLI commands
 * @param {Object} program - Commander program instance
 */
function registerCommands(programInstance) {
	// Add global error handler for unknown options
	programInstance.on('option:unknown', function (unknownOption) {
		const commandName = this._name || 'unknown';
		console.error(chalk.red(`Error: Unknown option '${unknownOption}'`));
		console.error(
			chalk.yellow(
				`Run 'task-master ${commandName} --help' to see available options`
			)
		);
		process.exit(1);
	});

	// parse-prd command
	programInstance
		.command('parse-prd')
		.description('Parse a PRD file and generate tasks')
		.argument('[file]', 'Path to the PRD file')
		.option(
			'-i, --input <file>',
			'Path to the PRD file (alternative to positional argument)'
		)
		.option('-o, --output <file>', 'Output file path', TASKMASTER_TASKS_FILE)
		.option('-n, --num-tasks <number>', 'Number of tasks to generate', '10')
		.option('-f, --force', 'Skip confirmation when overwriting existing tasks')
		.option(
			'--append',
			'Append new tasks to existing tasks.json instead of overwriting'
		)
		.option(
			'-r, --research',
			'Use Perplexity AI for research-backed task generation, providing more comprehensive and accurate task breakdown'
		)
		.action(async (file, options) => {
			// Use input option if file argument not provided
			const inputFile = file || options.input;
			const defaultPrdPath = PRD_FILE;
			const numTasks = parseInt(options.numTasks, 10);
			const outputPath = options.output;
			const force = options.force || false;
			const append = options.append || false;
			const research = options.research || false;
			let useForce = force;
			const useAppend = append;

			// Helper function to check if tasks.json exists and confirm overwrite
			async function confirmOverwriteIfNeeded() {
				if (fs.existsSync(outputPath) && !useForce && !useAppend) {
					const overwrite = await confirmTaskOverwrite(outputPath);
					if (!overwrite) {
						log('info', 'Operation cancelled.');
						return false;
					}
					// If user confirms 'y', we should set useForce = true for the parsePRD call
					// Only overwrite if not appending
					useForce = true;
				}
				return true;
			}

			let spinner;

			try {
				if (!inputFile) {
					if (fs.existsSync(defaultPrdPath)) {
						console.log(
							chalk.blue(`Using default PRD file path: ${defaultPrdPath}`)
						);
						if (!(await confirmOverwriteIfNeeded())) return;

						console.log(chalk.blue(`Generating ${numTasks} tasks...`));
						spinner = ora('Parsing PRD and generating tasks...\n').start();
						await parsePRD(defaultPrdPath, outputPath, numTasks, {
							append: useAppend, // Changed key from useAppend to append
							force: useForce, // Changed key from useForce to force
							research: research
						});
						spinner.succeed('Tasks generated successfully!');
						return;
					}

					console.log(
						chalk.yellow(
							`No PRD file specified and default PRD file not found at ${PRD_FILE}.`
						)
					);
					console.log(
						boxen(
							`${chalk.white.bold('Parse PRD Help')}\n\n${chalk.cyan('Usage:')}\n  task-master parse-prd <prd-file.txt> [options]\n\n${chalk.cyan('Options:')}\n  -i, --input <file>       Path to the PRD file (alternative to positional argument)\n  -o, --output <file>      Output file path (default: "${TASKMASTER_TASKS_FILE}")\n  -n, --num-tasks <number> Number of tasks to generate (default: 10)\n  -f, --force              Skip confirmation when overwriting existing tasks\n  --append                 Append new tasks to existing tasks.json instead of overwriting\n  -r, --research           Use Perplexity AI for research-backed task generation\n\n${chalk.cyan('Example:')}\n  task-master parse-prd requirements.txt --num-tasks 15\n  task-master parse-prd --input=requirements.txt\n  task-master parse-prd --force\n  task-master parse-prd requirements_v2.txt --append\n  task-master parse-prd requirements.txt --research\n\n${chalk.yellow('Note: This command will:')}\n  1. Look for a PRD file at ${PRD_FILE} by default\n  2. Use the file specified by --input or positional argument if provided\n  3. Generate tasks from the PRD and either:\n     - Overwrite any existing tasks.json file (default)\n     - Append to existing tasks.json if --append is used`,
							{ padding: 1, borderColor: 'blue', borderStyle: 'round' }
						)
					);
					return;
				}

				if (!fs.existsSync(inputFile)) {
					console.error(
						chalk.red(`Error: Input PRD file not found: ${inputFile}`)
					);
					process.exit(1);
				}

				if (!(await confirmOverwriteIfNeeded())) return;

				console.log(chalk.blue(`Parsing PRD file: ${inputFile}`));
				console.log(chalk.blue(`Generating ${numTasks} tasks...`));
				if (append) {
					console.log(chalk.blue('Appending to existing tasks...'));
				}
				if (research) {
					console.log(
						chalk.blue(
							'Using Perplexity AI for research-backed task generation'
						)
					);
				}

				spinner = ora('Parsing PRD and generating tasks...\n').start();
				await parsePRD(inputFile, outputPath, numTasks, {
					append: useAppend,
					force: useForce,
					research: research
				});
				spinner.succeed('Tasks generated successfully!');
			} catch (error) {
				if (spinner) {
					spinner.fail(`Error parsing PRD: ${error.message}`);
				} else {
					console.error(chalk.red(`Error parsing PRD: ${error.message}`));
				}
				process.exit(1);
			}
		});

	// update command
	programInstance
		.command('update')
		.description(
			'Update multiple tasks with ID >= "from" based on new information or implementation changes'
		)
		.option(
			'-f, --file <file>',
			'Path to the tasks file',
			TASKMASTER_TASKS_FILE
		)
		.option(
			'--from <id>',
			'Task ID to start updating from (tasks with ID >= this value will be updated)',
			'1'
		)
		.option(
			'-p, --prompt <text>',
			'Prompt explaining the changes or new context (required)'
		)
		.option(
			'-r, --research',
			'Use Perplexity AI for research-backed task updates'
		)
		.action(async (options) => {
			const tasksPath = options.file || TASKMASTER_TASKS_FILE;
			const fromId = parseInt(options.from, 10); // Validation happens here
			const prompt = options.prompt;
			const useResearch = options.research || false;

			// Check if there's an 'id' option which is a common mistake (instead of 'from')
			if (
				process.argv.includes('--id') ||
				process.argv.some((arg) => arg.startsWith('--id='))
			) {
				console.error(
					chalk.red('Error: The update command uses --from=<id>, not --id=<id>')
				);
				console.log(chalk.yellow('\nTo update multiple tasks:'));
				console.log(
					`  task-master update --from=${fromId} --prompt="Your prompt here"`
				);
				console.log(
					chalk.yellow(
						'\nTo update a single specific task, use the update-task command instead:'
					)
				);
				console.log(
					`  task-master update-task --id=<id> --prompt="Your prompt here"`
				);
				process.exit(1);
			}

			if (!prompt) {
				console.error(
					chalk.red(
						'Error: --prompt parameter is required. Please provide information about the changes.'
					)
				);
				process.exit(1);
			}

			console.log(
				chalk.blue(
					`Updating tasks from ID >= ${fromId} with prompt: "${prompt}"`
				)
			);
			console.log(chalk.blue(`Tasks file: ${tasksPath}`));

			if (useResearch) {
				console.log(
					chalk.blue('Using Perplexity AI for research-backed task updates')
				);
			}

			// Call core updateTasks, passing empty context for CLI
			await updateTasks(
				tasksPath,
				fromId,
				prompt,
				useResearch,
				{} // Pass empty context
			);
		});

	// update-task command
	programInstance
		.command('update-task')
		.description(
			'Update a single specific task by ID with new information (use --id parameter)'
		)
		.option(
			'-f, --file <file>',
			'Path to the tasks file',
			TASKMASTER_TASKS_FILE
		)
		.option('-i, --id <id>', 'Task ID to update (required)')
		.option(
			'-p, --prompt <text>',
			'Prompt explaining the changes or new context (required)'
		)
		.option(
			'-r, --research',
			'Use Perplexity AI for research-backed task updates'
		)
		.action(async (options) => {
			try {
				const tasksPath = options.file || TASKMASTER_TASKS_FILE;

				// Validate required parameters
				if (!options.id) {
					console.error(chalk.red('Error: --id parameter is required'));
					console.log(
						chalk.yellow(
							'Usage example: task-master update-task --id=23 --prompt="Update with new information"'
						)
					);
					process.exit(1);
				}

				// Parse the task ID and validate it's a number
				const taskId = parseInt(options.id, 10);
				if (Number.isNaN(taskId) || taskId <= 0) {
					console.error(
						chalk.red(
							`Error: Invalid task ID: ${options.id}. Task ID must be a positive integer.`
						)
					);
					console.log(
						chalk.yellow(
							'Usage example: task-master update-task --id=23 --prompt="Update with new information"'
						)
					);
					process.exit(1);
				}

				if (!options.prompt) {
					console.error(
						chalk.red(
							'Error: --prompt parameter is required. Please provide information about the changes.'
						)
					);
					console.log(
						chalk.yellow(
							'Usage example: task-master update-task --id=23 --prompt="Update with new information"'
						)
					);
					process.exit(1);
				}

				const prompt = options.prompt;
				const useResearch = options.research || false;

				// Validate tasks file exists
				if (!fs.existsSync(tasksPath)) {
					console.error(
						chalk.red(`Error: Tasks file not found at path: ${tasksPath}`)
					);
					if (tasksPath === TASKMASTER_TASKS_FILE) {
						console.log(
							chalk.yellow(
								'Hint: Run task-master init or task-master parse-prd to create tasks.json first'
							)
						);
					} else {
						console.log(
							chalk.yellow(
								`Hint: Check if the file path is correct: ${tasksPath}`
							)
						);
					}
					process.exit(1);
				}

				console.log(
					chalk.blue(`Updating task ${taskId} with prompt: "${prompt}"`)
				);
				console.log(chalk.blue(`Tasks file: ${tasksPath}`));

				if (useResearch) {
					// Verify Perplexity API key exists if using research
					if (!isApiKeySet('perplexity')) {
						console.log(
							chalk.yellow(
								'Warning: PERPLEXITY_API_KEY environment variable is missing. Research-backed updates will not be available.'
							)
						);
						console.log(
							chalk.yellow('Falling back to Claude AI for task update.')
						);
					} else {
						console.log(
							chalk.blue('Using Perplexity AI for research-backed task update')
						);
					}
				}

				const result = await updateTaskById(
					tasksPath,
					taskId,
					prompt,
					useResearch
				);

				// If the task wasn't updated (e.g., if it was already marked as done)
				if (!result) {
					console.log(
						chalk.yellow(
							'\nTask update was not completed. Review the messages above for details.'
						)
					);
				}
			} catch (error) {
				console.error(chalk.red(`Error: ${error.message}`));

				// Provide more helpful error messages for common issues
				if (
					error.message.includes('task') &&
					error.message.includes('not found')
				) {
					console.log(chalk.yellow('\nTo fix this issue:'));
					console.log(
						'  1. Run task-master list to see all available task IDs'
					);
					console.log('  2. Use a valid task ID with the --id parameter');
				} else if (error.message.includes('API key')) {
					console.log(
						chalk.yellow(
							'\nThis error is related to API keys. Check your environment variables.'
						)
					);
				}

				// Use getDebugFlag getter instead of CONFIG.debug
				if (getDebugFlag()) {
					console.error(error);
				}

				process.exit(1);
			}
		});

	// update-subtask command
	programInstance
		.command('update-subtask')
		.description(
			'Update a subtask by appending additional timestamped information'
		)
		.option(
			'-f, --file <file>',
			'Path to the tasks file',
			TASKMASTER_TASKS_FILE
		)
		.option(
			'-i, --id <id>',
			'Subtask ID to update in format "parentId.subtaskId" (required)'
		)
		.option(
			'-p, --prompt <text>',
			'Prompt explaining what information to add (required)'
		)
		.option('-r, --research', 'Use Perplexity AI for research-backed updates')
		.action(async (options) => {
			try {
				const tasksPath = options.file || TASKMASTER_TASKS_FILE;

				// Validate required parameters
				if (!options.id) {
					console.error(chalk.red('Error: --id parameter is required'));
					console.log(
						chalk.yellow(
							'Usage example: task-master update-subtask --id=5.2 --prompt="Add more details about the API endpoint"'
						)
					);
					process.exit(1);
				}

				// Validate subtask ID format (should contain a dot)
				const subtaskId = options.id;
				if (!subtaskId.includes('.')) {
					console.error(
						chalk.red(
							`Error: Invalid subtask ID format: ${subtaskId}. Subtask ID must be in format "parentId.subtaskId"`
						)
					);
					console.log(
						chalk.yellow(
							'Usage example: task-master update-subtask --id=5.2 --prompt="Add more details about the API endpoint"'
						)
					);
					process.exit(1);
				}

				if (!options.prompt) {
					console.error(
						chalk.red(
							'Error: --prompt parameter is required. Please provide information to add to the subtask.'
						)
					);
					console.log(
						chalk.yellow(
							'Usage example: task-master update-subtask --id=5.2 --prompt="Add more details about the API endpoint"'
						)
					);
					process.exit(1);
				}

				const prompt = options.prompt;
				const useResearch = options.research || false;

				// Validate tasks file exists
				if (!fs.existsSync(tasksPath)) {
					console.error(
						chalk.red(`Error: Tasks file not found at path: ${tasksPath}`)
					);
					if (tasksPath === TASKMASTER_TASKS_FILE) {
						console.log(
							chalk.yellow(
								'Hint: Run task-master init or task-master parse-prd to create tasks.json first'
							)
						);
					} else {
						console.log(
							chalk.yellow(
								`Hint: Check if the file path is correct: ${tasksPath}`
							)
						);
					}
					process.exit(1);
				}

				console.log(
					chalk.blue(`Updating subtask ${subtaskId} with prompt: "${prompt}"`)
				);
				console.log(chalk.blue(`Tasks file: ${tasksPath}`));

				if (useResearch) {
					// Verify Perplexity API key exists if using research
					if (!isApiKeySet('perplexity')) {
						console.log(
							chalk.yellow(
								'Warning: PERPLEXITY_API_KEY environment variable is missing. Research-backed updates will not be available.'
							)
						);
						console.log(
							chalk.yellow('Falling back to Claude AI for subtask update.')
						);
					} else {
						console.log(
							chalk.blue(
								'Using Perplexity AI for research-backed subtask update'
							)
						);
					}
				}

				const result = await updateSubtaskById(
					tasksPath,
					subtaskId,
					prompt,
					useResearch
				);

				if (!result) {
					console.log(
						chalk.yellow(
							'\nSubtask update was not completed. Review the messages above for details.'
						)
					);
				}
			} catch (error) {
				console.error(chalk.red(`Error: ${error.message}`));

				// Provide more helpful error messages for common issues
				if (
					error.message.includes('subtask') &&
					error.message.includes('not found')
				) {
					console.log(chalk.yellow('\nTo fix this issue:'));
					console.log(
						'  1. Run task-master list --with-subtasks to see all available subtask IDs'
					);
					console.log(
						'  2. Use a valid subtask ID with the --id parameter in format "parentId.subtaskId"'
					);
				} else if (error.message.includes('API key')) {
					console.log(
						chalk.yellow(
							'\nThis error is related to API keys. Check your environment variables.'
						)
					);
				}

				// Use getDebugFlag getter instead of CONFIG.debug
				if (getDebugFlag()) {
					console.error(error);
				}

				process.exit(1);
			}
		});

	// generate command
	programInstance
		.command('generate')
		.description('Generate task files from tasks.json')
		.option(
			'-f, --file <file>',
			'Path to the tasks file',
			TASKMASTER_TASKS_FILE
		)
		.option('-o, --output <dir>', 'Output directory', 'tasks')
		.action(async (options) => {
			const tasksPath = options.file || TASKMASTER_TASKS_FILE;
			const outputDir = options.output;

			console.log(chalk.blue(`Generating task files from: ${tasksPath}`));
			console.log(chalk.blue(`Output directory: ${outputDir}`));

			await generateTaskFiles(tasksPath, outputDir);
		});

	// set-status command
	programInstance
		.command('set-status')
		.alias('mark')
		.alias('set')
		.description('Set the status of a task')
		.option(
			'-i, --id <id>',
			'Task ID (can be comma-separated for multiple tasks)'
		)
		.option(
			'-s, --status <status>',
			`New status (one of: ${TASK_STATUS_OPTIONS.join(', ')})`
		)
		.option(
			'-f, --file <file>',
			'Path to the tasks file',
			TASKMASTER_TASKS_FILE
		)
		.action(async (options) => {
			const tasksPath = options.file || TASKMASTER_TASKS_FILE;
			const taskId = options.id;
			const status = options.status;

			if (!taskId || !status) {
				console.error(chalk.red('Error: Both --id and --status are required'));
				process.exit(1);
			}

			if (!isValidTaskStatus(status)) {
				console.error(
					chalk.red(
						`Error: Invalid status value: ${status}. Use one of: ${TASK_STATUS_OPTIONS.join(', ')}`
					)
				);

				process.exit(1);
			}

			console.log(
				chalk.blue(`Setting status of task(s) ${taskId} to: ${status}`)
			);

			await setTaskStatus(tasksPath, taskId, status);
		});

	// list command
	programInstance
		.command('list')
		.description('List all tasks')
		.option(
			'-f, --file <file>',
			'Path to the tasks file',
			TASKMASTER_TASKS_FILE
		)
		.option(
			'-r, --report <report>',
			'Path to the complexity report file',
			COMPLEXITY_REPORT_FILE
		)
		.option('-s, --status <status>', 'Filter by status')
		.option('--with-subtasks', 'Show subtasks for each task')
		.action(async (options) => {
			const tasksPath = options.file || TASKMASTER_TASKS_FILE;
			const reportPath = options.report;
			const statusFilter = options.status;
			const withSubtasks = options.withSubtasks || false;

			console.log(chalk.blue(`Listing tasks from: ${tasksPath}`));
			if (statusFilter) {
				console.log(chalk.blue(`Filtering by status: ${statusFilter}`));
			}
			if (withSubtasks) {
				console.log(chalk.blue('Including subtasks in listing'));
			}

			await listTasks(tasksPath, statusFilter, reportPath, withSubtasks);
		});

	// expand command
	programInstance
		.command('expand')
		.description('Expand a task into subtasks using AI')
		.option('-i, --id <id>', 'ID of the task to expand')
		.option(
			'-a, --all',
			'Expand all pending tasks based on complexity analysis'
		)
		.option(
			'-n, --num <number>',
			'Number of subtasks to generate (uses complexity analysis by default if available)'
		)
		.option(
			'-r, --research',
			'Enable research-backed generation (e.g., using Perplexity)',
			false
		)
		.option('-p, --prompt <text>', 'Additional context for subtask generation')
		.option('-f, --force', 'Force expansion even if subtasks exist', false) // Ensure force option exists
		.option(
			'--file <file>',
			'Path to the tasks file (relative to project root)',
			TASKMASTER_TASKS_FILE // Allow file override
		) // Allow file override
		.action(async (options) => {
			const projectRoot = findProjectRoot();
			if (!projectRoot) {
				console.error(chalk.red('Error: Could not find project root.'));
				process.exit(1);
			}
			const tasksPath = path.resolve(projectRoot, options.file); // Resolve tasks path

			if (options.all) {
				// --- Handle expand --all ---
				console.log(chalk.blue('Expanding all pending tasks...'));
				// Updated call to the refactored expandAllTasks
				try {
					const result = await expandAllTasks(
						tasksPath,
						options.num, // Pass num
						options.research, // Pass research flag
						options.prompt, // Pass additional context
						options.force, // Pass force flag
						{} // Pass empty context for CLI calls
						// outputFormat defaults to 'text' in expandAllTasks for CLI
					);
				} catch (error) {
					console.error(
						chalk.red(`Error expanding all tasks: ${error.message}`)
					);
					process.exit(1);
				}
			} else if (options.id) {
				// --- Handle expand --id <id> (Should be correct from previous refactor) ---
				if (!options.id) {
					console.error(
						chalk.red('Error: Task ID is required unless using --all.')
					);
					process.exit(1);
				}

				console.log(chalk.blue(`Expanding task ${options.id}...`));
				try {
					// Call the refactored expandTask function
					await expandTask(
						tasksPath,
						options.id,
						options.num,
						options.research,
						options.prompt,
						{}, // Pass empty context for CLI calls
						options.force // Pass the force flag down
					);
					// expandTask logs its own success/failure for single task
				} catch (error) {
					console.error(
						chalk.red(`Error expanding task ${options.id}: ${error.message}`)
					);
					process.exit(1);
				}
			} else {
				console.error(
					chalk.red('Error: You must specify either a task ID (--id) or --all.')
				);
				programInstance.help(); // Show help
			}
		});

	// analyze-complexity command
	programInstance
		.command('analyze-complexity')
		.description(
			`Analyze tasks and generate expansion recommendations${chalk.reset('')}`
		)
		.option(
			'-o, --output <file>',
			'Output file path for the report',
			COMPLEXITY_REPORT_FILE
		)
		.option(
			'-m, --model <model>',
			'LLM model to use for analysis (defaults to configured model)'
		)
		.option(
			'-t, --threshold <number>',
			'Minimum complexity score to recommend expansion (1-10)',
			'5'
		)
		.option(
			'-f, --file <file>',
			'Path to the tasks file',
			TASKMASTER_TASKS_FILE
		)
		.option(
			'-r, --research',
			'Use Perplexity AI for research-backed complexity analysis'
		)
		.option(
			'-i, --id <ids>',
			'Comma-separated list of specific task IDs to analyze (e.g., "1,3,5")'
		)
		.option('--from <id>', 'Starting task ID in a range to analyze')
		.option('--to <id>', 'Ending task ID in a range to analyze')
		.action(async (options) => {
			const tasksPath = options.file || TASKMASTER_TASKS_FILE;
			const outputPath = options.output;
			const modelOverride = options.model;
			const thresholdScore = parseFloat(options.threshold);
			const useResearch = options.research || false;

			console.log(chalk.blue(`Analyzing task complexity from: ${tasksPath}`));
			console.log(chalk.blue(`Output report will be saved to: ${outputPath}`));

			if (options.id) {
				console.log(chalk.blue(`Analyzing specific task IDs: ${options.id}`));
			} else if (options.from || options.to) {
				const fromStr = options.from ? options.from : 'first';
				const toStr = options.to ? options.to : 'last';
				console.log(
					chalk.blue(`Analyzing tasks in range: ${fromStr} to ${toStr}`)
				);
			}

			if (useResearch) {
				console.log(
					chalk.blue(
						'Using Perplexity AI for research-backed complexity analysis'
					)
				);
			}

			await analyzeTaskComplexity(options);
		});

	// clear-subtasks command
	programInstance
		.command('clear-subtasks')
		.description('Clear subtasks from specified tasks')
		.option(
			'-f, --file <file>',
			'Path to the tasks file',
			TASKMASTER_TASKS_FILE
		)
		.option(
			'-i, --id <ids>',
			'Task IDs (comma-separated) to clear subtasks from'
		)
		.option('--all', 'Clear subtasks from all tasks')
		.action(async (options) => {
			const tasksPath = options.file || TASKMASTER_TASKS_FILE;
			const taskIds = options.id;
			const all = options.all;

			if (!taskIds && !all) {
				console.error(
					chalk.red(
						'Error: Please specify task IDs with --id=<ids> or use --all to clear all tasks'
					)
				);
				process.exit(1);
			}

			if (all) {
				// If --all is specified, get all task IDs
				const data = readJSON(tasksPath);
				if (!data || !data.tasks) {
					console.error(chalk.red('Error: No valid tasks found'));
					process.exit(1);
				}
				const allIds = data.tasks.map((t) => t.id).join(',');
				clearSubtasks(tasksPath, allIds);
			} else {
				clearSubtasks(tasksPath, taskIds);
			}
		});

	// add-task command
	programInstance
		.command('add-task')
		.description('Add a new task using AI, optionally providing manual details')
		.option(
			'-f, --file <file>',
			'Path to the tasks file',
			TASKMASTER_TASKS_FILE
		)
		.option(
			'-p, --prompt <prompt>',
			'Description of the task to add (required if not using manual fields)'
		)
		.option('-t, --title <title>', 'Task title (for manual task creation)')
		.option(
			'-d, --description <description>',
			'Task description (for manual task creation)'
		)
		.option(
			'--details <details>',
			'Implementation details (for manual task creation)'
		)
		.option(
			'--dependencies <dependencies>',
			'Comma-separated list of task IDs this task depends on'
		)
		.option(
			'--priority <priority>',
			'Task priority (high, medium, low)',
			'medium'
		)
		.option(
			'-r, --research',
			'Whether to use research capabilities for task creation'
		)
		.action(async (options) => {
			const isManualCreation = options.title && options.description;

			// Validate that either prompt or title+description are provided
			if (!options.prompt && !isManualCreation) {
				console.error(
					chalk.red(
						'Error: Either --prompt or both --title and --description must be provided'
					)
				);
				process.exit(1);
			}

			const tasksPath = options.file || TASKMASTER_TASKS_FILE;

			if (!fs.existsSync(tasksPath)) {
				console.error(
					`❌ No tasks.json file found. Please run "task-master init" or create a tasks.json file at ${TASKMASTER_TASKS_FILE}`
				);
				process.exit(1);
			}

			// Correctly determine projectRoot
			const projectRoot = findProjectRoot();

			let manualTaskData = null;
			if (isManualCreation) {
				manualTaskData = {
					title: options.title,
					description: options.description,
					details: options.details || '',
					testStrategy: options.testStrategy || ''
				};
				// Restore specific logging for manual creation
				console.log(
					chalk.blue(`Creating task manually with title: "${options.title}"`)
				);
			} else {
				// Restore specific logging for AI creation
				console.log(
					chalk.blue(`Creating task with AI using prompt: "${options.prompt}"`)
				);
			}

			// Log dependencies and priority if provided (restored)
			const dependenciesArray = options.dependencies
				? options.dependencies.split(',').map((id) => id.trim())
				: [];
			if (dependenciesArray.length > 0) {
				console.log(
					chalk.blue(`Dependencies: [${dependenciesArray.join(', ')}]`)
				);
			}
			if (options.priority) {
				console.log(chalk.blue(`Priority: ${options.priority}`));
			}

			const context = {
				projectRoot,
				commandName: 'add-task',
				outputType: 'cli'
			};

			try {
				const { newTaskId, telemetryData } = await addTask(
					tasksPath,
					options.prompt,
					dependenciesArray,
					options.priority,
					context,
					'text',
					manualTaskData,
					options.research
				);

				// addTask handles detailed CLI success logging AND telemetry display when outputFormat is 'text'
				// No need to call displayAiUsageSummary here anymore.
			} catch (error) {
				console.error(chalk.red(`Error adding task: ${error.message}`));
				if (error.details) {
					console.error(chalk.red(error.details));
				}
				process.exit(1);
			}
		});

	// next command
	programInstance
		.command('next')
		.description(
			`Show the next task to work on based on dependencies and status${chalk.reset('')}`
		)
		.option(
			'-f, --file <file>',
			'Path to the tasks file',
			TASKMASTER_TASKS_FILE
		)
		.option(
			'-r, --report <report>',
			'Path to the complexity report file',
			COMPLEXITY_REPORT_FILE
		)
		.action(async (options) => {
			const tasksPath = options.file || TASKMASTER_TASKS_FILE;
			const reportPath = options.report;

			await displayNextTask(tasksPath, reportPath);
		});

	// show command
	programInstance
		.command('show')
		.description(
			`Display detailed information about a specific task${chalk.reset('')}`
		)
		.argument('[id]', 'Task ID to show')
		.option('-i, --id <id>', 'Task ID to show')
		.option('-s, --status <status>', 'Filter subtasks by status') // ADDED status option
		.option(
			'-f, --file <file>',
			'Path to the tasks file',
			TASKMASTER_TASKS_FILE
		)
		.option(
			'-r, --report <report>',
			'Path to the complexity report file',
			COMPLEXITY_REPORT_FILE
		)
		.action(async (taskId, options) => {
			const idArg = taskId || options.id;
			const statusFilter = options.status; // ADDED: Capture status filter

			if (!idArg) {
				console.error(chalk.red('Error: Please provide a task ID'));
				process.exit(1);
			}

			const tasksPath = options.file || TASKMASTER_TASKS_FILE;
			const reportPath = options.report;
			// PASS statusFilter to the display function
			await displayTaskById(tasksPath, idArg, reportPath, statusFilter);
		});

	// add-dependency command
	programInstance
		.command('add-dependency')
		.description('Add a dependency to a task')
		.option('-i, --id <id>', 'Task ID to add dependency to')
		.option('-d, --depends-on <id>', 'Task ID that will become a dependency')
		.option(
			'-f, --file <file>',
			'Path to the tasks file',
			TASKMASTER_TASKS_FILE
		)
		.action(async (options) => {
			const tasksPath = options.file || TASKMASTER_TASKS_FILE;
			const taskId = options.id;
			const dependencyId = options.dependsOn;

			if (!taskId || !dependencyId) {
				console.error(
					chalk.red('Error: Both --id and --depends-on are required')
				);
				process.exit(1);
			}

			// Handle subtask IDs correctly by preserving the string format for IDs containing dots
			// Only use parseInt for simple numeric IDs
			const formattedTaskId = taskId.includes('.')
				? taskId
				: parseInt(taskId, 10);
			const formattedDependencyId = dependencyId.includes('.')
				? dependencyId
				: parseInt(dependencyId, 10);

			await addDependency(tasksPath, formattedTaskId, formattedDependencyId);
		});

	// remove-dependency command
	programInstance
		.command('remove-dependency')
		.description('Remove a dependency from a task')
		.option('-i, --id <id>', 'Task ID to remove dependency from')
		.option('-d, --depends-on <id>', 'Task ID to remove as a dependency')
		.option(
			'-f, --file <file>',
			'Path to the tasks file',
			TASKMASTER_TASKS_FILE
		)
		.action(async (options) => {
			const tasksPath = options.file || TASKMASTER_TASKS_FILE;
			const taskId = options.id;
			const dependencyId = options.dependsOn;

			if (!taskId || !dependencyId) {
				console.error(
					chalk.red('Error: Both --id and --depends-on are required')
				);
				process.exit(1);
			}

			// Handle subtask IDs correctly by preserving the string format for IDs containing dots
			// Only use parseInt for simple numeric IDs
			const formattedTaskId = taskId.includes('.')
				? taskId
				: parseInt(taskId, 10);
			const formattedDependencyId = dependencyId.includes('.')
				? dependencyId
				: parseInt(dependencyId, 10);

			await removeDependency(tasksPath, formattedTaskId, formattedDependencyId);
		});

	// validate-dependencies command
	programInstance
		.command('validate-dependencies')
		.description(
			`Identify invalid dependencies without fixing them${chalk.reset('')}`
		)
		.option(
			'-f, --file <file>',
			'Path to the tasks file',
			TASKMASTER_TASKS_FILE
		)
		.action(async (options) => {
			await validateDependenciesCommand(options.file || TASKMASTER_TASKS_FILE);
		});

	// fix-dependencies command
	programInstance
		.command('fix-dependencies')
		.description(`Fix invalid dependencies automatically${chalk.reset('')}`)
		.option(
			'-f, --file <file>',
			'Path to the tasks file',
			TASKMASTER_TASKS_FILE
		)
		.action(async (options) => {
			await fixDependenciesCommand(options.file || TASKMASTER_TASKS_FILE);
		});

	// complexity-report command
	programInstance
		.command('complexity-report')
		.description(`Display the complexity analysis report${chalk.reset('')}`)
		.option(
			'-f, --file <file>',
			'Path to the report file',
			COMPLEXITY_REPORT_FILE
		)
		.action(async (options) => {
			await displayComplexityReport(options.file || COMPLEXITY_REPORT_FILE);
		});

	// add-subtask command
	programInstance
		.command('add-subtask')
		.description('Add a subtask to an existing task')
		.option(
			'-f, --file <file>',
			'Path to the tasks file',
			TASKMASTER_TASKS_FILE
		)
		.option('-p, --parent <id>', 'Parent task ID (required)')
		.option('-i, --task-id <id>', 'Existing task ID to convert to subtask')
		.option(
			'-t, --title <title>',
			'Title for the new subtask (when creating a new subtask)'
		)
		.option('-d, --description <text>', 'Description for the new subtask')
		.option('--details <text>', 'Implementation details for the new subtask')
		.option(
			'--dependencies <ids>',
			'Comma-separated list of dependency IDs for the new subtask'
		)
		.option('-s, --status <status>', 'Status for the new subtask', 'pending')
		.option('--skip-generate', 'Skip regenerating task files')
		.action(async (options) => {
			const tasksPath = options.file || TASKMASTER_TASKS_FILE;
			const parentId = options.parent;
			const existingTaskId = options.taskId;
			const generateFiles = !options.skipGenerate;

			if (!parentId) {
				console.error(
					chalk.red(
						'Error: --parent parameter is required. Please provide a parent task ID.'
					)
				);
				showAddSubtaskHelp();
				process.exit(1);
			}

			// Parse dependencies if provided
			let dependencies = [];
			if (options.dependencies) {
				dependencies = options.dependencies.split(',').map((id) => {
					// Handle both regular IDs and dot notation
					return id.includes('.') ? id.trim() : parseInt(id.trim(), 10);
				});
			}

			try {
				if (existingTaskId) {
					// Convert existing task to subtask
					console.log(
						chalk.blue(
							`Converting task ${existingTaskId} to a subtask of ${parentId}...`
						)
					);
					await addSubtask(
						tasksPath,
						parentId,
						existingTaskId,
						null,
						generateFiles
					);
					console.log(
						chalk.green(
							`✓ Task ${existingTaskId} successfully converted to a subtask of task ${parentId}`
						)
					);
				} else if (options.title) {
					// Create new subtask with provided data
					console.log(
						chalk.blue(`Creating new subtask for parent task ${parentId}...`)
					);

					const newSubtaskData = {
						title: options.title,
						description: options.description || '',
						details: options.details || '',
						status: options.status || 'pending',
						dependencies: dependencies
					};

					const subtask = await addSubtask(
						tasksPath,
						parentId,
						null,
						newSubtaskData,
						generateFiles
					);
					console.log(
						chalk.green(
							`✓ New subtask ${parentId}.${subtask.id} successfully created`
						)
					);

					// Display success message and suggested next steps
					console.log(
						boxen(
							chalk.white.bold(
								`Subtask ${parentId}.${subtask.id} Added Successfully`
							) +
								'\n\n' +
								chalk.white(`Title: ${subtask.title}`) +
								'\n' +
								chalk.white(`Status: ${getStatusWithColor(subtask.status)}`) +
								'\n' +
								(dependencies.length > 0
									? chalk.white(`Dependencies: ${dependencies.join(', ')}`) +
										'\n'
									: '') +
								'\n' +
								chalk.white.bold('Next Steps:') +
								'\n' +
								chalk.cyan(
									`1. Run ${chalk.yellow(`task-master show ${parentId}`)} to see the parent task with all subtasks`
								) +
								'\n' +
								chalk.cyan(
									`2. Run ${chalk.yellow(`task-master set-status --id=${parentId}.${subtask.id} --status=in-progress`)} to start working on it`
								),
							{
								padding: 1,
								borderColor: 'green',
								borderStyle: 'round',
								margin: { top: 1 }
							}
						)
					);
				} else {
					console.error(
						chalk.red('Error: Either --task-id or --title must be provided.')
					);
					console.log(
						boxen(
							chalk.white.bold('Usage Examples:') +
								'\n\n' +
								chalk.white('Convert existing task to subtask:') +
								'\n' +
								chalk.yellow(
									`  task-master add-subtask --parent=5 --task-id=8`
								) +
								'\n\n' +
								chalk.white('Create new subtask:') +
								'\n' +
								chalk.yellow(
									`  task-master add-subtask --parent=5 --title="Implement login UI" --description="Create the login form"`
								) +
								'\n\n',
							{ padding: 1, borderColor: 'blue', borderStyle: 'round' }
						)
					);
					process.exit(1);
				}
			} catch (error) {
				console.error(chalk.red(`Error: ${error.message}`));
				showAddSubtaskHelp();
				process.exit(1);
			}
		})
		.on('error', function (err) {
			console.error(chalk.red(`Error: ${err.message}`));
			showAddSubtaskHelp();
			process.exit(1);
		});

	// Helper function to show add-subtask command help
	function showAddSubtaskHelp() {
		console.log(
			boxen(
				`${chalk.white.bold('Add Subtask Command Help')}\n\n${chalk.cyan('Usage:')}\n  task-master add-subtask --parent=<id> [options]\n\n${chalk.cyan('Options:')}\n  -p, --parent <id>         Parent task ID (required)\n  -i, --task-id <id>        Existing task ID to convert to subtask\n  -t, --title <title>       Title for the new subtask\n  -d, --description <text>  Description for the new subtask\n  --details <text>          Implementation details for the new subtask\n  --dependencies <ids>      Comma-separated list of dependency IDs\n  -s, --status <status>     Status for the new subtask (default: "pending")\n  -f, --file <file>         Path to the tasks file (default: "${TASKMASTER_TASKS_FILE}")\n  --skip-generate           Skip regenerating task files\n\n${chalk.cyan('Examples:')}\n  task-master add-subtask --parent=5 --task-id=8\n  task-master add-subtask -p 5 -t "Implement login UI" -d "Create the login form"`,
				{ padding: 1, borderColor: 'blue', borderStyle: 'round' }
			)
		);
	}

	// remove-subtask command
	programInstance
		.command('remove-subtask')
		.description('Remove a subtask from its parent task')
		.option(
			'-f, --file <file>',
			'Path to the tasks file',
			TASKMASTER_TASKS_FILE
		)
		.option(
			'-i, --id <id>',
			'Subtask ID(s) to remove in format "parentId.subtaskId" (can be comma-separated for multiple subtasks)'
		)
		.option(
			'-c, --convert',
			'Convert the subtask to a standalone task instead of deleting it'
		)
		.option('--skip-generate', 'Skip regenerating task files')
		.action(async (options) => {
			const tasksPath = options.file || TASKMASTER_TASKS_FILE;
			const subtaskIds = options.id;
			const convertToTask = options.convert || false;
			const generateFiles = !options.skipGenerate;

			if (!subtaskIds) {
				console.error(
					chalk.red(
						'Error: --id parameter is required. Please provide subtask ID(s) in format "parentId.subtaskId".'
					)
				);
				showRemoveSubtaskHelp();
				process.exit(1);
			}

			try {
				// Split by comma to support multiple subtask IDs
				const subtaskIdArray = subtaskIds.split(',').map((id) => id.trim());

				for (const subtaskId of subtaskIdArray) {
					// Validate subtask ID format
					if (!subtaskId.includes('.')) {
						console.error(
							chalk.red(
								`Error: Subtask ID "${subtaskId}" must be in format "parentId.subtaskId"`
							)
						);
						showRemoveSubtaskHelp();
						process.exit(1);
					}

					console.log(chalk.blue(`Removing subtask ${subtaskId}...`));
					if (convertToTask) {
						console.log(
							chalk.blue('The subtask will be converted to a standalone task')
						);
					}

					const result = await removeSubtask(
						tasksPath,
						subtaskId,
						convertToTask,
						generateFiles
					);

					if (convertToTask && result) {
						// Display success message and next steps for converted task
						console.log(
							boxen(
								chalk.white.bold(
									`Subtask ${subtaskId} Converted to Task #${result.id}`
								) +
									'\n\n' +
									chalk.white(`Title: ${result.title}`) +
									'\n' +
									chalk.white(`Status: ${getStatusWithColor(result.status)}`) +
									'\n' +
									chalk.white(
										`Dependencies: ${result.dependencies.join(', ')}`
									) +
									'\n\n' +
									chalk.white.bold('Next Steps:') +
									'\n' +
									chalk.cyan(
										`1. Run ${chalk.yellow(`task-master show ${result.id}`)} to see details of the new task`
									) +
									'\n' +
									chalk.cyan(
										`2. Run ${chalk.yellow(`task-master set-status --id=${result.id} --status=in-progress`)} to start working on it`
									),
								{
									padding: 1,
									borderColor: 'green',
									borderStyle: 'round',
									margin: { top: 1 }
								}
							)
						);
					} else {
						// Display success message for deleted subtask
						console.log(
							boxen(
								chalk.white.bold(`Subtask ${subtaskId} Removed`) +
									'\n\n' +
									chalk.white('The subtask has been successfully deleted.'),
								{
									padding: 1,
									borderColor: 'green',
									borderStyle: 'round',
									margin: { top: 1 }
								}
							)
						);
					}
				}
			} catch (error) {
				console.error(chalk.red(`Error: ${error.message}`));
				showRemoveSubtaskHelp();
				process.exit(1);
			}
		})
		.on('error', function (err) {
			console.error(chalk.red(`Error: ${err.message}`));
			showRemoveSubtaskHelp();
			process.exit(1);
		});

	// Helper function to show remove-subtask command help
	function showRemoveSubtaskHelp() {
		console.log(
			boxen(
				chalk.white.bold('Remove Subtask Command Help') +
					'\n\n' +
					chalk.cyan('Usage:') +
					'\n' +
					`  task-master remove-subtask --id=<parentId.subtaskId> [options]\n\n` +
					chalk.cyan('Options:') +
					'\n' +
					'  -i, --id <id>       Subtask ID(s) to remove in format "parentId.subtaskId" (can be comma-separated, required)\n' +
					'  -c, --convert       Convert the subtask to a standalone task instead of deleting it\n' +
					'  -f, --file <file>   Path to the tasks file (default: "' +
					TASKMASTER_TASKS_FILE +
					'")\n' +
					'  --skip-generate     Skip regenerating task files\n\n' +
					chalk.cyan('Examples:') +
					'\n' +
					'  task-master remove-subtask --id=5.2\n' +
					'  task-master remove-subtask --id=5.2,6.3,7.1\n' +
					'  task-master remove-subtask --id=5.2 --convert',
				{ padding: 1, borderColor: 'blue', borderStyle: 'round' }
			)
		);
	}

	// remove-task command
	programInstance
		.command('remove-task')
		.description('Remove one or more tasks or subtasks permanently')
		.description('Remove one or more tasks or subtasks permanently')
		.option(
			'-i, --id <ids>',
			'ID(s) of the task(s) or subtask(s) to remove (e.g., "5", "5.2", or "5,6.1,7")'
		)
		.option(
			'-f, --file <file>',
			'Path to the tasks file',
			TASKMASTER_TASKS_FILE
		)
		.option('-y, --yes', 'Skip confirmation prompt', false)
		.action(async (options) => {
			const tasksPath = options.file || TASKMASTER_TASKS_FILE;
			const taskIdsString = options.id;

			if (!taskIdsString) {
				console.error(chalk.red('Error: Task ID(s) are required'));
				console.error(
					chalk.yellow(
						'Usage: task-master remove-task --id=<taskId1,taskId2...>'
					)
				);
				process.exit(1);
			}

			const taskIdsToRemove = taskIdsString
				.split(',')
				.map((id) => id.trim())
				.filter(Boolean);

			if (taskIdsToRemove.length === 0) {
				console.error(chalk.red('Error: No valid task IDs provided.'));
				process.exit(1);
			}

			try {
				// Read data once for checks and confirmation
				const data = readJSON(tasksPath);
				if (!data || !data.tasks) {
					console.error(
						chalk.red(`Error: No valid tasks found in ${tasksPath}`)
					);
					process.exit(1);
				}

				const existingTasksToRemove = [];
				const nonExistentIds = [];
				let totalSubtasksToDelete = 0;
				const dependentTaskMessages = [];

				for (const taskId of taskIdsToRemove) {
					if (!taskExists(data.tasks, taskId)) {
						nonExistentIds.push(taskId);
					} else {
						// Correctly extract the task object from the result of findTaskById
						const findResult = findTaskById(data.tasks, taskId);
						const taskObject = findResult.task; // Get the actual task/subtask object

						if (taskObject) {
							existingTasksToRemove.push({ id: taskId, task: taskObject }); // Push the actual task object

							// If it's a main task, count its subtasks and check dependents
							if (!taskObject.isSubtask) {
								// Check the actual task object
								if (taskObject.subtasks && taskObject.subtasks.length > 0) {
									totalSubtasksToDelete += taskObject.subtasks.length;
								}
								const dependentTasks = data.tasks.filter(
									(t) =>
										t.dependencies &&
										t.dependencies.includes(parseInt(taskId, 10))
								);
								if (dependentTasks.length > 0) {
									dependentTaskMessages.push(
										`  - Task ${taskId}: ${dependentTasks.length} dependent tasks (${dependentTasks.map((t) => t.id).join(', ')})`
									);
								}
							}
						} else {
							// Handle case where findTaskById returned null for the task property (should be rare)
							nonExistentIds.push(`${taskId} (error finding details)`);
						}
					}
				}

				if (nonExistentIds.length > 0) {
					console.warn(
						chalk.yellow(
							`Warning: The following task IDs were not found: ${nonExistentIds.join(', ')}`
						)
					);
				}

				if (existingTasksToRemove.length === 0) {
					console.log(chalk.blue('No existing tasks found to remove.'));
					process.exit(0);
				}

				// Skip confirmation if --yes flag is provided
				if (!options.yes) {
					console.log();
					console.log(
						chalk.red.bold(
							`⚠️ WARNING: This will permanently delete the following ${existingTasksToRemove.length} item(s):`
						)
					);
					console.log();

					existingTasksToRemove.forEach(({ id, task }) => {
						if (!task) return; // Should not happen due to taskExists check, but safeguard
						if (task.isSubtask) {
							// Subtask - title is directly on the task object
							console.log(
								chalk.white(`  Subtask ${id}: ${task.title || '(no title)'}`)
							);
							// Optionally show parent context if available
							if (task.parentTask) {
								console.log(
									chalk.gray(
										`    (Parent: ${task.parentTask.id} - ${task.parentTask.title || '(no title)'})`
									)
								);
							}
						} else {
							// Main task - title is directly on the task object
							console.log(
								chalk.white.bold(`  Task ${id}: ${task.title || '(no title)'}`)
							);
						}
					});

					if (totalSubtasksToDelete > 0) {
						console.log(
							chalk.yellow(
								`⚠️ This will also delete ${totalSubtasksToDelete} subtasks associated with the selected main tasks!`
							)
						);
					}

					if (dependentTaskMessages.length > 0) {
						console.log(
							chalk.yellow(
								'⚠️ Warning: Dependencies on the following tasks will be removed:'
							)
						);
						dependentTaskMessages.forEach((msg) =>
							console.log(chalk.yellow(msg))
						);
					}

					console.log();

					const { confirm } = await inquirer.prompt([
						{
							type: 'confirm',
							name: 'confirm',
							message: chalk.red.bold(
								`Are you sure you want to permanently delete these ${existingTasksToRemove.length} item(s)?`
							),
							default: false
						}
					]);

					if (!confirm) {
						console.log(chalk.blue('Task deletion cancelled.'));
						process.exit(0);
					}
				}

				const indicator = startLoadingIndicator(
					`Removing ${existingTasksToRemove.length} task(s)/subtask(s)...`
				);

				// Use the string of existing IDs for the core function
				const existingIdsString = existingTasksToRemove
					.map(({ id }) => id)
					.join(',');
				const result = await removeTask(tasksPath, existingIdsString);

				stopLoadingIndicator(indicator);

				if (result.success) {
					console.log(
						boxen(
							chalk.green(
								`Successfully removed ${result.removedTasks.length} task(s)/subtask(s).`
							) +
								(result.message ? `\n\nDetails:\n${result.message}` : '') +
								(result.error
									? `\n\nWarnings:\n${chalk.yellow(result.error)}`
									: ''),
							{ padding: 1, borderColor: 'green', borderStyle: 'round' }
						)
					);
				} else {
					console.error(
						boxen(
							chalk.red(
								`Operation completed with errors. Removed ${result.removedTasks.length} task(s)/subtask(s).`
							) +
								(result.message ? `\n\nDetails:\n${result.message}` : '') +
								(result.error ? `\n\nErrors:\n${chalk.red(result.error)}` : ''),
							{
								padding: 1,
								borderColor: 'red',
								borderStyle: 'round'
							}
						)
					);
					process.exit(1); // Exit with error code if any part failed
				}

				// Log any initially non-existent IDs again for clarity
				if (nonExistentIds.length > 0) {
					console.warn(
						chalk.yellow(
							`Note: The following IDs were not found initially and were skipped: ${nonExistentIds.join(', ')}`
						)
					);

					// Exit with error if any removals failed
					if (result.removedTasks.length === 0) {
						process.exit(1);
					}
				}
			} catch (error) {
				console.error(
					chalk.red(`Error: ${error.message || 'An unknown error occurred'}`)
				);
				process.exit(1);
			}
		});

	// init command (Directly calls the implementation from init.js)
	programInstance
		.command('init')
		.description('Initialize a new project with Task Master structure')
		.option('-y, --yes', 'Skip prompts and use default values')
		.option('-n, --name <name>', 'Project name')
		.option('-d, --description <description>', 'Project description')
		.option('-v, --version <version>', 'Project version', '0.1.0') // Set default here
		.option('-a, --author <author>', 'Author name')
		.option(
			'-r, --rules <rules...>',
			'List of rules to add (roo, windsurf, cursor, ...). Accepts comma or space separated values.'
		)
		.option('--skip-install', 'Skip installing dependencies')
		.option('--dry-run', 'Show what would be done without making changes')
		.option('--aliases', 'Add shell aliases (tm, taskmaster)')
		.action(async (cmdOptions) => {
			// cmdOptions contains parsed arguments
			// Parse rules: accept space or comma separated, default to all available rules
			let selectedProfiles = RULE_PROFILES;
			let rulesExplicitlyProvided = false;

			if (cmdOptions.rules && Array.isArray(cmdOptions.rules)) {
				const userSpecifiedProfiles = cmdOptions.rules
					.flatMap((r) => r.split(','))
					.map((r) => r.trim())
					.filter(Boolean);
				// Only override defaults if user specified valid rules
				if (userSpecifiedProfiles.length > 0) {
					selectedProfiles = userSpecifiedProfiles;
					rulesExplicitlyProvided = true;
				}
			}

			cmdOptions.rules = selectedProfiles;
			cmdOptions.rulesExplicitlyProvided = rulesExplicitlyProvided;

			try {
				// Directly call the initializeProject function, passing the parsed options
				await initializeProject(cmdOptions);
				// initializeProject handles its own flow, including potential process.exit()
			} catch (error) {
				console.error(
					chalk.red(`Error during initialization: ${error.message}`)
				);
				process.exit(1);
			}
		});

	// models command
	programInstance
		.command('models')
		.description('Manage AI model configurations')
		.option(
			'--set-main <model_id>',
			'Set the primary model for task generation/updates'
		)
		.option(
			'--set-research <model_id>',
			'Set the model for research-backed operations'
		)
		.option(
			'--set-fallback <model_id>',
			'Set the model to use if the primary fails'
		)
		.option('--setup', 'Run interactive setup to configure models')
		.option(
			'--openrouter',
			'Allow setting a custom OpenRouter model ID (use with --set-*) '
		)
		.option(
			'--ollama',
			'Allow setting a custom Ollama model ID (use with --set-*) '
		)
		.option(
			'--bedrock',
			'Allow setting a custom Bedrock model ID (use with --set-*) '
		)
		.addHelpText(
			'after',
			`
Examples:
  $ task-master models                              # View current configuration
  $ task-master models --set-main gpt-4o             # Set main model (provider inferred)
  $ task-master models --set-research sonar-pro       # Set research model
  $ task-master models --set-fallback claude-3-5-sonnet-20241022 # Set fallback
  $ task-master models --set-main my-custom-model --ollama  # Set custom Ollama model for main role
  $ task-master models --set-main anthropic.claude-3-sonnet-20240229-v1:0 --bedrock # Set custom Bedrock model for main role
  $ task-master models --set-main some/other-model --openrouter # Set custom OpenRouter model for main role
  $ task-master models --setup                            # Run interactive setup`
		)
		.action(async (options) => {
			const projectRoot = findProjectRoot();
			if (!projectRoot) {
				console.error(chalk.red('Error: Could not find project root.'));
				process.exit(1);
			}
			// Validate flags: cannot use multiple provider flags simultaneously
			const providerFlags = [
				options.openrouter,
				options.ollama,
				options.bedrock
			].filter(Boolean).length;
			if (providerFlags > 1) {
				console.error(
					chalk.red(
						'Error: Cannot use multiple provider flags (--openrouter, --ollama, --bedrock) simultaneously.'
					)
				);
				process.exit(1);
			}

			// Determine the primary action based on flags
			const isSetup = options.setup;
			const isSetOperation =
				options.setMain || options.setResearch || options.setFallback;

			// --- Execute Action ---

			if (isSetup) {
				// Action 1: Run Interactive Setup
				console.log(chalk.blue('Starting interactive model setup...')); // Added feedback
				try {
					await runInteractiveSetup(projectRoot);
					// runInteractiveSetup logs its own completion/error messages
				} catch (setupError) {
					console.error(
						chalk.red('\\nInteractive setup failed unexpectedly:'),
						setupError.message
					);
				}
				// --- IMPORTANT: Exit after setup ---
				return; // Stop execution here
			}

			if (isSetOperation) {
				// Action 2: Perform Direct Set Operations
				let updateOccurred = false; // Track if any update actually happened

				if (options.setMain) {
					const result = await setModel('main', options.setMain, {
						projectRoot,
						providerHint: options.openrouter
							? 'openrouter'
							: options.ollama
								? 'ollama'
								: options.bedrock
									? 'bedrock'
									: undefined
					});
					if (result.success) {
						console.log(chalk.green(`✅ ${result.data.message}`));
						if (result.data.warning)
							console.log(chalk.yellow(result.data.warning));
						updateOccurred = true;
					} else {
						console.error(
							chalk.red(`❌ Error setting main model: ${result.error.message}`)
						);
					}
				}
				if (options.setResearch) {
					const result = await setModel('research', options.setResearch, {
						projectRoot,
						providerHint: options.openrouter
							? 'openrouter'
							: options.ollama
								? 'ollama'
								: options.bedrock
									? 'bedrock'
									: undefined
					});
					if (result.success) {
						console.log(chalk.green(`✅ ${result.data.message}`));
						if (result.data.warning)
							console.log(chalk.yellow(result.data.warning));
						updateOccurred = true;
					} else {
						console.error(
							chalk.red(
								`❌ Error setting research model: ${result.error.message}`
							)
						);
					}
				}
				if (options.setFallback) {
					const result = await setModel('fallback', options.setFallback, {
						projectRoot,
						providerHint: options.openrouter
							? 'openrouter'
							: options.ollama
								? 'ollama'
								: options.bedrock
									? 'bedrock'
									: undefined
					});
					if (result.success) {
						console.log(chalk.green(`✅ ${result.data.message}`));
						if (result.data.warning)
							console.log(chalk.yellow(result.data.warning));
						updateOccurred = true;
					} else {
						console.error(
							chalk.red(
								`❌ Error setting fallback model: ${result.error.message}`
							)
						);
					}
				}

				// Optional: Add a final confirmation if any update occurred
				if (updateOccurred) {
					console.log(chalk.blue('\nModel configuration updated.'));
				} else {
					console.log(
						chalk.yellow(
							'\nNo model configuration changes were made (or errors occurred).'
						)
					);
				}

				// --- IMPORTANT: Exit after set operations ---
				return; // Stop execution here
			}

			// Action 3: Display Full Status (Only runs if no setup and no set flags)
			console.log(chalk.blue('Fetching current model configuration...')); // Added feedback
			const configResult = await getModelConfiguration({ projectRoot });
			const availableResult = await getAvailableModelsList({ projectRoot });
			const apiKeyStatusResult = await getApiKeyStatusReport({ projectRoot });

			// 1. Display Active Models
			if (!configResult.success) {
				console.error(
					chalk.red(
						`❌ Error fetching configuration: ${configResult.error.message}`
					)
				);
			} else {
				displayModelConfiguration(
					configResult.data,
					availableResult.data?.models || []
				);
			}

			// 2. Display API Key Status
			if (apiKeyStatusResult.success) {
				displayApiKeyStatus(apiKeyStatusResult.data.report);
			} else {
				console.error(
					chalk.yellow(
						`⚠️ Warning: Could not display API Key status: ${apiKeyStatusResult.error.message}`
					)
				);
			}

			// 3. Display Other Available Models (Filtered)
			if (availableResult.success) {
				const activeIds = configResult.success
					? [
							configResult.data.activeModels.main.modelId,
							configResult.data.activeModels.research.modelId,
							configResult.data.activeModels.fallback?.modelId
						].filter(Boolean)
					: [];
				const displayableAvailable = availableResult.data.models.filter(
					(m) => !activeIds.includes(m.modelId) && !m.modelId.startsWith('[')
				);
				displayAvailableModels(displayableAvailable);
			} else {
				console.error(
					chalk.yellow(
						`⚠️ Warning: Could not display available models: ${availableResult.error.message}`
					)
				);
			}

			// 4. Conditional Hint if Config File is Missing
			const configExists = isConfigFilePresent(projectRoot);
			if (!configExists) {
				console.log(
					chalk.yellow(
						"\\nHint: Run 'task-master models --setup' to create or update your configuration."
					)
				);
			}
			// --- IMPORTANT: Exit after displaying status ---
			return; // Stop execution here
		});

	// move-task command
	programInstance
		.command('move')
		.description('Move a task or subtask to a new position')
		.option(
			'-f, --file <file>',
			'Path to the tasks file',
			TASKMASTER_TASKS_FILE
		)
		.option(
			'--from <id>',
			'ID of the task/subtask to move (e.g., "5" or "5.2"). Can be comma-separated to move multiple tasks (e.g., "5,6,7")'
		)
		.option(
			'--to <id>',
			'ID of the destination (e.g., "7" or "7.3"). Must match the number of source IDs if comma-separated'
		)
		.action(async (options) => {
			const tasksPath = options.file || TASKMASTER_TASKS_FILE;
			const sourceId = options.from;
			const destinationId = options.to;

			if (!sourceId || !destinationId) {
				console.error(
					chalk.red('Error: Both --from and --to parameters are required')
				);
				console.log(
					chalk.yellow(
						'Usage: task-master move --from=<sourceId> --to=<destinationId>'
					)
				);
				process.exit(1);
			}

			// Check if we're moving multiple tasks (comma-separated IDs)
			const sourceIds = sourceId.split(',').map((id) => id.trim());
			const destinationIds = destinationId.split(',').map((id) => id.trim());

			// Validate that the number of source and destination IDs match
			if (sourceIds.length !== destinationIds.length) {
				console.error(
					chalk.red(
						'Error: The number of source and destination IDs must match'
					)
				);
				console.log(
					chalk.yellow('Example: task-master move --from=5,6,7 --to=10,11,12')
				);
				process.exit(1);
			}

			// If moving multiple tasks
			if (sourceIds.length > 1) {
				console.log(
					chalk.blue(
						`Moving multiple tasks: ${sourceIds.join(', ')} to ${destinationIds.join(', ')}...`
					)
				);

				try {
					// Read tasks data once to validate destination IDs
					const tasksData = readJSON(tasksPath);
					if (!tasksData || !tasksData.tasks) {
						console.error(
							chalk.red(`Error: Invalid or missing tasks file at ${tasksPath}`)
						);
						process.exit(1);
					}

					// Move tasks one by one
					for (let i = 0; i < sourceIds.length; i++) {
						const fromId = sourceIds[i];
						const toId = destinationIds[i];

						// Skip if source and destination are the same
						if (fromId === toId) {
							console.log(
								chalk.yellow(`Skipping ${fromId} -> ${toId} (same ID)`)
							);
							continue;
						}

						console.log(
							chalk.blue(`Moving task/subtask ${fromId} to ${toId}...`)
						);
						try {
							await moveTask(
								tasksPath,
								fromId,
								toId,
								i === sourceIds.length - 1
							);
							console.log(
								chalk.green(
									`✓ Successfully moved task/subtask ${fromId} to ${toId}`
								)
							);
						} catch (error) {
							console.error(
								chalk.red(`Error moving ${fromId} to ${toId}: ${error.message}`)
							);
							// Continue with the next task rather than exiting
						}
					}
				} catch (error) {
					console.error(chalk.red(`Error: ${error.message}`));
					process.exit(1);
				}
			} else {
				// Moving a single task (existing logic)
				console.log(
					chalk.blue(`Moving task/subtask ${sourceId} to ${destinationId}...`)
				);

				try {
					const result = await moveTask(
						tasksPath,
						sourceId,
						destinationId,
						true
					);
					console.log(
						chalk.green(
							`✓ Successfully moved task/subtask ${sourceId} to ${destinationId}`
						)
					);
				} catch (error) {
					console.error(chalk.red(`Error: ${error.message}`));
					process.exit(1);
				}
			}
		});

<<<<<<< HEAD
	// Add/remove profile rules command
	programInstance
		.command('rules <action> [profiles...]')
		.description(
			`Add or remove rules for one or more profiles. Valid actions: ${Object.values(RULES_ACTIONS).join(', ')}, ${RULES_SETUP_ACTION} (e.g., task-master rules add windsurf roo)`
		)
		.option(
			'-f, --force',
			'Skip confirmation prompt when removing rules (dangerous)'
		)
		.action(async (action, profiles, options) => {
			// Validate action - handle setup separately since it's not in the enum
			if (!isValidRulesAction(action) && action !== RULES_SETUP_ACTION) {
				console.error(
					chalk.red(
						`Error: Invalid action '${action}'. Valid actions are: ${Object.values(RULES_ACTIONS).join(', ')}, ${RULES_SETUP_ACTION}`
					)
				);
				process.exit(1);
			}
			const projectDir = process.cwd();

			/**
			 * 'task-master rules setup' action:
			 *
			 * Launches an interactive prompt to select which rule profiles to add to the current project.
			 * This does NOT perform project initialization or ask about shell aliases—only rules selection.
			 *
			 * Example usage:
			 *   $ task-master rules setup
			 *
			 * Useful for adding rules after project creation.
			 *
			 * The list of profiles is always up-to-date with the available profiles.
			 */
			if (action === RULES_SETUP_ACTION) {
				// Run interactive rules setup ONLY (no project init)
				const selectedRuleProfiles = await runInteractiveProfilesSetup();
				for (const profile of selectedRuleProfiles) {
					if (!isValidProfile(profile)) {
						console.warn(
							`Rule profile for "${profile}" not found. Valid profiles: ${RULE_PROFILES.join(', ')}. Skipping.`
						);
						continue;
					}
					const profileConfig = getRulesProfile(profile);
					const addResult = convertAllRulesToProfileRules(
						projectDir,
						profileConfig
					);
					if (typeof profileConfig.onAddRulesProfile === 'function') {
						profileConfig.onAddRulesProfile(projectDir);
					}

					console.log(chalk.green(generateProfileSummary(profile, addResult)));
				}
				return;
			}

			if (!profiles || profiles.length === 0) {
				console.error(
					'Please specify at least one rule profile (e.g., windsurf, roo).'
				);
				process.exit(1);
			}

			// Support both space- and comma-separated profile lists
			const expandedProfiles = profiles
				.flatMap((b) => b.split(',').map((s) => s.trim()))
				.filter(Boolean);

			if (action === RULES_ACTIONS.REMOVE) {
				let confirmed = true;
				if (!options.force) {
					// Check if this removal would leave no profiles remaining
					if (wouldRemovalLeaveNoProfiles(projectDir, expandedProfiles)) {
						const installedProfiles = getInstalledProfiles(projectDir);
						confirmed = await confirmRemoveAllRemainingProfiles(
							expandedProfiles,
							installedProfiles
						);
					} else {
						confirmed = await confirmProfilesRemove(expandedProfiles);
					}
				}
				if (!confirmed) {
					console.log(chalk.yellow('Aborted: No rules were removed.'));
					return;
				}
			}

			const removalResults = [];
			const addResults = [];

			for (const profile of expandedProfiles) {
				if (!isValidProfile(profile)) {
					console.warn(
						`Rule profile for "${profile}" not found. Valid profiles: ${RULE_PROFILES.join(', ')}. Skipping.`
					);
					continue;
				}
				const profileConfig = getRulesProfile(profile);

				if (action === RULES_ACTIONS.ADD) {
					console.log(chalk.blue(`Adding rules for profile: ${profile}...`));
					const addResult = convertAllRulesToProfileRules(
						projectDir,
						profileConfig
					);
					if (typeof profileConfig.onAddRulesProfile === 'function') {
						profileConfig.onAddRulesProfile(projectDir);
					}
					console.log(
						chalk.blue(`Completed adding rules for profile: ${profile}`)
					);

					// Store result with profile name for summary
					addResults.push({
						profileName: profile,
						success: addResult.success,
						failed: addResult.failed
					});

					console.log(chalk.green(generateProfileSummary(profile, addResult)));
				} else if (action === RULES_ACTIONS.REMOVE) {
					console.log(chalk.blue(`Removing rules for profile: ${profile}...`));
					const result = removeProfileRules(projectDir, profileConfig);
					removalResults.push(result);
					console.log(
						chalk.green(generateProfileRemovalSummary(profile, result))
					);
				} else {
					console.error(
						`Unknown action. Use "${RULES_ACTIONS.ADD}" or "${RULES_ACTIONS.REMOVE}".`
					);
					process.exit(1);
				}
			}

			// Print summary for additions
			if (action === RULES_ACTIONS.ADD && addResults.length > 0) {
				const {
					allSuccessfulProfiles,
					totalSuccess,
					totalFailed,
					simpleProfiles
				} = categorizeProfileResults(addResults);

				if (allSuccessfulProfiles.length > 0) {
					console.log(
						chalk.green(
							`\nSuccessfully added rules for: ${allSuccessfulProfiles.join(', ')}`
						)
					);

					// Create a more descriptive summary
					if (totalSuccess > 0 && simpleProfiles.length > 0) {
						console.log(
							chalk.green(
								`Total: ${totalSuccess} rules added, ${totalFailed} failed, ${simpleProfiles.length} integration guide(s) copied.`
							)
						);
					} else if (totalSuccess > 0) {
						console.log(
							chalk.green(
								`Total: ${totalSuccess} rules added, ${totalFailed} failed.`
							)
						);
					} else if (simpleProfiles.length > 0) {
						console.log(
							chalk.green(
								`Total: ${simpleProfiles.length} integration guide(s) copied.`
							)
						);
					}
				}
			}

			// Print summary for removals
			if (action === RULES_ACTIONS.REMOVE && removalResults.length > 0) {
				const {
					successfulRemovals,
					skippedRemovals,
					failedRemovals,
					removalsWithNotices
				} = categorizeRemovalResults(removalResults);

				if (successfulRemovals.length > 0) {
					console.log(
						chalk.green(
							`\nSuccessfully removed rules for: ${successfulRemovals.join(', ')}`
						)
					);
				}
				if (skippedRemovals.length > 0) {
					console.log(
						chalk.yellow(
							`Skipped (default or protected): ${skippedRemovals.join(', ')}`
						)
					);
				}
				if (failedRemovals.length > 0) {
					console.log(chalk.red('\nErrors occurred:'));
					failedRemovals.forEach((r) => {
						console.log(chalk.red(`  ${r.profileName}: ${r.error}`));
					});
				}
				// Display notices about preserved files/configurations
				if (removalsWithNotices.length > 0) {
					console.log(chalk.cyan('\nNotices:'));
					removalsWithNotices.forEach((r) => {
						console.log(chalk.cyan(`  ${r.profileName}: ${r.notice}`));
					});
				}

				// Overall summary
				const totalProcessed = removalResults.length;
				const totalSuccessful = successfulRemovals.length;
				const totalSkipped = skippedRemovals.length;
				const totalFailed = failedRemovals.length;

				console.log(
					chalk.blue(
						`\nTotal: ${totalProcessed} profile(s) processed - ${totalSuccessful} removed, ${totalSkipped} skipped, ${totalFailed} failed.`
					)
				);
			}
=======
	programInstance
		.command('migrate')
		.description(
			'Migrate existing project to use the new .taskmaster directory structure'
		)
		.option(
			'-f, --force',
			'Force migration even if .taskmaster directory already exists'
		)
		.option(
			'--backup',
			'Create backup of old files before migration (default: false)',
			false
		)
		.option(
			'--cleanup',
			'Remove old files after successful migration (default: true)',
			true
		)
		.option('-y, --yes', 'Skip confirmation prompts')
		.option(
			'--dry-run',
			'Show what would be migrated without actually moving files'
		)
		.action(async (options) => {
			try {
				await migrateProject(options);
			} catch (error) {
				console.error(chalk.red('Error during migration:'), error.message);
				process.exit(1);
			}
>>>>>>> d73c8e17
		});

	return programInstance;
}

/**
 * Setup the CLI application
 * @returns {Object} Configured Commander program
 */
function setupCLI() {
	// Create a new program instance
	const programInstance = program
		.name('dev')
		.description('AI-driven development task management')
		.version(() => {
			// Read version directly from package.json ONLY
			try {
				const packageJsonPath = path.join(process.cwd(), 'package.json');
				if (fs.existsSync(packageJsonPath)) {
					const packageJson = JSON.parse(
						fs.readFileSync(packageJsonPath, 'utf8')
					);
					return packageJson.version;
				}
			} catch (error) {
				// Silently fall back to 'unknown'
				log(
					'warn',
					'Could not read package.json for version info in .version()'
				);
			}
			return 'unknown'; // Default fallback if package.json fails
		})
		.helpOption('-h, --help', 'Display help')
		.addHelpCommand(false); // Disable default help command

	// Modify the help option to use your custom display
	programInstance.helpInformation = () => {
		displayHelp();
		return '';
	};

	// Register commands
	registerCommands(programInstance);

	return programInstance;
}

/**
 * Check for newer version of task-master-ai
 * @returns {Promise<{currentVersion: string, latestVersion: string, needsUpdate: boolean}>}
 */
async function checkForUpdate() {
	// Get current version from package.json ONLY
	const currentVersion = getTaskMasterVersion();

	return new Promise((resolve) => {
		// Get the latest version from npm registry
		const options = {
			hostname: 'registry.npmjs.org',
			path: '/task-master-ai',
			method: 'GET',
			headers: {
				Accept: 'application/vnd.npm.install-v1+json' // Lightweight response
			}
		};

		const req = https.request(options, (res) => {
			let data = '';

			res.on('data', (chunk) => {
				data += chunk;
			});

			res.on('end', () => {
				try {
					const npmData = JSON.parse(data);
					const latestVersion = npmData['dist-tags']?.latest || currentVersion;

					// Compare versions
					const needsUpdate =
						compareVersions(currentVersion, latestVersion) < 0;

					resolve({
						currentVersion,
						latestVersion,
						needsUpdate
					});
				} catch (error) {
					log('debug', `Error parsing npm response: ${error.message}`);
					resolve({
						currentVersion,
						latestVersion: currentVersion,
						needsUpdate: false
					});
				}
			});
		});

		req.on('error', (error) => {
			log('debug', `Error checking for updates: ${error.message}`);
			resolve({
				currentVersion,
				latestVersion: currentVersion,
				needsUpdate: false
			});
		});

		// Set a timeout to avoid hanging if npm is slow
		req.setTimeout(3000, () => {
			req.abort();
			log('debug', 'Update check timed out');
			resolve({
				currentVersion,
				latestVersion: currentVersion,
				needsUpdate: false
			});
		});

		req.end();
	});
}

/**
 * Compare semantic versions
 * @param {string} v1 - First version
 * @param {string} v2 - Second version
 * @returns {number} -1 if v1 < v2, 0 if v1 = v2, 1 if v1 > v2
 */
function compareVersions(v1, v2) {
	const v1Parts = v1.split('.').map((p) => parseInt(p, 10));
	const v2Parts = v2.split('.').map((p) => parseInt(p, 10));

	for (let i = 0; i < Math.max(v1Parts.length, v2Parts.length); i++) {
		const v1Part = v1Parts[i] || 0;
		const v2Part = v2Parts[i] || 0;

		if (v1Part < v2Part) return -1;
		if (v1Part > v2Part) return 1;
	}

	return 0;
}

/**
 * Display upgrade notification message
 * @param {string} currentVersion - Current version
 * @param {string} latestVersion - Latest version
 */
function displayUpgradeNotification(currentVersion, latestVersion) {
	const message = boxen(
		`${chalk.blue.bold('Update Available!')} ${chalk.dim(currentVersion)} → ${chalk.green(latestVersion)}\n\n` +
			`Run ${chalk.cyan('npm i task-master-ai@latest -g')} to update to the latest version with new features and bug fixes.`,
		{
			padding: 1,
			margin: { top: 1, bottom: 1 },
			borderColor: 'yellow',
			borderStyle: 'round'
		}
	);

	console.log(message);
}

/**
 * Parse arguments and run the CLI
 * @param {Array} argv - Command-line arguments
 */
async function runCLI(argv = process.argv) {
	try {
		// Display banner if not in a pipe
		if (process.stdout.isTTY) {
			displayBanner();
		}

		// If no arguments provided, show help
		if (argv.length <= 2) {
			displayHelp();
			process.exit(0);
		}

		// Start the update check in the background - don't await yet
		const updateCheckPromise = checkForUpdate();

		// Setup and parse
		// NOTE: getConfig() might be called during setupCLI->registerCommands if commands need config
		// This means the ConfigurationError might be thrown here if configuration file is missing.
		const programInstance = setupCLI();
		await programInstance.parseAsync(argv);

		// After command execution, check if an update is available
		const updateInfo = await updateCheckPromise;
		if (updateInfo.needsUpdate) {
			displayUpgradeNotification(
				updateInfo.currentVersion,
				updateInfo.latestVersion
			);
		}
	} catch (error) {
		// ** Specific catch block for missing configuration file **
		if (error instanceof ConfigurationError) {
			console.error(
				boxen(
					chalk.red.bold('Configuration Update Required!') +
						'\n\n' +
						chalk.white('Taskmaster now uses a ') +
						chalk.yellow.bold('configuration file') +
						chalk.white(
							' in your project for AI model choices and settings.\n\n' +
								'This file appears to be '
						) +
						chalk.red.bold('missing') +
						chalk.white('. No worries though.\n\n') +
						chalk.cyan.bold('To create this file, run the interactive setup:') +
						'\n' +
						chalk.green('   task-master models --setup') +
						'\n\n' +
						chalk.white.bold('Key Points:') +
						'\n' +
						chalk.white('*   ') +
						chalk.yellow.bold('Configuration file') +
						chalk.white(
							': Stores your AI model settings (do not manually edit)\n'
						) +
						chalk.white('*   ') +
						chalk.yellow.bold('.env & .mcp.json') +
						chalk.white(': Still used ') +
						chalk.red.bold('only') +
						chalk.white(' for your AI provider API keys.\n\n') +
						chalk.cyan(
							'`task-master models` to check your config & available models\n'
						) +
						chalk.cyan(
							'`task-master models --setup` to adjust the AI models used by Taskmaster'
						),
					{
						padding: 1,
						margin: { top: 1 },
						borderColor: 'red',
						borderStyle: 'round'
					}
				)
			);
		} else {
			// Generic error handling for other errors
			console.error(chalk.red(`Error: ${error.message}`));
			if (getDebugFlag()) {
				console.error(error);
			}
		}

		process.exit(1);
	}
}

export {
	registerCommands,
	setupCLI,
	runCLI,
	checkForUpdate,
	compareVersions,
	displayUpgradeNotification
};<|MERGE_RESOLUTION|>--- conflicted
+++ resolved
@@ -100,7 +100,6 @@
 	RULES_SETUP_ACTION
 } from '../../src/constants/rules-actions.js';
 import { getTaskMasterVersion } from '../../src/utils/getVersion.js';
-<<<<<<< HEAD
 import { RULE_PROFILES } from '../../src/constants/profiles.js';
 import {
 	convertAllRulesToProfileRules,
@@ -115,8 +114,6 @@
 	generateProfileRemovalSummary,
 	categorizeRemovalResults
 } from '../../src/utils/profiles.js';
-=======
->>>>>>> d73c8e17
 
 /**
  * Runs the interactive setup process for model configuration.
@@ -2772,7 +2769,6 @@
 			}
 		});
 
-<<<<<<< HEAD
 	// Add/remove profile rules command
 	programInstance
 		.command('rules <action> [profiles...]')
@@ -3000,7 +2996,8 @@
 					)
 				);
 			}
-=======
+		});
+
 	programInstance
 		.command('migrate')
 		.description(
@@ -3032,7 +3029,6 @@
 				console.error(chalk.red('Error during migration:'), error.message);
 				process.exit(1);
 			}
->>>>>>> d73c8e17
 		});
 
 	return programInstance;
