/**
 * commands.js
 * Command-line interface for the Task Master CLI
 */

import { program } from 'commander';
import path from 'path';
import chalk from 'chalk';
import boxen from 'boxen';
import fs from 'fs';
import https from 'https';
import http from 'http';
import inquirer from 'inquirer';
import ora from 'ora'; // Import ora

<<<<<<< HEAD
import { log, readJSON, findProjectRoot, isSilentMode } from './utils.js';
=======
import {
	log,
	readJSON,
	writeJSON,
	findProjectRoot,
	getCurrentTag,
	detectCamelCaseFlags,
	toKebabCase
} from './utils.js';
>>>>>>> 46d4f273
import {
	parsePRD,
	updateTasks,
	generateTaskFiles,
	setTaskStatus,
	listTasks,
	expandTask,
	expandAllTasks,
	clearSubtasks,
	addTask,
	addSubtask,
	removeSubtask,
	analyzeTaskComplexity,
	updateTaskById,
	updateSubtaskById,
	removeTask,
	findTaskById,
	taskExists,
	moveTask,
	migrateProject
} from './task-manager.js';

import {
	createTag,
	deleteTag,
	tags,
	useTag,
	renameTag,
	copyTag
} from './task-manager/tag-management.js';

import {
	addDependency,
	removeDependency,
	validateDependenciesCommand,
	fixDependenciesCommand
} from './dependency-manager.js';

import {
	isApiKeySet,
	getDebugFlag,
	getConfig,
	writeConfig,
	ConfigurationError,
	isConfigFilePresent,
	getAvailableModels,
	getBaseUrlForRole
} from './config-manager.js';

import {
	COMPLEXITY_REPORT_FILE,
	PRD_FILE,
	TASKMASTER_TASKS_FILE,
	TASKMASTER_CONFIG_FILE
} from '../../src/constants/paths.js';

import {
	displayBanner,
	displayHelp,
	displayNextTask,
	displayTaskById,
	displayComplexityReport,
	getStatusWithColor,
	confirmTaskOverwrite,
	startLoadingIndicator,
	stopLoadingIndicator,
	displayModelConfiguration,
	displayAvailableModels,
	displayApiKeyStatus,
	displayAiUsageSummary,
	displayMultipleTasksSummary,
	displayTaggedTasksFYI,
	displayCurrentTagIndicator
} from './ui.js';

import { initializeProject } from '../init.js';
import {
	getModelConfiguration,
	getAvailableModelsList,
	setModel,
	getApiKeyStatusReport
} from './task-manager/models.js';
import {
	isValidTaskStatus,
	TASK_STATUS_OPTIONS
} from '../../src/constants/task-status.js';
import { getTaskMasterVersion } from '../../src/utils/getVersion.js';
import { syncTasksToReadme } from './sync-readme.js';

/**
 * Runs the interactive setup process for model configuration.
 * @param {string|null} projectRoot - The resolved project root directory.
 */
async function runInteractiveSetup(projectRoot) {
	if (!projectRoot) {
		console.error(
			chalk.red(
				'Error: Could not determine project root for interactive setup.'
			)
		);
		process.exit(1);
	}

	const currentConfigResult = await getModelConfiguration({ projectRoot });
	const currentModels = currentConfigResult.success
		? currentConfigResult.data.activeModels
		: { main: null, research: null, fallback: null };
	// Handle potential config load failure gracefully for the setup flow
	if (
		!currentConfigResult.success &&
		currentConfigResult.error?.code !== 'CONFIG_MISSING'
	) {
		console.warn(
			chalk.yellow(
				`Warning: Could not load current model configuration: ${currentConfigResult.error?.message || 'Unknown error'}. Proceeding with defaults.`
			)
		);
	}

	// Helper function to fetch OpenRouter models (duplicated for CLI context)
	function fetchOpenRouterModelsCLI() {
		return new Promise((resolve) => {
			const options = {
				hostname: 'openrouter.ai',
				path: '/api/v1/models',
				method: 'GET',
				headers: {
					Accept: 'application/json'
				}
			};

			const req = https.request(options, (res) => {
				let data = '';
				res.on('data', (chunk) => {
					data += chunk;
				});
				res.on('end', () => {
					if (res.statusCode === 200) {
						try {
							const parsedData = JSON.parse(data);
							resolve(parsedData.data || []); // Return the array of models
						} catch (e) {
							console.error('Error parsing OpenRouter response:', e);
							resolve(null); // Indicate failure
						}
					} else {
						console.error(
							`OpenRouter API request failed with status code: ${res.statusCode}`
						);
						resolve(null); // Indicate failure
					}
				});
			});

			req.on('error', (e) => {
				console.error('Error fetching OpenRouter models:', e);
				resolve(null); // Indicate failure
			});
			req.end();
		});
	}

	// Helper function to fetch Ollama models (duplicated for CLI context)
	function fetchOllamaModelsCLI(baseURL = 'http://localhost:11434/api') {
		return new Promise((resolve) => {
			try {
				// Parse the base URL to extract hostname, port, and base path
				const url = new URL(baseURL);
				const isHttps = url.protocol === 'https:';
				const port = url.port || (isHttps ? 443 : 80);
				const basePath = url.pathname.endsWith('/')
					? url.pathname.slice(0, -1)
					: url.pathname;

				const options = {
					hostname: url.hostname,
					port: parseInt(port, 10),
					path: `${basePath}/tags`,
					method: 'GET',
					headers: {
						Accept: 'application/json'
					}
				};

				const requestLib = isHttps ? https : http;
				const req = requestLib.request(options, (res) => {
					let data = '';
					res.on('data', (chunk) => {
						data += chunk;
					});
					res.on('end', () => {
						if (res.statusCode === 200) {
							try {
								const parsedData = JSON.parse(data);
								resolve(parsedData.models || []); // Return the array of models
							} catch (e) {
								console.error('Error parsing Ollama response:', e);
								resolve(null); // Indicate failure
							}
						} else {
							console.error(
								`Ollama API request failed with status code: ${res.statusCode}`
							);
							resolve(null); // Indicate failure
						}
					});
				});

				req.on('error', (e) => {
					console.error('Error fetching Ollama models:', e);
					resolve(null); // Indicate failure
				});
				req.end();
			} catch (e) {
				console.error('Error parsing Ollama base URL:', e);
				resolve(null); // Indicate failure
			}
		});
	}

	// Helper to get choices and default index for a role
	const getPromptData = (role, allowNone = false) => {
		const currentModel = currentModels[role]; // Use the fetched data
		const allModelsRaw = getAvailableModels(); // Get all available models

		// Manually group models by provider
		const modelsByProvider = allModelsRaw.reduce((acc, model) => {
			if (!acc[model.provider]) {
				acc[model.provider] = [];
			}
			acc[model.provider].push(model);
			return acc;
		}, {});

		const cancelOption = { name: '⏹ Cancel Model Setup', value: '__CANCEL__' }; // Symbol updated
		const noChangeOption = currentModel?.modelId
			? {
					name: `✔ No change to current ${role} model (${currentModel.modelId})`, // Symbol updated
					value: '__NO_CHANGE__'
				}
			: null;

		const customOpenRouterOption = {
			name: '* Custom OpenRouter model', // Symbol updated
			value: '__CUSTOM_OPENROUTER__'
		};

		const customOllamaOption = {
			name: '* Custom Ollama model', // Symbol updated
			value: '__CUSTOM_OLLAMA__'
		};

		const customBedrockOption = {
			name: '* Custom Bedrock model', // Add Bedrock custom option
			value: '__CUSTOM_BEDROCK__'
		};

		let choices = [];
		let defaultIndex = 0; // Default to 'Cancel'

		// Filter and format models allowed for this role using the manually grouped data
		const roleChoices = Object.entries(modelsByProvider)
			.map(([provider, models]) => {
				const providerModels = models
					.filter((m) => m.allowed_roles.includes(role))
					.map((m) => ({
						name: `${provider} / ${m.id} ${
							m.cost_per_1m_tokens
								? chalk.gray(
										`($${m.cost_per_1m_tokens.input.toFixed(2)} input | $${m.cost_per_1m_tokens.output.toFixed(2)} output)`
									)
								: ''
						}`,
						value: { id: m.id, provider },
						short: `${provider}/${m.id}`
					}));
				if (providerModels.length > 0) {
					return [...providerModels];
				}
				return null;
			})
			.filter(Boolean)
			.flat();

		// Find the index of the currently selected model for setting the default
		let currentChoiceIndex = -1;
		if (currentModel?.modelId && currentModel?.provider) {
			currentChoiceIndex = roleChoices.findIndex(
				(choice) =>
					typeof choice.value === 'object' &&
					choice.value.id === currentModel.modelId &&
					choice.value.provider === currentModel.provider
			);
		}

		// Construct final choices list based on whether 'None' is allowed
		const commonPrefix = [];
		if (noChangeOption) {
			commonPrefix.push(noChangeOption);
		}
		commonPrefix.push(cancelOption);
		commonPrefix.push(customOpenRouterOption);
		commonPrefix.push(customOllamaOption);
		commonPrefix.push(customBedrockOption);

		const prefixLength = commonPrefix.length; // Initial prefix length

		if (allowNone) {
			choices = [
				...commonPrefix,
				new inquirer.Separator(),
				{ name: '⚪ None (disable)', value: null }, // Symbol updated
				new inquirer.Separator(),
				...roleChoices
			];
			// Adjust default index: Prefix + Sep1 + None + Sep2 (+3)
			const noneOptionIndex = prefixLength + 1;
			defaultIndex =
				currentChoiceIndex !== -1
					? currentChoiceIndex + prefixLength + 3 // Offset by prefix and separators
					: noneOptionIndex; // Default to 'None' if no current model matched
		} else {
			choices = [
				...commonPrefix,
				new inquirer.Separator(),
				...roleChoices,
				new inquirer.Separator()
			];
			// Adjust default index: Prefix + Sep (+1)
			defaultIndex =
				currentChoiceIndex !== -1
					? currentChoiceIndex + prefixLength + 1 // Offset by prefix and separator
					: noChangeOption
						? 1
						: 0; // Default to 'No Change' if present, else 'Cancel'
		}

		// Ensure defaultIndex is valid within the final choices array length
		if (defaultIndex < 0 || defaultIndex >= choices.length) {
			// If default calculation failed or pointed outside bounds, reset intelligently
			defaultIndex = 0; // Default to 'Cancel'
			console.warn(
				`Warning: Could not determine default model for role '${role}'. Defaulting to 'Cancel'.`
			); // Add warning
		}

		return { choices, default: defaultIndex };
	};

	// --- Generate choices using the helper ---
	const mainPromptData = getPromptData('main');
	const researchPromptData = getPromptData('research');
	const fallbackPromptData = getPromptData('fallback', true); // Allow 'None' for fallback

	const answers = await inquirer.prompt([
		{
			type: 'list',
			name: 'mainModel',
			message: 'Select the main model for generation/updates:',
			choices: mainPromptData.choices,
			default: mainPromptData.default
		},
		{
			type: 'list',
			name: 'researchModel',
			message: 'Select the research model:',
			choices: researchPromptData.choices,
			default: researchPromptData.default,
			when: (ans) => ans.mainModel !== '__CANCEL__'
		},
		{
			type: 'list',
			name: 'fallbackModel',
			message: 'Select the fallback model (optional):',
			choices: fallbackPromptData.choices,
			default: fallbackPromptData.default,
			when: (ans) =>
				ans.mainModel !== '__CANCEL__' && ans.researchModel !== '__CANCEL__'
		}
	]);

	let setupSuccess = true;
	let setupConfigModified = false;
	const coreOptionsSetup = { projectRoot }; // Pass root for setup actions

	// Helper to handle setting a model (including custom)
	async function handleSetModel(role, selectedValue, currentModelId) {
		if (selectedValue === '__CANCEL__') {
			console.log(
				chalk.yellow(`\nSetup canceled during ${role} model selection.`)
			);
			setupSuccess = false; // Also mark success as false on cancel
			return false; // Indicate cancellation
		}

		// Handle the new 'No Change' option
		if (selectedValue === '__NO_CHANGE__') {
			console.log(chalk.gray(`No change selected for ${role} model.`));
			return true; // Indicate success, continue setup
		}

		let modelIdToSet = null;
		let providerHint = null;
		let isCustomSelection = false;

		if (selectedValue === '__CUSTOM_OPENROUTER__') {
			isCustomSelection = true;
			const { customId } = await inquirer.prompt([
				{
					type: 'input',
					name: 'customId',
					message: `Enter the custom OpenRouter Model ID for the ${role} role:`
				}
			]);
			if (!customId) {
				console.log(chalk.yellow('No custom ID entered. Skipping role.'));
				return true; // Continue setup, but don't set this role
			}
			modelIdToSet = customId;
			providerHint = 'openrouter';
			// Validate against live OpenRouter list
			const openRouterModels = await fetchOpenRouterModelsCLI();
			if (
				!openRouterModels ||
				!openRouterModels.some((m) => m.id === modelIdToSet)
			) {
				console.error(
					chalk.red(
						`Error: Model ID "${modelIdToSet}" not found in the live OpenRouter model list. Please check the ID.`
					)
				);
				setupSuccess = false;
				return true; // Continue setup, but mark as failed
			}
		} else if (selectedValue === '__CUSTOM_OLLAMA__') {
			isCustomSelection = true;
			const { customId } = await inquirer.prompt([
				{
					type: 'input',
					name: 'customId',
					message: `Enter the custom Ollama Model ID for the ${role} role:`
				}
			]);
			if (!customId) {
				console.log(chalk.yellow('No custom ID entered. Skipping role.'));
				return true; // Continue setup, but don't set this role
			}
			modelIdToSet = customId;
			providerHint = 'ollama';
			// Get the Ollama base URL from config for this role
			const ollamaBaseURL = getBaseUrlForRole(role, projectRoot);
			// Validate against live Ollama list
			const ollamaModels = await fetchOllamaModelsCLI(ollamaBaseURL);
			if (ollamaModels === null) {
				console.error(
					chalk.red(
						`Error: Unable to connect to Ollama server at ${ollamaBaseURL}. Please ensure Ollama is running and try again.`
					)
				);
				setupSuccess = false;
				return true; // Continue setup, but mark as failed
			} else if (!ollamaModels.some((m) => m.model === modelIdToSet)) {
				console.error(
					chalk.red(
						`Error: Model ID "${modelIdToSet}" not found in the Ollama instance. Please verify the model is pulled and available.`
					)
				);
				console.log(
					chalk.yellow(
						`You can check available models with: curl ${ollamaBaseURL}/tags`
					)
				);
				setupSuccess = false;
				return true; // Continue setup, but mark as failed
			}
		} else if (selectedValue === '__CUSTOM_BEDROCK__') {
			isCustomSelection = true;
			const { customId } = await inquirer.prompt([
				{
					type: 'input',
					name: 'customId',
					message: `Enter the custom Bedrock Model ID for the ${role} role (e.g., anthropic.claude-3-sonnet-20240229-v1:0):`
				}
			]);
			if (!customId) {
				console.log(chalk.yellow('No custom ID entered. Skipping role.'));
				return true; // Continue setup, but don't set this role
			}
			modelIdToSet = customId;
			providerHint = 'bedrock';

			// Check if AWS environment variables exist
			if (
				!process.env.AWS_ACCESS_KEY_ID ||
				!process.env.AWS_SECRET_ACCESS_KEY
			) {
				console.error(
					chalk.red(
						'Error: AWS_ACCESS_KEY_ID and/or AWS_SECRET_ACCESS_KEY environment variables are missing. Please set them before using custom Bedrock models.'
					)
				);
				setupSuccess = false;
				return true; // Continue setup, but mark as failed
			}

			console.log(
				chalk.blue(
					`Custom Bedrock model "${modelIdToSet}" will be used. No validation performed.`
				)
			);
		} else if (
			selectedValue &&
			typeof selectedValue === 'object' &&
			selectedValue.id
		) {
			// Standard model selected from list
			modelIdToSet = selectedValue.id;
			providerHint = selectedValue.provider; // Provider is known
		} else if (selectedValue === null && role === 'fallback') {
			// Handle disabling fallback
			modelIdToSet = null;
			providerHint = null;
		} else if (selectedValue) {
			console.error(
				chalk.red(
					`Internal Error: Unexpected selection value for ${role}: ${JSON.stringify(selectedValue)}`
				)
			);
			setupSuccess = false;
			return true;
		}

		// Only proceed if there's a change to be made
		if (modelIdToSet !== currentModelId) {
			if (modelIdToSet) {
				// Set a specific model (standard or custom)
				const result = await setModel(role, modelIdToSet, {
					...coreOptionsSetup,
					providerHint // Pass the hint
				});
				if (result.success) {
					console.log(
						chalk.blue(
							`Set ${role} model: ${result.data.provider} / ${result.data.modelId}`
						)
					);
					if (result.data.warning) {
						// Display warning if returned by setModel
						console.log(chalk.yellow(result.data.warning));
					}
					setupConfigModified = true;
				} else {
					console.error(
						chalk.red(
							`Error setting ${role} model: ${result.error?.message || 'Unknown'}`
						)
					);
					setupSuccess = false;
				}
			} else if (role === 'fallback') {
				// Disable fallback model
				const currentCfg = getConfig(projectRoot);
				if (currentCfg?.models?.fallback?.modelId) {
					// Check if it was actually set before clearing
					currentCfg.models.fallback = {
						...currentCfg.models.fallback,
						provider: undefined,
						modelId: undefined
					};
					if (writeConfig(currentCfg, projectRoot)) {
						console.log(chalk.blue('Fallback model disabled.'));
						setupConfigModified = true;
					} else {
						console.error(
							chalk.red('Failed to disable fallback model in config file.')
						);
						setupSuccess = false;
					}
				} else {
					console.log(chalk.blue('Fallback model was already disabled.'));
				}
			}
		}
		return true; // Indicate setup should continue
	}

	// Process answers using the handler
	if (
		!(await handleSetModel(
			'main',
			answers.mainModel,
			currentModels.main?.modelId // <--- Now 'currentModels' is defined
		))
	) {
		return false; // Explicitly return false if cancelled
	}
	if (
		!(await handleSetModel(
			'research',
			answers.researchModel,
			currentModels.research?.modelId // <--- Now 'currentModels' is defined
		))
	) {
		return false; // Explicitly return false if cancelled
	}
	if (
		!(await handleSetModel(
			'fallback',
			answers.fallbackModel,
			currentModels.fallback?.modelId // <--- Now 'currentModels' is defined
		))
	) {
		return false; // Explicitly return false if cancelled
	}

	if (setupSuccess && setupConfigModified) {
		console.log(chalk.green.bold('\nModel setup complete!'));
	} else if (setupSuccess && !setupConfigModified) {
		console.log(chalk.yellow('\nNo changes made to model configuration.'));
	} else if (!setupSuccess) {
		console.error(
			chalk.red(
				'\nErrors occurred during model selection. Please review and try again.'
			)
		);
	}
	return true; // Indicate setup flow completed (not cancelled)
	// Let the main command flow continue to display results
}

/**
 * Configure and register CLI commands
 * @param {Object} program - Commander program instance
 */
function registerCommands(programInstance) {
	// Add global error handler for unknown options
	programInstance.on('option:unknown', function (unknownOption) {
		const commandName = this._name || 'unknown';
		console.error(chalk.red(`Error: Unknown option '${unknownOption}'`));
		console.error(
			chalk.yellow(
				`Run 'task-master ${commandName} --help' to see available options`
			)
		);
		process.exit(1);
	});

	// parse-prd command
	programInstance
		.command('parse-prd')
		.description('Parse a PRD file and generate tasks')
		.argument('[file]', 'Path to the PRD file')
		.option(
			'-i, --input <file>',
			'Path to the PRD file (alternative to positional argument)'
		)
		.option('-o, --output <file>', 'Output file path', TASKMASTER_TASKS_FILE)
		.option('-n, --num-tasks <number>', 'Number of tasks to generate', '10')
		.option('-f, --force', 'Skip confirmation when overwriting existing tasks')
		.option(
			'--append',
			'Append new tasks to existing tasks.json instead of overwriting'
		)
		.option(
			'-r, --research',
			'Use Perplexity AI for research-backed task generation, providing more comprehensive and accurate task breakdown'
		)
		.option('--tag <tag>', 'Specify tag context for task operations')
		.action(async (file, options) => {
			// Use input option if file argument not provided
			const inputFile = file || options.input;
			const defaultPrdPath = PRD_FILE;
			const numTasks = parseInt(options.numTasks, 10);
			const outputPath = options.output;
			const force = options.force || false;
			const append = options.append || false;
			const research = options.research || false;
			let useForce = force;
			const useAppend = append;

			const projectRoot = findProjectRoot();
			if (!projectRoot) {
				console.error(chalk.red('Error: Could not find project root.'));
				process.exit(1);
			}

			// Resolve tag using standard pattern
			const tag = options.tag || getCurrentTag(projectRoot) || 'master';

			// Show current tag context
			displayCurrentTagIndicator(tag);

			// Helper function to check if there are existing tasks in the target tag and confirm overwrite
			async function confirmOverwriteIfNeeded() {
				// Check if there are existing tasks in the target tag
				let hasExistingTasksInTag = false;
				if (fs.existsSync(outputPath)) {
					try {
						// Read the entire file to check if the tag exists
						const existingFileContent = fs.readFileSync(outputPath, 'utf8');
						const allData = JSON.parse(existingFileContent);

						// Check if the target tag exists and has tasks
						if (
							allData[tag] &&
							Array.isArray(allData[tag].tasks) &&
							allData[tag].tasks.length > 0
						) {
							hasExistingTasksInTag = true;
						}
					} catch (error) {
						// If we can't read the file or parse it, assume no existing tasks in this tag
						hasExistingTasksInTag = false;
					}
				}

				// Only show confirmation if there are existing tasks in the target tag
				if (hasExistingTasksInTag && !useForce && !useAppend) {
					const overwrite = await confirmTaskOverwrite(outputPath);
					if (!overwrite) {
						log('info', 'Operation cancelled.');
						return false;
					}
					// If user confirms 'y', we should set useForce = true for the parsePRD call
					// Only overwrite if not appending
					useForce = true;
				}
				return true;
			}

			// Check if we should use progress tracking instead of spinner
			const shouldUseProgressTracker = !isSilentMode() && process.stdout.isTTY;
			let spinner;

			try {
				if (!inputFile) {
					if (fs.existsSync(defaultPrdPath)) {
						console.log(
							chalk.blue(`Using default PRD file path: ${defaultPrdPath}`)
						);
						if (!(await confirmOverwriteIfNeeded())) return;

						console.log(chalk.blue(`Generating ${numTasks} tasks...`));

						if (!shouldUseProgressTracker) {
							spinner = ora('Parsing PRD and generating tasks...\n').start();
						}

						await parsePRD(defaultPrdPath, outputPath, numTasks, {
							append: useAppend, // Changed key from useAppend to append
							force: useForce, // Changed key from useForce to force
							research: research,
<<<<<<< HEAD
							progressTracker: shouldUseProgressTracker
=======
							projectRoot: projectRoot,
							tag: tag
>>>>>>> 46d4f273
						});

						if (spinner) {
							spinner.succeed('Tasks generated successfully!');
						}
						return;
					}

					console.log(
						chalk.yellow(
							`No PRD file specified and default PRD file not found at ${PRD_FILE}.`
						)
					);
					console.log(
						boxen(
							`${chalk.white.bold('Parse PRD Help')}\n\n${chalk.cyan('Usage:')}\n  task-master parse-prd <prd-file.txt> [options]\n\n${chalk.cyan('Options:')}\n  -i, --input <file>       Path to the PRD file (alternative to positional argument)\n  -o, --output <file>      Output file path (default: "${TASKMASTER_TASKS_FILE}")\n  -n, --num-tasks <number> Number of tasks to generate (default: 10)\n  -f, --force              Skip confirmation when overwriting existing tasks\n  --append                 Append new tasks to existing tasks.json instead of overwriting\n  -r, --research           Use Perplexity AI for research-backed task generation\n\n${chalk.cyan('Example:')}\n  task-master parse-prd requirements.txt --num-tasks 15\n  task-master parse-prd --input=requirements.txt\n  task-master parse-prd --force\n  task-master parse-prd requirements_v2.txt --append\n  task-master parse-prd requirements.txt --research\n\n${chalk.yellow('Note: This command will:')}\n  1. Look for a PRD file at ${PRD_FILE} by default\n  2. Use the file specified by --input or positional argument if provided\n  3. Generate tasks from the PRD and either:\n     - Overwrite any existing tasks.json file (default)\n     - Append to existing tasks.json if --append is used`,
							{ padding: 1, borderColor: 'blue', borderStyle: 'round' }
						)
					);
					return;
				}

				if (!fs.existsSync(inputFile)) {
					console.error(
						chalk.red(`Error: Input PRD file not found: ${inputFile}`)
					);
					process.exit(1);
				}

				if (!(await confirmOverwriteIfNeeded())) return;

				console.log(chalk.blue(`Parsing PRD file: ${inputFile}`));
				console.log(chalk.blue(`Generating ${numTasks} tasks...`));
				if (append) {
					console.log(chalk.blue('Appending to existing tasks...'));
				}
				if (research) {
					console.log(
						chalk.blue(
							'Using Perplexity AI for research-backed task generation'
						)
					);
				}

				if (!shouldUseProgressTracker) {
					spinner = ora('Parsing PRD and generating tasks...\n').start();
				}

				await parsePRD(inputFile, outputPath, numTasks, {
					append: useAppend,
					force: useForce,
					research: research,
<<<<<<< HEAD
					progressTracker: shouldUseProgressTracker
=======
					projectRoot: projectRoot,
					tag: tag
>>>>>>> 46d4f273
				});

				if (spinner) {
					spinner.succeed('Tasks generated successfully!');
				}
			} catch (error) {
				if (spinner) {
					spinner.fail(`Error parsing PRD: ${error.message}`);
				} else {
					console.error(chalk.red(`Error parsing PRD: ${error.message}`));
				}
				process.exit(1);
			}
		});

	// update command
	programInstance
		.command('update')
		.description(
			'Update multiple tasks with ID >= "from" based on new information or implementation changes'
		)
		.option(
			'-f, --file <file>',
			'Path to the tasks file',
			TASKMASTER_TASKS_FILE
		)
		.option(
			'--from <id>',
			'Task ID to start updating from (tasks with ID >= this value will be updated)',
			'1'
		)
		.option(
			'-p, --prompt <text>',
			'Prompt explaining the changes or new context (required)'
		)
		.option(
			'-r, --research',
			'Use Perplexity AI for research-backed task updates'
		)
		.option('--tag <tag>', 'Specify tag context for task operations')
		.action(async (options) => {
			const tasksPath = options.file || TASKMASTER_TASKS_FILE;
			const fromId = parseInt(options.from, 10); // Validation happens here
			const prompt = options.prompt;
			const useResearch = options.research || false;

			const projectRoot = findProjectRoot();
			if (!projectRoot) {
				console.error(chalk.red('Error: Could not find project root.'));
				process.exit(1);
			}

			// Resolve tag using standard pattern
			const tag = options.tag || getCurrentTag(projectRoot) || 'master';

			// Show current tag context
			displayCurrentTagIndicator(tag);

			// Check if there's an 'id' option which is a common mistake (instead of 'from')
			if (
				process.argv.includes('--id') ||
				process.argv.some((arg) => arg.startsWith('--id='))
			) {
				console.error(
					chalk.red('Error: The update command uses --from=<id>, not --id=<id>')
				);
				console.log(chalk.yellow('\nTo update multiple tasks:'));
				console.log(
					`  task-master update --from=${fromId} --prompt="Your prompt here"`
				);
				console.log(
					chalk.yellow(
						'\nTo update a single specific task, use the update-task command instead:'
					)
				);
				console.log(
					`  task-master update-task --id=<id> --prompt="Your prompt here"`
				);
				process.exit(1);
			}

			if (!prompt) {
				console.error(
					chalk.red(
						'Error: --prompt parameter is required. Please provide information about the changes.'
					)
				);
				process.exit(1);
			}

			console.log(
				chalk.blue(
					`Updating tasks from ID >= ${fromId} with prompt: "${prompt}"`
				)
			);
			console.log(chalk.blue(`Tasks file: ${tasksPath}`));

			if (useResearch) {
				console.log(
					chalk.blue('Using Perplexity AI for research-backed task updates')
				);
			}

			// Call core updateTasks, passing context for CLI
			await updateTasks(
				tasksPath,
				fromId,
				prompt,
				useResearch,
				{ projectRoot, tag } // Pass context with projectRoot and tag
			);
		});

	// update-task command
	programInstance
		.command('update-task')
		.description(
			'Update a single specific task by ID with new information (use --id parameter)'
		)
		.option(
			'-f, --file <file>',
			'Path to the tasks file',
			TASKMASTER_TASKS_FILE
		)
		.option('-i, --id <id>', 'Task ID to update (required)')
		.option(
			'-p, --prompt <text>',
			'Prompt explaining the changes or new context (required)'
		)
		.option(
			'-r, --research',
			'Use Perplexity AI for research-backed task updates'
		)
		.option(
			'--append',
			'Append timestamped information to task details instead of full update'
		)
		.option('--tag <tag>', 'Specify tag context for task operations')
		.action(async (options) => {
			try {
				const tasksPath = options.file || TASKMASTER_TASKS_FILE;

				const projectRoot = findProjectRoot();
				if (!projectRoot) {
					console.error(chalk.red('Error: Could not find project root.'));
					process.exit(1);
				}

				// Resolve tag using standard pattern
				const tag = options.tag || getCurrentTag(projectRoot) || 'master';

				// Show current tag context
				displayCurrentTagIndicator(tag);

				// Validate required parameters
				if (!options.id) {
					console.error(chalk.red('Error: --id parameter is required'));
					console.log(
						chalk.yellow(
							'Usage example: task-master update-task --id=23 --prompt="Update with new information"'
						)
					);
					process.exit(1);
				}

				// Parse the task ID and validate it's a number
				const taskId = parseInt(options.id, 10);
				if (Number.isNaN(taskId) || taskId <= 0) {
					console.error(
						chalk.red(
							`Error: Invalid task ID: ${options.id}. Task ID must be a positive integer.`
						)
					);
					console.log(
						chalk.yellow(
							'Usage example: task-master update-task --id=23 --prompt="Update with new information"'
						)
					);
					process.exit(1);
				}

				if (!options.prompt) {
					console.error(
						chalk.red(
							'Error: --prompt parameter is required. Please provide information about the changes.'
						)
					);
					console.log(
						chalk.yellow(
							'Usage example: task-master update-task --id=23 --prompt="Update with new information"'
						)
					);
					process.exit(1);
				}

				const prompt = options.prompt;
				const useResearch = options.research || false;

				// Validate tasks file exists
				if (!fs.existsSync(tasksPath)) {
					console.error(
						chalk.red(`Error: Tasks file not found at path: ${tasksPath}`)
					);
					if (tasksPath === TASKMASTER_TASKS_FILE) {
						console.log(
							chalk.yellow(
								'Hint: Run task-master init or task-master parse-prd to create tasks.json first'
							)
						);
					} else {
						console.log(
							chalk.yellow(
								`Hint: Check if the file path is correct: ${tasksPath}`
							)
						);
					}
					process.exit(1);
				}

				console.log(
					chalk.blue(`Updating task ${taskId} with prompt: "${prompt}"`)
				);
				console.log(chalk.blue(`Tasks file: ${tasksPath}`));

				if (useResearch) {
					// Verify Perplexity API key exists if using research
					if (!isApiKeySet('perplexity')) {
						console.log(
							chalk.yellow(
								'Warning: PERPLEXITY_API_KEY environment variable is missing. Research-backed updates will not be available.'
							)
						);
						console.log(
							chalk.yellow('Falling back to Claude AI for task update.')
						);
					} else {
						console.log(
							chalk.blue('Using Perplexity AI for research-backed task update')
						);
					}
				}

				const result = await updateTaskById(
					tasksPath,
					taskId,
					prompt,
					useResearch,
					{ projectRoot, tag },
					'text',
					options.append || false
				);

				// If the task wasn't updated (e.g., if it was already marked as done)
				if (!result) {
					console.log(
						chalk.yellow(
							'\nTask update was not completed. Review the messages above for details.'
						)
					);
				}
			} catch (error) {
				console.error(chalk.red(`Error: ${error.message}`));

				// Provide more helpful error messages for common issues
				if (
					error.message.includes('task') &&
					error.message.includes('not found')
				) {
					console.log(chalk.yellow('\nTo fix this issue:'));
					console.log(
						'  1. Run task-master list to see all available task IDs'
					);
					console.log('  2. Use a valid task ID with the --id parameter');
				} else if (error.message.includes('API key')) {
					console.log(
						chalk.yellow(
							'\nThis error is related to API keys. Check your environment variables.'
						)
					);
				}

				// Use getDebugFlag getter instead of CONFIG.debug
				if (getDebugFlag()) {
					console.error(error);
				}

				process.exit(1);
			}
		});

	// update-subtask command
	programInstance
		.command('update-subtask')
		.description(
			'Update a subtask by appending additional timestamped information'
		)
		.option(
			'-f, --file <file>',
			'Path to the tasks file',
			TASKMASTER_TASKS_FILE
		)
		.option(
			'-i, --id <id>',
			'Subtask ID to update in format "parentId.subtaskId" (required)'
		)
		.option(
			'-p, --prompt <text>',
			'Prompt explaining what information to add (required)'
		)
		.option('-r, --research', 'Use Perplexity AI for research-backed updates')
		.option('--tag <tag>', 'Specify tag context for task operations')
		.action(async (options) => {
			try {
				const tasksPath = options.file || TASKMASTER_TASKS_FILE;

				const projectRoot = findProjectRoot();
				if (!projectRoot) {
					console.error(chalk.red('Error: Could not find project root.'));
					process.exit(1);
				}

				// Resolve tag using standard pattern
				const tag = options.tag || getCurrentTag(projectRoot) || 'master';

				// Show current tag context
				displayCurrentTagIndicator(tag);

				// Validate required parameters
				if (!options.id) {
					console.error(chalk.red('Error: --id parameter is required'));
					console.log(
						chalk.yellow(
							'Usage example: task-master update-subtask --id=5.2 --prompt="Add more details about the API endpoint"'
						)
					);
					process.exit(1);
				}

				// Validate subtask ID format (should contain a dot)
				const subtaskId = options.id;
				if (!subtaskId.includes('.')) {
					console.error(
						chalk.red(
							`Error: Invalid subtask ID format: ${subtaskId}. Subtask ID must be in format "parentId.subtaskId"`
						)
					);
					console.log(
						chalk.yellow(
							'Usage example: task-master update-subtask --id=5.2 --prompt="Add more details about the API endpoint"'
						)
					);
					process.exit(1);
				}

				if (!options.prompt) {
					console.error(
						chalk.red(
							'Error: --prompt parameter is required. Please provide information to add to the subtask.'
						)
					);
					console.log(
						chalk.yellow(
							'Usage example: task-master update-subtask --id=5.2 --prompt="Add more details about the API endpoint"'
						)
					);
					process.exit(1);
				}

				const prompt = options.prompt;
				const useResearch = options.research || false;

				// Validate tasks file exists
				if (!fs.existsSync(tasksPath)) {
					console.error(
						chalk.red(`Error: Tasks file not found at path: ${tasksPath}`)
					);
					if (tasksPath === TASKMASTER_TASKS_FILE) {
						console.log(
							chalk.yellow(
								'Hint: Run task-master init or task-master parse-prd to create tasks.json first'
							)
						);
					} else {
						console.log(
							chalk.yellow(
								`Hint: Check if the file path is correct: ${tasksPath}`
							)
						);
					}
					process.exit(1);
				}

				console.log(
					chalk.blue(`Updating subtask ${subtaskId} with prompt: "${prompt}"`)
				);
				console.log(chalk.blue(`Tasks file: ${tasksPath}`));

				if (useResearch) {
					// Verify Perplexity API key exists if using research
					if (!isApiKeySet('perplexity')) {
						console.log(
							chalk.yellow(
								'Warning: PERPLEXITY_API_KEY environment variable is missing. Research-backed updates will not be available.'
							)
						);
						console.log(
							chalk.yellow('Falling back to Claude AI for subtask update.')
						);
					} else {
						console.log(
							chalk.blue(
								'Using Perplexity AI for research-backed subtask update'
							)
						);
					}
				}

				const result = await updateSubtaskById(
					tasksPath,
					subtaskId,
					prompt,
					useResearch,
					{ projectRoot, tag }
				);

				if (!result) {
					console.log(
						chalk.yellow(
							'\nSubtask update was not completed. Review the messages above for details.'
						)
					);
				}
			} catch (error) {
				console.error(chalk.red(`Error: ${error.message}`));

				// Provide more helpful error messages for common issues
				if (
					error.message.includes('subtask') &&
					error.message.includes('not found')
				) {
					console.log(chalk.yellow('\nTo fix this issue:'));
					console.log(
						'  1. Run task-master list --with-subtasks to see all available subtask IDs'
					);
					console.log(
						'  2. Use a valid subtask ID with the --id parameter in format "parentId.subtaskId"'
					);
				} else if (error.message.includes('API key')) {
					console.log(
						chalk.yellow(
							'\nThis error is related to API keys. Check your environment variables.'
						)
					);
				}

				// Use getDebugFlag getter instead of CONFIG.debug
				if (getDebugFlag()) {
					console.error(error);
				}

				process.exit(1);
			}
		});

	// generate command
	programInstance
		.command('generate')
		.description('Generate task files from tasks.json')
		.option(
			'-f, --file <file>',
			'Path to the tasks file',
			TASKMASTER_TASKS_FILE
		)
		.option(
			'-o, --output <dir>',
			'Output directory',
			path.dirname(TASKMASTER_TASKS_FILE)
		)
		.option('--tag <tag>', 'Specify tag context for task operations')
		.action(async (options) => {
			const tasksPath = options.file || TASKMASTER_TASKS_FILE;
			const outputDir = options.output;
			const tag = options.tag;

			const projectRoot = findProjectRoot();
			if (!projectRoot) {
				console.error(chalk.red('Error: Could not find project root.'));
				process.exit(1);
			}

			console.log(chalk.blue(`Generating task files from: ${tasksPath}`));
			console.log(chalk.blue(`Output directory: ${outputDir}`));

			await generateTaskFiles(tasksPath, outputDir, { projectRoot, tag });
		});

	// set-status command
	programInstance
		.command('set-status')
		.alias('mark')
		.alias('set')
		.description('Set the status of a task')
		.option(
			'-i, --id <id>',
			'Task ID (can be comma-separated for multiple tasks)'
		)
		.option(
			'-s, --status <status>',
			`New status (one of: ${TASK_STATUS_OPTIONS.join(', ')})`
		)
		.option(
			'-f, --file <file>',
			'Path to the tasks file',
			TASKMASTER_TASKS_FILE
		)
		.option('--tag <tag>', 'Specify tag context for task operations')
		.action(async (options) => {
			const tasksPath = options.file || TASKMASTER_TASKS_FILE;
			const taskId = options.id;
			const status = options.status;
			const tag = options.tag;

			if (!taskId || !status) {
				console.error(chalk.red('Error: Both --id and --status are required'));
				process.exit(1);
			}

			if (!isValidTaskStatus(status)) {
				console.error(
					chalk.red(
						`Error: Invalid status value: ${status}. Use one of: ${TASK_STATUS_OPTIONS.join(', ')}`
					)
				);

				process.exit(1);
			}

			// Find project root for tag resolution
			const projectRoot = findProjectRoot();
			if (!projectRoot) {
				console.error(chalk.red('Error: Could not find project root.'));
				process.exit(1);
			}

			// Resolve tag using standard pattern and show current tag context
			const resolvedTag = tag || getCurrentTag(projectRoot) || 'master';
			displayCurrentTagIndicator(resolvedTag);

			console.log(
				chalk.blue(`Setting status of task(s) ${taskId} to: ${status}`)
			);

			await setTaskStatus(tasksPath, taskId, status, { projectRoot, tag });
		});

	// list command
	programInstance
		.command('list')
		.description('List all tasks')
		.option(
			'-f, --file <file>',
			'Path to the tasks file',
			TASKMASTER_TASKS_FILE
		)
		.option(
			'-r, --report <report>',
			'Path to the complexity report file',
			COMPLEXITY_REPORT_FILE
		)
		.option('-s, --status <status>', 'Filter by status')
		.option('--with-subtasks', 'Show subtasks for each task')
		.option('--tag <tag>', 'Specify tag context for task operations')
		.action(async (options) => {
			const projectRoot = findProjectRoot();
			if (!projectRoot) {
				console.error(chalk.red('Error: Could not find project root.'));
				process.exit(1);
			}

			const tasksPath = options.file || TASKMASTER_TASKS_FILE;
			const reportPath = options.report;
			const statusFilter = options.status;
			const withSubtasks = options.withSubtasks || false;
			const tag = options.tag || getCurrentTag(projectRoot) || 'master';

			// Show current tag context
			displayCurrentTagIndicator(tag);

			console.log(chalk.blue(`Listing tasks from: ${tasksPath}`));
			if (statusFilter) {
				console.log(chalk.blue(`Filtering by status: ${statusFilter}`));
			}
			if (withSubtasks) {
				console.log(chalk.blue('Including subtasks in listing'));
			}

			await listTasks(
				tasksPath,
				statusFilter,
				reportPath,
				withSubtasks,
				'text',
				tag,
				{ projectRoot }
			);
		});

	// expand command
	programInstance
		.command('expand')
		.description('Expand a task into subtasks using AI')
		.option('-i, --id <id>', 'ID of the task to expand')
		.option(
			'-a, --all',
			'Expand all pending tasks based on complexity analysis'
		)
		.option(
			'-n, --num <number>',
			'Number of subtasks to generate (uses complexity analysis by default if available)'
		)
		.option(
			'-r, --research',
			'Enable research-backed generation (e.g., using Perplexity)',
			false
		)
		.option('-p, --prompt <text>', 'Additional context for subtask generation')
		.option('-f, --force', 'Force expansion even if subtasks exist', false) // Ensure force option exists
		.option(
			'--file <file>',
			'Path to the tasks file (relative to project root)',
			TASKMASTER_TASKS_FILE // Allow file override
		) // Allow file override
		.option('--tag <tag>', 'Specify tag context for task operations')
		.action(async (options) => {
			const projectRoot = findProjectRoot();
			if (!projectRoot) {
				console.error(chalk.red('Error: Could not find project root.'));
				process.exit(1);
			}
			const tasksPath = path.resolve(projectRoot, options.file); // Resolve tasks path
			const tag = options.tag;

			// Show current tag context
			displayCurrentTagIndicator(tag || getCurrentTag(projectRoot) || 'master');

			if (options.all) {
				// --- Handle expand --all ---
				console.log(chalk.blue('Expanding all pending tasks...'));
				// Updated call to the refactored expandAllTasks
				try {
					const result = await expandAllTasks(
						tasksPath,
						options.num, // Pass num
						options.research, // Pass research flag
						options.prompt, // Pass additional context
						options.force, // Pass force flag
						{ projectRoot, tag } // Pass context with projectRoot and tag
						// outputFormat defaults to 'text' in expandAllTasks for CLI
					);
				} catch (error) {
					console.error(
						chalk.red(`Error expanding all tasks: ${error.message}`)
					);
					process.exit(1);
				}
			} else if (options.id) {
				// --- Handle expand --id <id> (Should be correct from previous refactor) ---
				if (!options.id) {
					console.error(
						chalk.red('Error: Task ID is required unless using --all.')
					);
					process.exit(1);
				}

				console.log(chalk.blue(`Expanding task ${options.id}...`));
				try {
					// Call the refactored expandTask function
					await expandTask(
						tasksPath,
						options.id,
						options.num,
						options.research,
						options.prompt,
						{ projectRoot, tag }, // Pass context with projectRoot and tag
						options.force // Pass the force flag down
					);
					// expandTask logs its own success/failure for single task
				} catch (error) {
					console.error(
						chalk.red(`Error expanding task ${options.id}: ${error.message}`)
					);
					process.exit(1);
				}
			} else {
				console.error(
					chalk.red('Error: You must specify either a task ID (--id) or --all.')
				);
				programInstance.help(); // Show help
			}
		});

	// analyze-complexity command
	programInstance
		.command('analyze-complexity')
		.description(
			`Analyze tasks and generate expansion recommendations${chalk.reset('')}`
		)
		.option(
			'-o, --output <file>',
			'Output file path for the report',
			COMPLEXITY_REPORT_FILE
		)
		.option(
			'-m, --model <model>',
			'LLM model to use for analysis (defaults to configured model)'
		)
		.option(
			'-t, --threshold <number>',
			'Minimum complexity score to recommend expansion (1-10)',
			'5'
		)
		.option(
			'-f, --file <file>',
			'Path to the tasks file',
			TASKMASTER_TASKS_FILE
		)
		.option(
			'-r, --research',
			'Use Perplexity AI for research-backed complexity analysis'
		)
		.option(
			'-i, --id <ids>',
			'Comma-separated list of specific task IDs to analyze (e.g., "1,3,5")'
		)
		.option('--from <id>', 'Starting task ID in a range to analyze')
		.option('--to <id>', 'Ending task ID in a range to analyze')
		.option('--tag <tag>', 'Specify tag context for task operations')
		.action(async (options) => {
			const tasksPath = options.file || TASKMASTER_TASKS_FILE;
			const tag = options.tag;
			const modelOverride = options.model;
			const thresholdScore = parseFloat(options.threshold);
			const useResearch = options.research || false;

			const projectRoot = findProjectRoot();
			if (!projectRoot) {
				console.error(chalk.red('Error: Could not find project root.'));
				process.exit(1);
			}

			// Use the provided tag, or the current active tag, or default to 'master'
			const targetTag = tag || getCurrentTag(projectRoot) || 'master';

			// Show current tag context
			displayCurrentTagIndicator(targetTag);

			// Tag-aware output file naming: master -> task-complexity-report.json, other tags -> task-complexity-report_tagname.json
			const outputPath =
				options.output === COMPLEXITY_REPORT_FILE && targetTag !== 'master'
					? options.output.replace('.json', `_${targetTag}.json`)
					: options.output;

			console.log(chalk.blue(`Analyzing task complexity from: ${tasksPath}`));
			console.log(chalk.blue(`Output report will be saved to: ${outputPath}`));

			if (options.id) {
				console.log(chalk.blue(`Analyzing specific task IDs: ${options.id}`));
			} else if (options.from || options.to) {
				const fromStr = options.from ? options.from : 'first';
				const toStr = options.to ? options.to : 'last';
				console.log(
					chalk.blue(`Analyzing tasks in range: ${fromStr} to ${toStr}`)
				);
			}

			if (useResearch) {
				console.log(
					chalk.blue(
						'Using Perplexity AI for research-backed complexity analysis'
					)
				);
			}

<<<<<<< HEAD
			// Check if we should use progress tracking instead of spinner (same pattern as parse-prd)
			const shouldUseProgressTracker = !isSilentMode() && process.stdout.isTTY;
			let spinner;

			try {
				if (!shouldUseProgressTracker) {
					spinner = ora('Analyzing task complexity...\n').start();
				}

				await analyzeTaskComplexity({
					...options,
					progressTracker: shouldUseProgressTracker
				});

				if (spinner) {
					spinner.succeed('Task complexity analysis completed successfully!');
				}
			} catch (error) {
				if (spinner) {
					spinner.fail(`Error analyzing task complexity: ${error.message}`);
				} else {
					console.error(
						chalk.red(`Error analyzing task complexity: ${error.message}`)
					);
				}
=======
			// Update options with tag-aware output path and context
			const updatedOptions = {
				...options,
				output: outputPath,
				tag: targetTag,
				projectRoot: projectRoot
			};

			await analyzeTaskComplexity(updatedOptions);
		});

	// research command
	programInstance
		.command('research')
		.description('Perform AI-powered research queries with project context')
		.argument('[prompt]', 'Research prompt to investigate')
		.option('--file <file>', 'Path to the tasks file')
		.option(
			'-i, --id <ids>',
			'Comma-separated task/subtask IDs to include as context (e.g., "15,16.2")'
		)
		.option(
			'-f, --files <paths>',
			'Comma-separated file paths to include as context'
		)
		.option(
			'-c, --context <text>',
			'Additional custom context to include in the research prompt'
		)
		.option(
			'-t, --tree',
			'Include project file tree structure in the research context'
		)
		.option(
			'-s, --save <file>',
			'Save research results to the specified task/subtask(s)'
		)
		.option(
			'-d, --detail <level>',
			'Output detail level: low, medium, high',
			'medium'
		)
		.option(
			'--save-to <id>',
			'Automatically save research results to specified task/subtask ID (e.g., "15" or "15.2")'
		)
		.option(
			'--save-file',
			'Save research results to .taskmaster/docs/research/ directory'
		)
		.option('--tag <tag>', 'Specify tag context for task operations')
		.action(async (prompt, options) => {
			// Parameter validation
			if (!prompt || typeof prompt !== 'string' || prompt.trim().length === 0) {
				console.error(
					chalk.red('Error: Research prompt is required and cannot be empty')
				);
				showResearchHelp();
				process.exit(1);
			}

			// Validate detail level
			const validDetailLevels = ['low', 'medium', 'high'];
			if (
				options.detail &&
				!validDetailLevels.includes(options.detail.toLowerCase())
			) {
				console.error(
					chalk.red(
						`Error: Detail level must be one of: ${validDetailLevels.join(', ')}`
					)
				);
				process.exit(1);
			}

			// Validate and parse task IDs if provided
			let taskIds = [];
			if (options.id) {
				try {
					taskIds = options.id.split(',').map((id) => {
						const trimmedId = id.trim();
						// Support both task IDs (e.g., "15") and subtask IDs (e.g., "15.2")
						if (!/^\d+(\.\d+)?$/.test(trimmedId)) {
							throw new Error(
								`Invalid task ID format: "${trimmedId}". Expected format: "15" or "15.2"`
							);
						}
						return trimmedId;
					});
				} catch (error) {
					console.error(chalk.red(`Error parsing task IDs: ${error.message}`));
					process.exit(1);
				}
			}

			// Validate and parse file paths if provided
			let filePaths = [];
			if (options.files) {
				try {
					filePaths = options.files.split(',').map((filePath) => {
						const trimmedPath = filePath.trim();
						if (trimmedPath.length === 0) {
							throw new Error('Empty file path provided');
						}
						return trimmedPath;
					});
				} catch (error) {
					console.error(
						chalk.red(`Error parsing file paths: ${error.message}`)
					);
					process.exit(1);
				}
			}

			// Validate save-to option if provided
			if (options.saveTo) {
				const saveToId = options.saveTo.trim();
				if (saveToId.length === 0) {
					console.error(chalk.red('Error: Save-to ID cannot be empty'));
					process.exit(1);
				}
				// Validate ID format: number or number.number
				if (!/^\d+(\.\d+)?$/.test(saveToId)) {
					console.error(
						chalk.red(
							'Error: Save-to ID must be in format "15" for task or "15.2" for subtask'
						)
					);
					process.exit(1);
				}
			}

			// Validate save option if provided (legacy file save)
			if (options.save) {
				const saveTarget = options.save.trim();
				if (saveTarget.length === 0) {
					console.error(chalk.red('Error: Save target cannot be empty'));
					process.exit(1);
				}
				// Check if it's a valid file path (basic validation)
				if (saveTarget.includes('..') || saveTarget.startsWith('/')) {
					console.error(
						chalk.red(
							'Error: Save path must be relative and cannot contain ".."'
						)
					);
					process.exit(1);
				}
			}

			// Determine project root and tasks file path
			const projectRoot = findProjectRoot() || '.';
			const tag = options.tag || getCurrentTag(projectRoot) || 'master';
			const tasksPath =
				options.file ||
				path.join(projectRoot, '.taskmaster', 'tasks', 'tasks.json');

			// Show current tag context
			displayCurrentTagIndicator(tag);

			// Validate tasks file exists if task IDs are specified
			if (taskIds.length > 0) {
				try {
					const tasksData = readJSON(tasksPath, projectRoot, tag);
					if (!tasksData || !tasksData.tasks) {
						console.error(
							chalk.red(
								`Error: No valid tasks found in ${tasksPath} for tag '${tag}'`
							)
						);
						process.exit(1);
					}
				} catch (error) {
					console.error(
						chalk.red(`Error reading tasks file: ${error.message}`)
					);
					process.exit(1);
				}
			}

			// Validate file paths exist if specified
			if (filePaths.length > 0) {
				for (const filePath of filePaths) {
					const fullPath = path.isAbsolute(filePath)
						? filePath
						: path.join(projectRoot, filePath);
					if (!fs.existsSync(fullPath)) {
						console.error(chalk.red(`Error: File not found: ${filePath}`));
						process.exit(1);
					}
				}
			}

			// Create validated parameters object
			const validatedParams = {
				prompt: prompt.trim(),
				taskIds: taskIds,
				filePaths: filePaths,
				customContext: options.context ? options.context.trim() : null,
				includeProjectTree: !!options.tree,
				saveTarget: options.save ? options.save.trim() : null,
				saveToId: options.saveTo ? options.saveTo.trim() : null,
				allowFollowUp: true, // Always allow follow-up in CLI
				detailLevel: options.detail ? options.detail.toLowerCase() : 'medium',
				tasksPath: tasksPath,
				projectRoot: projectRoot
			};

			// Display what we're about to do
			console.log(chalk.blue(`Researching: "${validatedParams.prompt}"`));

			if (validatedParams.taskIds.length > 0) {
				console.log(
					chalk.gray(`Task context: ${validatedParams.taskIds.join(', ')}`)
				);
			}

			if (validatedParams.filePaths.length > 0) {
				console.log(
					chalk.gray(`File context: ${validatedParams.filePaths.join(', ')}`)
				);
			}

			if (validatedParams.customContext) {
				console.log(
					chalk.gray(
						`Custom context: ${validatedParams.customContext.substring(0, 50)}${validatedParams.customContext.length > 50 ? '...' : ''}`
					)
				);
			}

			if (validatedParams.includeProjectTree) {
				console.log(chalk.gray('Including project file tree'));
			}

			console.log(chalk.gray(`Detail level: ${validatedParams.detailLevel}`));

			try {
				// Import the research function
				const { performResearch } = await import('./task-manager/research.js');

				// Prepare research options
				const researchOptions = {
					taskIds: validatedParams.taskIds,
					filePaths: validatedParams.filePaths,
					customContext: validatedParams.customContext || '',
					includeProjectTree: validatedParams.includeProjectTree,
					detailLevel: validatedParams.detailLevel,
					projectRoot: validatedParams.projectRoot,
					saveToFile: !!options.saveFile,
					tag: tag
				};

				// Execute research
				const result = await performResearch(
					validatedParams.prompt,
					researchOptions,
					{
						commandName: 'research',
						outputType: 'cli',
						tag: tag
					},
					'text',
					validatedParams.allowFollowUp // Pass follow-up flag
				);

				// Auto-save to task/subtask if requested and no interactive save occurred
				if (validatedParams.saveToId && !result.interactiveSaveOccurred) {
					try {
						const isSubtask = validatedParams.saveToId.includes('.');

						// Format research content for saving
						const researchContent = `## Research Query: ${validatedParams.prompt}

**Detail Level:** ${result.detailLevel}
**Context Size:** ${result.contextSize} characters
**Timestamp:** ${new Date().toLocaleDateString()} ${new Date().toLocaleTimeString()}

### Results

${result.result}`;

						if (isSubtask) {
							// Save to subtask
							const { updateSubtaskById } = await import(
								'./task-manager/update-subtask-by-id.js'
							);

							await updateSubtaskById(
								validatedParams.tasksPath,
								validatedParams.saveToId,
								researchContent,
								false, // useResearch = false for simple append
								{
									commandName: 'research-save',
									outputType: 'cli',
									projectRoot: validatedParams.projectRoot,
									tag: tag
								},
								'text'
							);

							console.log(
								chalk.green(
									`✅ Research saved to subtask ${validatedParams.saveToId}`
								)
							);
						} else {
							// Save to task
							const updateTaskById = (
								await import('./task-manager/update-task-by-id.js')
							).default;

							const taskIdNum = parseInt(validatedParams.saveToId, 10);
							await updateTaskById(
								validatedParams.tasksPath,
								taskIdNum,
								researchContent,
								false, // useResearch = false for simple append
								{
									commandName: 'research-save',
									outputType: 'cli',
									projectRoot: validatedParams.projectRoot,
									tag: tag
								},
								'text',
								true // appendMode = true
							);

							console.log(
								chalk.green(
									`✅ Research saved to task ${validatedParams.saveToId}`
								)
							);
						}
					} catch (saveError) {
						console.log(
							chalk.red(`❌ Error saving to task/subtask: ${saveError.message}`)
						);
					}
				}

				// Save results to file if requested (legacy)
				if (validatedParams.saveTarget) {
					const saveContent = `# Research Query: ${validatedParams.prompt}

**Detail Level:** ${result.detailLevel}
**Context Size:** ${result.contextSize} characters
**Timestamp:** ${new Date().toISOString()}

## Results

${result.result}
`;

					fs.writeFileSync(validatedParams.saveTarget, saveContent, 'utf-8');
					console.log(
						chalk.green(`\n💾 Results saved to: ${validatedParams.saveTarget}`)
					);
				}
			} catch (error) {
				console.error(chalk.red(`\n❌ Research failed: ${error.message}`));
>>>>>>> 46d4f273
				process.exit(1);
			}
		});

	// clear-subtasks command
	programInstance
		.command('clear-subtasks')
		.description('Clear subtasks from specified tasks')
		.option(
			'-f, --file <file>',
			'Path to the tasks file',
			TASKMASTER_TASKS_FILE
		)
		.option(
			'-i, --id <ids>',
			'Task IDs (comma-separated) to clear subtasks from'
		)
		.option('--all', 'Clear subtasks from all tasks')
		.option('--tag <tag>', 'Specify tag context for task operations')
		.action(async (options) => {
			const tasksPath = options.file || TASKMASTER_TASKS_FILE;
			const taskIds = options.id;
			const all = options.all;
			const tag = options.tag;

			const projectRoot = findProjectRoot();
			if (!projectRoot) {
				console.error(chalk.red('Error: Could not find project root.'));
				process.exit(1);
			}

			// Show current tag context
			displayCurrentTagIndicator(tag || getCurrentTag(projectRoot) || 'master');

			if (!taskIds && !all) {
				console.error(
					chalk.red(
						'Error: Please specify task IDs with --id=<ids> or use --all to clear all tasks'
					)
				);
				process.exit(1);
			}

			if (all) {
				// If --all is specified, get all task IDs
				const data = readJSON(tasksPath, projectRoot, tag);
				if (!data || !data.tasks) {
					console.error(chalk.red('Error: No valid tasks found'));
					process.exit(1);
				}
				const allIds = data.tasks.map((t) => t.id).join(',');
				clearSubtasks(tasksPath, allIds, { projectRoot, tag });
			} else {
				clearSubtasks(tasksPath, taskIds, { projectRoot, tag });
			}
		});

	// add-task command
	programInstance
		.command('add-task')
		.description('Add a new task using AI, optionally providing manual details')
		.option(
			'-f, --file <file>',
			'Path to the tasks file',
			TASKMASTER_TASKS_FILE
		)
		.option(
			'-p, --prompt <prompt>',
			'Description of the task to add (required if not using manual fields)'
		)
		.option('-t, --title <title>', 'Task title (for manual task creation)')
		.option(
			'-d, --description <description>',
			'Task description (for manual task creation)'
		)
		.option(
			'--details <details>',
			'Implementation details (for manual task creation)'
		)
		.option(
			'--dependencies <dependencies>',
			'Comma-separated list of task IDs this task depends on'
		)
		.option(
			'--priority <priority>',
			'Task priority (high, medium, low)',
			'medium'
		)
		.option(
			'-r, --research',
			'Whether to use research capabilities for task creation'
		)
		.option('--tag <tag>', 'Specify tag context for task operations')
		.action(async (options) => {
			const isManualCreation = options.title && options.description;

			// Validate that either prompt or title+description are provided
			if (!options.prompt && !isManualCreation) {
				console.error(
					chalk.red(
						'Error: Either --prompt or both --title and --description must be provided'
					)
				);
				process.exit(1);
			}

			const tasksPath = options.file || TASKMASTER_TASKS_FILE;

			if (!fs.existsSync(tasksPath)) {
				console.error(
					`❌ No tasks.json file found. Please run "task-master init" or create a tasks.json file at ${TASKMASTER_TASKS_FILE}`
				);
				process.exit(1);
			}

			// Correctly determine projectRoot
			const projectRoot = findProjectRoot();
			if (!projectRoot) {
				console.error(chalk.red('Error: Could not find project root.'));
				process.exit(1);
			}

			// Show current tag context
			displayCurrentTagIndicator(
				options.tag || getCurrentTag(projectRoot) || 'master'
			);

			let manualTaskData = null;
			if (isManualCreation) {
				manualTaskData = {
					title: options.title,
					description: options.description,
					details: options.details || '',
					testStrategy: options.testStrategy || ''
				};
				// Restore specific logging for manual creation
				console.log(
					chalk.blue(`Creating task manually with title: "${options.title}"`)
				);
			} else {
				// Restore specific logging for AI creation
				console.log(
					chalk.blue(`Creating task with AI using prompt: "${options.prompt}"`)
				);
			}

			// Log dependencies and priority if provided (restored)
			const dependenciesArray = options.dependencies
				? options.dependencies.split(',').map((id) => id.trim())
				: [];
			if (dependenciesArray.length > 0) {
				console.log(
					chalk.blue(`Dependencies: [${dependenciesArray.join(', ')}]`)
				);
			}
			if (options.priority) {
				console.log(chalk.blue(`Priority: ${options.priority}`));
			}

			const context = {
				projectRoot,
				tag: options.tag,
				commandName: 'add-task',
				outputType: 'cli'
			};

			try {
				const { newTaskId, telemetryData } = await addTask(
					tasksPath,
					options.prompt,
					dependenciesArray,
					options.priority,
					context,
					'text',
					manualTaskData,
					options.research
				);

				// addTask handles detailed CLI success logging AND telemetry display when outputFormat is 'text'
				// No need to call displayAiUsageSummary here anymore.
			} catch (error) {
				console.error(chalk.red(`Error adding task: ${error.message}`));
				if (error.details) {
					console.error(chalk.red(error.details));
				}
				process.exit(1);
			}
		});

	// next command
	programInstance
		.command('next')
		.description(
			`Show the next task to work on based on dependencies and status${chalk.reset('')}`
		)
		.option(
			'-f, --file <file>',
			'Path to the tasks file',
			TASKMASTER_TASKS_FILE
		)
		.option(
			'-r, --report <report>',
			'Path to the complexity report file',
			COMPLEXITY_REPORT_FILE
		)
		.option('--tag <tag>', 'Specify tag context for task operations')
		.action(async (options) => {
			const tasksPath = options.file || TASKMASTER_TASKS_FILE;
			const reportPath = options.report;
			const tag = options.tag;

			const projectRoot = findProjectRoot();
			if (!projectRoot) {
				console.error(chalk.red('Error: Could not find project root.'));
				process.exit(1);
			}

			// Show current tag context
			displayCurrentTagIndicator(tag || getCurrentTag(projectRoot) || 'master');

			await displayNextTask(tasksPath, reportPath, { projectRoot, tag });
		});

	// show command
	programInstance
		.command('show')
		.description(
			`Display detailed information about one or more tasks${chalk.reset('')}`
		)
		.argument('[id]', 'Task ID(s) to show (comma-separated for multiple)')
		.option(
			'-i, --id <id>',
			'Task ID(s) to show (comma-separated for multiple)'
		)
		.option('-s, --status <status>', 'Filter subtasks by status')
		.option(
			'-f, --file <file>',
			'Path to the tasks file',
			TASKMASTER_TASKS_FILE
		)
		.option(
			'-r, --report <report>',
			'Path to the complexity report file',
			COMPLEXITY_REPORT_FILE
		)
		.option('--tag <tag>', 'Specify tag context for task operations')
		.action(async (taskId, options) => {
			const projectRoot = findProjectRoot();
			if (!projectRoot) {
				console.error(chalk.red('Error: Could not find project root.'));
				process.exit(1);
			}

			const idArg = taskId || options.id;
			const statusFilter = options.status;
			const tag = options.tag;

			// Show current tag context
			displayCurrentTagIndicator(tag || getCurrentTag(projectRoot) || 'master');

			if (!idArg) {
				console.error(chalk.red('Error: Please provide a task ID'));
				process.exit(1);
			}

			const tasksPath = options.file || TASKMASTER_TASKS_FILE;
			const reportPath = options.report;

			// Check if multiple IDs are provided (comma-separated)
			const taskIds = idArg
				.split(',')
				.map((id) => id.trim())
				.filter((id) => id.length > 0);

			if (taskIds.length > 1) {
				// Multiple tasks - use compact summary view with interactive drill-down
				await displayMultipleTasksSummary(
					tasksPath,
					taskIds,
					reportPath,
					statusFilter,
					{ projectRoot, tag }
				);
			} else {
				// Single task - use detailed view
				await displayTaskById(
					tasksPath,
					taskIds[0],
					reportPath,
					statusFilter,
					tag,
					{ projectRoot }
				);
			}
		});

	// add-dependency command
	programInstance
		.command('add-dependency')
		.description('Add a dependency to a task')
		.option('-i, --id <id>', 'Task ID to add dependency to')
		.option('-d, --depends-on <id>', 'Task ID that will become a dependency')
		.option(
			'-f, --file <file>',
			'Path to the tasks file',
			TASKMASTER_TASKS_FILE
		)
		.option('--tag <tag>', 'Specify tag context for task operations')
		.action(async (options) => {
			const tasksPath = options.file || TASKMASTER_TASKS_FILE;
			const taskId = options.id;
			const dependencyId = options.dependsOn;

			const projectRoot = findProjectRoot();
			if (!projectRoot) {
				console.error(chalk.red('Error: Could not find project root.'));
				process.exit(1);
			}

			// Resolve tag using standard pattern
			const tag = options.tag || getCurrentTag(projectRoot) || 'master';

			// Show current tag context
			displayCurrentTagIndicator(tag);

			if (!taskId || !dependencyId) {
				console.error(
					chalk.red('Error: Both --id and --depends-on are required')
				);
				process.exit(1);
			}

			// Handle subtask IDs correctly by preserving the string format for IDs containing dots
			// Only use parseInt for simple numeric IDs
			const formattedTaskId = taskId.includes('.')
				? taskId
				: parseInt(taskId, 10);
			const formattedDependencyId = dependencyId.includes('.')
				? dependencyId
				: parseInt(dependencyId, 10);

			await addDependency(tasksPath, formattedTaskId, formattedDependencyId, {
				projectRoot,
				tag
			});
		});

	// remove-dependency command
	programInstance
		.command('remove-dependency')
		.description('Remove a dependency from a task')
		.option('-i, --id <id>', 'Task ID to remove dependency from')
		.option('-d, --depends-on <id>', 'Task ID to remove as a dependency')
		.option(
			'-f, --file <file>',
			'Path to the tasks file',
			TASKMASTER_TASKS_FILE
		)
		.option('--tag <tag>', 'Specify tag context for task operations')
		.action(async (options) => {
			const tasksPath = options.file || TASKMASTER_TASKS_FILE;
			const taskId = options.id;
			const dependencyId = options.dependsOn;

			const projectRoot = findProjectRoot();
			if (!projectRoot) {
				console.error(chalk.red('Error: Could not find project root.'));
				process.exit(1);
			}

			// Resolve tag using standard pattern
			const tag = options.tag || getCurrentTag(projectRoot) || 'master';

			// Show current tag context
			displayCurrentTagIndicator(tag);

			if (!taskId || !dependencyId) {
				console.error(
					chalk.red('Error: Both --id and --depends-on are required')
				);
				process.exit(1);
			}

			// Handle subtask IDs correctly by preserving the string format for IDs containing dots
			// Only use parseInt for simple numeric IDs
			const formattedTaskId = taskId.includes('.')
				? taskId
				: parseInt(taskId, 10);
			const formattedDependencyId = dependencyId.includes('.')
				? dependencyId
				: parseInt(dependencyId, 10);

			await removeDependency(
				tasksPath,
				formattedTaskId,
				formattedDependencyId,
				{
					projectRoot,
					tag
				}
			);
		});

	// validate-dependencies command
	programInstance
		.command('validate-dependencies')
		.description(
			`Identify invalid dependencies without fixing them${chalk.reset('')}`
		)
		.option(
			'-f, --file <file>',
			'Path to the tasks file',
			TASKMASTER_TASKS_FILE
		)
		.option('--tag <tag>', 'Specify tag context for task operations')
		.action(async (options) => {
			const projectRoot = findProjectRoot();
			if (!projectRoot) {
				console.error(chalk.red('Error: Could not find project root.'));
				process.exit(1);
			}

			// Resolve tag using standard pattern
			const tag = options.tag || getCurrentTag(projectRoot) || 'master';

			// Show current tag context
			displayCurrentTagIndicator(tag);

			await validateDependenciesCommand(options.file || TASKMASTER_TASKS_FILE, {
				context: { projectRoot, tag }
			});
		});

	// fix-dependencies command
	programInstance
		.command('fix-dependencies')
		.description(`Fix invalid dependencies automatically${chalk.reset('')}`)
		.option(
			'-f, --file <file>',
			'Path to the tasks file',
			TASKMASTER_TASKS_FILE
		)
		.option('--tag <tag>', 'Specify tag context for task operations')
		.action(async (options) => {
			const projectRoot = findProjectRoot();
			if (!projectRoot) {
				console.error(chalk.red('Error: Could not find project root.'));
				process.exit(1);
			}

			// Resolve tag using standard pattern
			const tag = options.tag || getCurrentTag(projectRoot) || 'master';

			// Show current tag context
			displayCurrentTagIndicator(tag);

			await fixDependenciesCommand(options.file || TASKMASTER_TASKS_FILE, {
				context: { projectRoot, tag }
			});
		});

	// complexity-report command
	programInstance
		.command('complexity-report')
		.description(`Display the complexity analysis report${chalk.reset('')}`)
		.option(
			'-f, --file <file>',
			'Path to the report file',
			COMPLEXITY_REPORT_FILE
		)
		.option('--tag <tag>', 'Specify tag context for task operations')
		.action(async (options) => {
			const projectRoot = findProjectRoot();
			if (!projectRoot) {
				console.error(chalk.red('Error: Could not find project root.'));
				process.exit(1);
			}

			// Use the provided tag, or the current active tag, or default to 'master'
			const targetTag = options.tag || getCurrentTag(projectRoot) || 'master';

			// Show current tag context
			displayCurrentTagIndicator(targetTag);

			// Tag-aware report file naming: master -> task-complexity-report.json, other tags -> task-complexity-report_tagname.json
			const reportPath =
				options.file === COMPLEXITY_REPORT_FILE && targetTag !== 'master'
					? options.file.replace('.json', `_${targetTag}.json`)
					: options.file || COMPLEXITY_REPORT_FILE;

			await displayComplexityReport(reportPath);
		});

	// add-subtask command
	programInstance
		.command('add-subtask')
		.description('Add a subtask to an existing task')
		.option(
			'-f, --file <file>',
			'Path to the tasks file',
			TASKMASTER_TASKS_FILE
		)
		.option('-p, --parent <id>', 'Parent task ID (required)')
		.option('-i, --task-id <id>', 'Existing task ID to convert to subtask')
		.option(
			'-t, --title <title>',
			'Title for the new subtask (when creating a new subtask)'
		)
		.option('-d, --description <text>', 'Description for the new subtask')
		.option('--details <text>', 'Implementation details for the new subtask')
		.option(
			'--dependencies <ids>',
			'Comma-separated list of dependency IDs for the new subtask'
		)
		.option('-s, --status <status>', 'Status for the new subtask', 'pending')
		.option('--skip-generate', 'Skip regenerating task files')
		.option('--tag <tag>', 'Specify tag context for task operations')
		.action(async (options) => {
			const projectRoot = findProjectRoot();
			if (!projectRoot) {
				console.error(chalk.red('Error: Could not find project root.'));
				process.exit(1);
			}

			const tasksPath = options.file || TASKMASTER_TASKS_FILE;
			const parentId = options.parent;
			const existingTaskId = options.taskId;
			const generateFiles = !options.skipGenerate;

			// Resolve tag using standard pattern
			const tag = options.tag || getCurrentTag(projectRoot) || 'master';

			// Show current tag context
			displayCurrentTagIndicator(tag);

			if (!parentId) {
				console.error(
					chalk.red(
						'Error: --parent parameter is required. Please provide a parent task ID.'
					)
				);
				showAddSubtaskHelp();
				process.exit(1);
			}

			// Parse dependencies if provided
			let dependencies = [];
			if (options.dependencies) {
				dependencies = options.dependencies.split(',').map((id) => {
					// Handle both regular IDs and dot notation
					return id.includes('.') ? id.trim() : parseInt(id.trim(), 10);
				});
			}

			try {
				if (existingTaskId) {
					// Convert existing task to subtask
					console.log(
						chalk.blue(
							`Converting task ${existingTaskId} to a subtask of ${parentId}...`
						)
					);
					await addSubtask(
						tasksPath,
						parentId,
						existingTaskId,
						null,
						generateFiles,
						{ projectRoot, tag }
					);
					console.log(
						chalk.green(
							`✓ Task ${existingTaskId} successfully converted to a subtask of task ${parentId}`
						)
					);
				} else if (options.title) {
					// Create new subtask with provided data
					console.log(
						chalk.blue(`Creating new subtask for parent task ${parentId}...`)
					);

					const newSubtaskData = {
						title: options.title,
						description: options.description || '',
						details: options.details || '',
						status: options.status || 'pending',
						dependencies: dependencies
					};

					const subtask = await addSubtask(
						tasksPath,
						parentId,
						null,
						newSubtaskData,
						generateFiles,
						{ projectRoot, tag }
					);
					console.log(
						chalk.green(
							`✓ New subtask ${parentId}.${subtask.id} successfully created`
						)
					);

					// Display success message and suggested next steps
					console.log(
						boxen(
							chalk.white.bold(
								`Subtask ${parentId}.${subtask.id} Added Successfully`
							) +
								'\n\n' +
								chalk.white(`Title: ${subtask.title}`) +
								'\n' +
								chalk.white(`Status: ${getStatusWithColor(subtask.status)}`) +
								'\n' +
								(dependencies.length > 0
									? chalk.white(`Dependencies: ${dependencies.join(', ')}`) +
										'\n'
									: '') +
								'\n' +
								chalk.white.bold('Next Steps:') +
								'\n' +
								chalk.cyan(
									`1. Run ${chalk.yellow(`task-master show ${parentId}`)} to see the parent task with all subtasks`
								) +
								'\n' +
								chalk.cyan(
									`2. Run ${chalk.yellow(`task-master set-status --id=${parentId}.${subtask.id} --status=in-progress`)} to start working on it`
								),
							{
								padding: 1,
								borderColor: 'green',
								borderStyle: 'round',
								margin: { top: 1 }
							}
						)
					);
				} else {
					console.error(
						chalk.red('Error: Either --task-id or --title must be provided.')
					);
					console.log(
						boxen(
							chalk.white.bold('Usage Examples:') +
								'\n\n' +
								chalk.white('Convert existing task to subtask:') +
								'\n' +
								chalk.yellow(
									`  task-master add-subtask --parent=5 --task-id=8`
								) +
								'\n\n' +
								chalk.white('Create new subtask:') +
								'\n' +
								chalk.yellow(
									`  task-master add-subtask --parent=5 --title="Implement login UI" --description="Create the login form"`
								) +
								'\n\n',
							{ padding: 1, borderColor: 'blue', borderStyle: 'round' }
						)
					);
					process.exit(1);
				}
			} catch (error) {
				console.error(chalk.red(`Error: ${error.message}`));
				showAddSubtaskHelp();
				process.exit(1);
			}
		})
		.on('error', function (err) {
			console.error(chalk.red(`Error: ${err.message}`));
			showAddSubtaskHelp();
			process.exit(1);
		});

	// Helper function to show add-subtask command help
	function showAddSubtaskHelp() {
		console.log(
			boxen(
				`${chalk.white.bold('Add Subtask Command Help')}\n\n${chalk.cyan('Usage:')}\n  task-master add-subtask --parent=<id> [options]\n\n${chalk.cyan('Options:')}\n  -p, --parent <id>         Parent task ID (required)\n  -i, --task-id <id>        Existing task ID to convert to subtask\n  -t, --title <title>       Title for the new subtask\n  -d, --description <text>  Description for the new subtask\n  --details <text>          Implementation details for the new subtask\n  --dependencies <ids>      Comma-separated list of dependency IDs\n  -s, --status <status>     Status for the new subtask (default: "pending")\n  -f, --file <file>         Path to the tasks file (default: "${TASKMASTER_TASKS_FILE}")\n  --skip-generate           Skip regenerating task files\n\n${chalk.cyan('Examples:')}\n  task-master add-subtask --parent=5 --task-id=8\n  task-master add-subtask -p 5 -t "Implement login UI" -d "Create the login form"`,
				{ padding: 1, borderColor: 'blue', borderStyle: 'round' }
			)
		);
	}

	// remove-subtask command
	programInstance
		.command('remove-subtask')
		.description('Remove a subtask from its parent task')
		.option(
			'-f, --file <file>',
			'Path to the tasks file',
			TASKMASTER_TASKS_FILE
		)
		.option(
			'-i, --id <id>',
			'Subtask ID(s) to remove in format "parentId.subtaskId" (can be comma-separated for multiple subtasks)'
		)
		.option(
			'-c, --convert',
			'Convert the subtask to a standalone task instead of deleting it'
		)
		.option('--skip-generate', 'Skip regenerating task files')
		.option('--tag <tag>', 'Specify tag context for task operations')
		.action(async (options) => {
			const tasksPath = options.file || TASKMASTER_TASKS_FILE;
			const subtaskIds = options.id;
			const convertToTask = options.convert || false;
			const generateFiles = !options.skipGenerate;
			const tag = options.tag;

			const projectRoot = findProjectRoot();
			if (!projectRoot) {
				console.error(chalk.red('Error: Could not find project root.'));
				process.exit(1);
			}

			if (!subtaskIds) {
				console.error(
					chalk.red(
						'Error: --id parameter is required. Please provide subtask ID(s) in format "parentId.subtaskId".'
					)
				);
				showRemoveSubtaskHelp();
				process.exit(1);
			}

			try {
				// Split by comma to support multiple subtask IDs
				const subtaskIdArray = subtaskIds.split(',').map((id) => id.trim());

				for (const subtaskId of subtaskIdArray) {
					// Validate subtask ID format
					if (!subtaskId.includes('.')) {
						console.error(
							chalk.red(
								`Error: Subtask ID "${subtaskId}" must be in format "parentId.subtaskId"`
							)
						);
						showRemoveSubtaskHelp();
						process.exit(1);
					}

					console.log(chalk.blue(`Removing subtask ${subtaskId}...`));
					if (convertToTask) {
						console.log(
							chalk.blue('The subtask will be converted to a standalone task')
						);
					}

					const result = await removeSubtask(
						tasksPath,
						subtaskId,
						convertToTask,
						generateFiles,
						{ projectRoot, tag }
					);

					if (convertToTask && result) {
						// Display success message and next steps for converted task
						console.log(
							boxen(
								chalk.white.bold(
									`Subtask ${subtaskId} Converted to Task #${result.id}`
								) +
									'\n\n' +
									chalk.white(`Title: ${result.title}`) +
									'\n' +
									chalk.white(`Status: ${getStatusWithColor(result.status)}`) +
									'\n' +
									chalk.white(
										`Dependencies: ${result.dependencies.join(', ')}`
									) +
									'\n\n' +
									chalk.white.bold('Next Steps:') +
									'\n' +
									chalk.cyan(
										`1. Run ${chalk.yellow(`task-master show ${result.id}`)} to see details of the new task`
									) +
									'\n' +
									chalk.cyan(
										`2. Run ${chalk.yellow(`task-master set-status --id=${result.id} --status=in-progress`)} to start working on it`
									),
								{
									padding: 1,
									borderColor: 'green',
									borderStyle: 'round',
									margin: { top: 1 }
								}
							)
						);
					} else {
						// Display success message for deleted subtask
						console.log(
							boxen(
								chalk.white.bold(`Subtask ${subtaskId} Removed`) +
									'\n\n' +
									chalk.white('The subtask has been successfully deleted.'),
								{
									padding: 1,
									borderColor: 'green',
									borderStyle: 'round',
									margin: { top: 1 }
								}
							)
						);
					}
				}
			} catch (error) {
				console.error(chalk.red(`Error: ${error.message}`));
				showRemoveSubtaskHelp();
				process.exit(1);
			}
		})
		.on('error', function (err) {
			console.error(chalk.red(`Error: ${err.message}`));
			showRemoveSubtaskHelp();
			process.exit(1);
		});

	// Helper function to show remove-subtask command help
	function showRemoveSubtaskHelp() {
		console.log(
			boxen(
				chalk.white.bold('Remove Subtask Command Help') +
					'\n\n' +
					chalk.cyan('Usage:') +
					'\n' +
					`  task-master remove-subtask --id=<parentId.subtaskId> [options]\n\n` +
					chalk.cyan('Options:') +
					'\n' +
					'  -i, --id <id>       Subtask ID(s) to remove in format "parentId.subtaskId" (can be comma-separated, required)\n' +
					'  -c, --convert       Convert the subtask to a standalone task instead of deleting it\n' +
					'  -f, --file <file>   Path to the tasks file (default: "' +
					TASKMASTER_TASKS_FILE +
					'")\n' +
					'  --skip-generate     Skip regenerating task files\n\n' +
					chalk.cyan('Examples:') +
					'\n' +
					'  task-master remove-subtask --id=5.2\n' +
					'  task-master remove-subtask --id=5.2,6.3,7.1\n' +
					'  task-master remove-subtask --id=5.2 --convert',
				{ padding: 1, borderColor: 'blue', borderStyle: 'round' }
			)
		);
	}

	// Helper function to show tags command help
	function showTagsHelp() {
		console.log(
			boxen(
				chalk.white.bold('Tags Command Help') +
					'\n\n' +
					chalk.cyan('Usage:') +
					'\n' +
					`  task-master tags [options]\n\n` +
					chalk.cyan('Options:') +
					'\n' +
					'  -f, --file <file>   Path to the tasks file (default: "' +
					TASKMASTER_TASKS_FILE +
					'")\n' +
					'  --show-metadata     Show detailed metadata for each tag\n\n' +
					chalk.cyan('Examples:') +
					'\n' +
					'  task-master tags\n' +
					'  task-master tags --show-metadata\n\n' +
					chalk.cyan('Related Commands:') +
					'\n' +
					'  task-master add-tag <name>      Create a new tag\n' +
					'  task-master use-tag <name>      Switch to a tag\n' +
					'  task-master delete-tag <name>   Delete a tag',
				{ padding: 1, borderColor: 'blue', borderStyle: 'round' }
			)
		);
	}

	// Helper function to show add-tag command help
	function showAddTagHelp() {
		console.log(
			boxen(
				chalk.white.bold('Add Tag Command Help') +
					'\n\n' +
					chalk.cyan('Usage:') +
					'\n' +
					`  task-master add-tag <tagName> [options]\n\n` +
					chalk.cyan('Options:') +
					'\n' +
					'  -f, --file <file>        Path to the tasks file (default: "' +
					TASKMASTER_TASKS_FILE +
					'")\n' +
					'  --copy-from-current      Copy tasks from the current tag to the new tag\n' +
					'  --copy-from <tag>        Copy tasks from the specified tag to the new tag\n' +
					'  -d, --description <text> Optional description for the tag\n\n' +
					chalk.cyan('Examples:') +
					'\n' +
					'  task-master add-tag feature-xyz\n' +
					'  task-master add-tag feature-xyz --copy-from-current\n' +
					'  task-master add-tag feature-xyz --copy-from master\n' +
					'  task-master add-tag feature-xyz -d "Feature XYZ development"',
				{ padding: 1, borderColor: 'blue', borderStyle: 'round' }
			)
		);
	}

	// Helper function to show delete-tag command help
	function showDeleteTagHelp() {
		console.log(
			boxen(
				chalk.white.bold('Delete Tag Command Help') +
					'\n\n' +
					chalk.cyan('Usage:') +
					'\n' +
					`  task-master delete-tag <tagName> [options]\n\n` +
					chalk.cyan('Options:') +
					'\n' +
					'  -f, --file <file>   Path to the tasks file (default: "' +
					TASKMASTER_TASKS_FILE +
					'")\n' +
					'  -y, --yes           Skip confirmation prompts\n\n' +
					chalk.cyan('Examples:') +
					'\n' +
					'  task-master delete-tag feature-xyz\n' +
					'  task-master delete-tag feature-xyz --yes\n\n' +
					chalk.yellow('Warning:') +
					'\n' +
					'  This will permanently delete the tag and all its tasks!',
				{ padding: 1, borderColor: 'blue', borderStyle: 'round' }
			)
		);
	}

	// Helper function to show use-tag command help
	function showUseTagHelp() {
		console.log(
			boxen(
				chalk.white.bold('Use Tag Command Help') +
					'\n\n' +
					chalk.cyan('Usage:') +
					'\n' +
					`  task-master use-tag <tagName> [options]\n\n` +
					chalk.cyan('Options:') +
					'\n' +
					'  -f, --file <file>   Path to the tasks file (default: "' +
					TASKMASTER_TASKS_FILE +
					'")\n\n' +
					chalk.cyan('Examples:') +
					'\n' +
					'  task-master use-tag feature-xyz\n' +
					'  task-master use-tag master\n\n' +
					chalk.cyan('Related Commands:') +
					'\n' +
					'  task-master tags                 List all available tags\n' +
					'  task-master add-tag <name>       Create a new tag',
				{ padding: 1, borderColor: 'blue', borderStyle: 'round' }
			)
		);
	}

	// Helper function to show research command help
	function showResearchHelp() {
		console.log(
			boxen(
				chalk.white.bold('Research Command Help') +
					'\n\n' +
					chalk.cyan('Usage:') +
					'\n' +
					`  task-master research "<query>" [options]\n\n` +
					chalk.cyan('Required:') +
					'\n' +
					'  <query>             Research question or prompt (required)\n\n' +
					chalk.cyan('Context Options:') +
					'\n' +
					'  -i, --id <ids>      Comma-separated task/subtask IDs for context (e.g., "15,23.2")\n' +
					'  -f, --files <paths> Comma-separated file paths for context\n' +
					'  -c, --context <text> Additional custom context text\n' +
					'  --tree              Include project file tree structure\n\n' +
					chalk.cyan('Output Options:') +
					'\n' +
					'  -d, --detail <level> Detail level: low, medium, high (default: medium)\n' +
					'  --save-to <id>      Auto-save results to task/subtask ID (e.g., "15" or "15.2")\n' +
					'  --tag <tag>         Specify tag context for task operations\n\n' +
					chalk.cyan('Examples:') +
					'\n' +
					'  task-master research "How should I implement user authentication?"\n' +
					'  task-master research "What\'s the best approach?" --id=15,23.2\n' +
					'  task-master research "How does auth work?" --files=src/auth.js --tree\n' +
					'  task-master research "Implementation steps?" --save-to=15.2 --detail=high',
				{ padding: 1, borderColor: 'blue', borderStyle: 'round' }
			)
		);
	}

	// remove-task command
	programInstance
		.command('remove-task')
		.description('Remove one or more tasks or subtasks permanently')
		.option(
			'-i, --id <ids>',
			'ID(s) of the task(s) or subtask(s) to remove (e.g., "5", "5.2", or "5,6.1,7")'
		)
		.option(
			'-f, --file <file>',
			'Path to the tasks file',
			TASKMASTER_TASKS_FILE
		)
		.option('-y, --yes', 'Skip confirmation prompt', false)
		.option('--tag <tag>', 'Specify tag context for task operations')
		.action(async (options) => {
			const tasksPath = options.file || TASKMASTER_TASKS_FILE;
			const taskIdsString = options.id;

			const projectRoot = findProjectRoot();
			if (!projectRoot) {
				console.error(chalk.red('Error: Could not find project root.'));
				process.exit(1);
			}

			// Resolve tag using standard pattern
			const tag = options.tag || getCurrentTag(projectRoot) || 'master';

			// Show current tag context
			displayCurrentTagIndicator(tag);

			if (!taskIdsString) {
				console.error(chalk.red('Error: Task ID(s) are required'));
				console.error(
					chalk.yellow(
						'Usage: task-master remove-task --id=<taskId1,taskId2...>'
					)
				);
				process.exit(1);
			}

			const taskIdsToRemove = taskIdsString
				.split(',')
				.map((id) => id.trim())
				.filter(Boolean);

			if (taskIdsToRemove.length === 0) {
				console.error(chalk.red('Error: No valid task IDs provided.'));
				process.exit(1);
			}

			try {
				// Read data once for checks and confirmation
				const data = readJSON(tasksPath, projectRoot, tag);
				if (!data || !data.tasks) {
					console.error(
						chalk.red(`Error: No valid tasks found in ${tasksPath}`)
					);
					process.exit(1);
				}

				const existingTasksToRemove = [];
				const nonExistentIds = [];
				let totalSubtasksToDelete = 0;
				const dependentTaskMessages = [];

				for (const taskId of taskIdsToRemove) {
					if (!taskExists(data.tasks, taskId)) {
						nonExistentIds.push(taskId);
					} else {
						// Correctly extract the task object from the result of findTaskById
						const findResult = findTaskById(data.tasks, taskId);
						const taskObject = findResult.task; // Get the actual task/subtask object

						if (taskObject) {
							existingTasksToRemove.push({ id: taskId, task: taskObject }); // Push the actual task object

							// If it's a main task, count its subtasks and check dependents
							if (!taskObject.isSubtask) {
								// Check the actual task object
								if (taskObject.subtasks && taskObject.subtasks.length > 0) {
									totalSubtasksToDelete += taskObject.subtasks.length;
								}
								const dependentTasks = data.tasks.filter(
									(t) =>
										t.dependencies &&
										t.dependencies.includes(parseInt(taskId, 10))
								);
								if (dependentTasks.length > 0) {
									dependentTaskMessages.push(
										`  - Task ${taskId}: ${dependentTasks.length} dependent tasks (${dependentTasks.map((t) => t.id).join(', ')})`
									);
								}
							}
						} else {
							// Handle case where findTaskById returned null for the task property (should be rare)
							nonExistentIds.push(`${taskId} (error finding details)`);
						}
					}
				}

				if (nonExistentIds.length > 0) {
					console.warn(
						chalk.yellow(
							`Warning: The following task IDs were not found: ${nonExistentIds.join(', ')}`
						)
					);
				}

				if (existingTasksToRemove.length === 0) {
					console.log(chalk.blue('No existing tasks found to remove.'));
					process.exit(0);
				}

				// Skip confirmation if --yes flag is provided
				if (!options.yes) {
					console.log();
					console.log(
						chalk.red.bold(
							`⚠️ WARNING: This will permanently delete the following ${existingTasksToRemove.length} item(s):`
						)
					);
					console.log();

					existingTasksToRemove.forEach(({ id, task }) => {
						if (!task) return; // Should not happen due to taskExists check, but safeguard
						if (task.isSubtask) {
							// Subtask - title is directly on the task object
							console.log(
								chalk.white(`  Subtask ${id}: ${task.title || '(no title)'}`)
							);
							// Optionally show parent context if available
							if (task.parentTask) {
								console.log(
									chalk.gray(
										`    (Parent: ${task.parentTask.id} - ${task.parentTask.title || '(no title)'})`
									)
								);
							}
						} else {
							// Main task - title is directly on the task object
							console.log(
								chalk.white.bold(`  Task ${id}: ${task.title || '(no title)'}`)
							);
						}
					});

					if (totalSubtasksToDelete > 0) {
						console.log(
							chalk.yellow(
								`⚠️ This will also delete ${totalSubtasksToDelete} subtasks associated with the selected main tasks!`
							)
						);
					}

					if (dependentTaskMessages.length > 0) {
						console.log(
							chalk.yellow(
								'⚠️ Warning: Dependencies on the following tasks will be removed:'
							)
						);
						dependentTaskMessages.forEach((msg) =>
							console.log(chalk.yellow(msg))
						);
					}

					console.log();

					const { confirm } = await inquirer.prompt([
						{
							type: 'confirm',
							name: 'confirm',
							message: chalk.red.bold(
								`Are you sure you want to permanently delete these ${existingTasksToRemove.length} item(s)?`
							),
							default: false
						}
					]);

					if (!confirm) {
						console.log(chalk.blue('Task deletion cancelled.'));
						process.exit(0);
					}
				}

				const indicator = startLoadingIndicator(
					`Removing ${existingTasksToRemove.length} task(s)/subtask(s)...`
				);

				// Use the string of existing IDs for the core function
				const existingIdsString = existingTasksToRemove
					.map(({ id }) => id)
					.join(',');
				const result = await removeTask(tasksPath, existingIdsString, {
					projectRoot,
					tag
				});

				stopLoadingIndicator(indicator);

				if (result.success) {
					console.log(
						boxen(
							chalk.green(
								`Successfully removed ${result.removedTasks.length} task(s)/subtask(s).`
							) +
								(result.message ? `\n\nDetails:\n${result.message}` : '') +
								(result.error
									? `\n\nWarnings:\n${chalk.yellow(result.error)}`
									: ''),
							{ padding: 1, borderColor: 'green', borderStyle: 'round' }
						)
					);
				} else {
					console.error(
						boxen(
							chalk.red(
								`Operation completed with errors. Removed ${result.removedTasks.length} task(s)/subtask(s).`
							) +
								(result.message ? `\n\nDetails:\n${result.message}` : '') +
								(result.error ? `\n\nErrors:\n${chalk.red(result.error)}` : ''),
							{
								padding: 1,
								borderColor: 'red',
								borderStyle: 'round'
							}
						)
					);
					process.exit(1); // Exit with error code if any part failed
				}

				// Log any initially non-existent IDs again for clarity
				if (nonExistentIds.length > 0) {
					console.warn(
						chalk.yellow(
							`Note: The following IDs were not found initially and were skipped: ${nonExistentIds.join(', ')}`
						)
					);

					// Exit with error if any removals failed
					if (result.removedTasks.length === 0) {
						process.exit(1);
					}
				}
			} catch (error) {
				console.error(
					chalk.red(`Error: ${error.message || 'An unknown error occurred'}`)
				);
				process.exit(1);
			}
		});

	// init command (Directly calls the implementation from init.js)
	programInstance
		.command('init')
		.description('Initialize a new project with Task Master structure')
		.option('-y, --yes', 'Skip prompts and use default values')
		.option('-n, --name <name>', 'Project name')
		.option('-d, --description <description>', 'Project description')
		.option('-v, --version <version>', 'Project version', '0.1.0') // Set default here
		.option('-a, --author <author>', 'Author name')
		.option('--skip-install', 'Skip installing dependencies')
		.option('--dry-run', 'Show what would be done without making changes')
		.option('--aliases', 'Add shell aliases (tm, taskmaster)')
		.action(async (cmdOptions) => {
			// cmdOptions contains parsed arguments
			try {
				console.log('DEBUG: Running init command action in commands.js');
				console.log(
					'DEBUG: Options received by action:',
					JSON.stringify(cmdOptions)
				);
				// Directly call the initializeProject function, passing the parsed options
				await initializeProject(cmdOptions);
				// initializeProject handles its own flow, including potential process.exit()
			} catch (error) {
				console.error(
					chalk.red(`Error during initialization: ${error.message}`)
				);
				process.exit(1);
			}
		});

	// models command
	programInstance
		.command('models')
		.description('Manage AI model configurations')
		.option(
			'--set-main <model_id>',
			'Set the primary model for task generation/updates'
		)
		.option(
			'--set-research <model_id>',
			'Set the model for research-backed operations'
		)
		.option(
			'--set-fallback <model_id>',
			'Set the model to use if the primary fails'
		)
		.option('--setup', 'Run interactive setup to configure models')
		.option(
			'--openrouter',
			'Allow setting a custom OpenRouter model ID (use with --set-*) '
		)
		.option(
			'--ollama',
			'Allow setting a custom Ollama model ID (use with --set-*) '
		)
		.option(
			'--bedrock',
			'Allow setting a custom Bedrock model ID (use with --set-*) '
		)
		.addHelpText(
			'after',
			`
Examples:
  $ task-master models                              # View current configuration
  $ task-master models --set-main gpt-4o             # Set main model (provider inferred)
  $ task-master models --set-research sonar-pro       # Set research model
  $ task-master models --set-fallback claude-3-5-sonnet-20241022 # Set fallback
  $ task-master models --set-main my-custom-model --ollama  # Set custom Ollama model for main role
  $ task-master models --set-main anthropic.claude-3-sonnet-20240229-v1:0 --bedrock # Set custom Bedrock model for main role
  $ task-master models --set-main some/other-model --openrouter # Set custom OpenRouter model for main role
  $ task-master models --setup                            # Run interactive setup`
		)
		.action(async (options) => {
			const projectRoot = findProjectRoot();
			if (!projectRoot) {
				console.error(chalk.red('Error: Could not find project root.'));
				process.exit(1);
			}
			// Validate flags: cannot use multiple provider flags simultaneously
			const providerFlags = [
				options.openrouter,
				options.ollama,
				options.bedrock
			].filter(Boolean).length;
			if (providerFlags > 1) {
				console.error(
					chalk.red(
						'Error: Cannot use multiple provider flags (--openrouter, --ollama, --bedrock) simultaneously.'
					)
				);
				process.exit(1);
			}

			// Determine the primary action based on flags
			const isSetup = options.setup;
			const isSetOperation =
				options.setMain || options.setResearch || options.setFallback;

			// --- Execute Action ---

			if (isSetup) {
				// Action 1: Run Interactive Setup
				console.log(chalk.blue('Starting interactive model setup...')); // Added feedback
				try {
					await runInteractiveSetup(projectRoot);
					// runInteractiveSetup logs its own completion/error messages
				} catch (setupError) {
					console.error(
						chalk.red('\\nInteractive setup failed unexpectedly:'),
						setupError.message
					);
				}
				// --- IMPORTANT: Exit after setup ---
				return; // Stop execution here
			}

			if (isSetOperation) {
				// Action 2: Perform Direct Set Operations
				let updateOccurred = false; // Track if any update actually happened

				if (options.setMain) {
					const result = await setModel('main', options.setMain, {
						projectRoot,
						providerHint: options.openrouter
							? 'openrouter'
							: options.ollama
								? 'ollama'
								: options.bedrock
									? 'bedrock'
									: undefined
					});
					if (result.success) {
						console.log(chalk.green(`✅ ${result.data.message}`));
						if (result.data.warning)
							console.log(chalk.yellow(result.data.warning));
						updateOccurred = true;
					} else {
						console.error(
							chalk.red(`❌ Error setting main model: ${result.error.message}`)
						);
					}
				}
				if (options.setResearch) {
					const result = await setModel('research', options.setResearch, {
						projectRoot,
						providerHint: options.openrouter
							? 'openrouter'
							: options.ollama
								? 'ollama'
								: options.bedrock
									? 'bedrock'
									: undefined
					});
					if (result.success) {
						console.log(chalk.green(`✅ ${result.data.message}`));
						if (result.data.warning)
							console.log(chalk.yellow(result.data.warning));
						updateOccurred = true;
					} else {
						console.error(
							chalk.red(
								`❌ Error setting research model: ${result.error.message}`
							)
						);
					}
				}
				if (options.setFallback) {
					const result = await setModel('fallback', options.setFallback, {
						projectRoot,
						providerHint: options.openrouter
							? 'openrouter'
							: options.ollama
								? 'ollama'
								: options.bedrock
									? 'bedrock'
									: undefined
					});
					if (result.success) {
						console.log(chalk.green(`✅ ${result.data.message}`));
						if (result.data.warning)
							console.log(chalk.yellow(result.data.warning));
						updateOccurred = true;
					} else {
						console.error(
							chalk.red(
								`❌ Error setting fallback model: ${result.error.message}`
							)
						);
					}
				}

				// Optional: Add a final confirmation if any update occurred
				if (updateOccurred) {
					console.log(chalk.blue('\nModel configuration updated.'));
				} else {
					console.log(
						chalk.yellow(
							'\nNo model configuration changes were made (or errors occurred).'
						)
					);
				}

				// --- IMPORTANT: Exit after set operations ---
				return; // Stop execution here
			}

			// Action 3: Display Full Status (Only runs if no setup and no set flags)
			console.log(chalk.blue('Fetching current model configuration...')); // Added feedback
			const configResult = await getModelConfiguration({ projectRoot });
			const availableResult = await getAvailableModelsList({ projectRoot });
			const apiKeyStatusResult = await getApiKeyStatusReport({ projectRoot });

			// 1. Display Active Models
			if (!configResult.success) {
				console.error(
					chalk.red(
						`❌ Error fetching configuration: ${configResult.error.message}`
					)
				);
			} else {
				displayModelConfiguration(
					configResult.data,
					availableResult.data?.models || []
				);
			}

			// 2. Display API Key Status
			if (apiKeyStatusResult.success) {
				displayApiKeyStatus(apiKeyStatusResult.data.report);
			} else {
				console.error(
					chalk.yellow(
						`⚠️ Warning: Could not display API Key status: ${apiKeyStatusResult.error.message}`
					)
				);
			}

			// 3. Display Other Available Models (Filtered)
			if (availableResult.success) {
				const activeIds = configResult.success
					? [
							configResult.data.activeModels.main.modelId,
							configResult.data.activeModels.research.modelId,
							configResult.data.activeModels.fallback?.modelId
						].filter(Boolean)
					: [];
				const displayableAvailable = availableResult.data.models.filter(
					(m) => !activeIds.includes(m.modelId) && !m.modelId.startsWith('[')
				);
				displayAvailableModels(displayableAvailable);
			} else {
				console.error(
					chalk.yellow(
						`⚠️ Warning: Could not display available models: ${availableResult.error.message}`
					)
				);
			}

			// 4. Conditional Hint if Config File is Missing
			const configExists = isConfigFilePresent(projectRoot);
			if (!configExists) {
				console.log(
					chalk.yellow(
						"\\nHint: Run 'task-master models --setup' to create or update your configuration."
					)
				);
			}
			// --- IMPORTANT: Exit after displaying status ---
			return; // Stop execution here
		});

	// move-task command
	programInstance
		.command('move')
		.description('Move a task or subtask to a new position')
		.option(
			'-f, --file <file>',
			'Path to the tasks file',
			TASKMASTER_TASKS_FILE
		)
		.option(
			'--from <id>',
			'ID of the task/subtask to move (e.g., "5" or "5.2"). Can be comma-separated to move multiple tasks (e.g., "5,6,7")'
		)
		.option(
			'--to <id>',
			'ID of the destination (e.g., "7" or "7.3"). Must match the number of source IDs if comma-separated'
		)
		.option('--tag <tag>', 'Specify tag context for task operations')
		.action(async (options) => {
			const tasksPath = options.file || TASKMASTER_TASKS_FILE;
			const sourceId = options.from;
			const destinationId = options.to;
			const tag = options.tag;

			if (!sourceId || !destinationId) {
				console.error(
					chalk.red('Error: Both --from and --to parameters are required')
				);
				console.log(
					chalk.yellow(
						'Usage: task-master move --from=<sourceId> --to=<destinationId>'
					)
				);
				process.exit(1);
			}

			// Find project root for tag resolution
			const projectRoot = findProjectRoot();
			if (!projectRoot) {
				console.error(chalk.red('Error: Could not find project root.'));
				process.exit(1);
			}

			// Check if we're moving multiple tasks (comma-separated IDs)
			const sourceIds = sourceId.split(',').map((id) => id.trim());
			const destinationIds = destinationId.split(',').map((id) => id.trim());

			// Validate that the number of source and destination IDs match
			if (sourceIds.length !== destinationIds.length) {
				console.error(
					chalk.red(
						'Error: The number of source and destination IDs must match'
					)
				);
				console.log(
					chalk.yellow('Example: task-master move --from=5,6,7 --to=10,11,12')
				);
				process.exit(1);
			}

			// If moving multiple tasks
			if (sourceIds.length > 1) {
				console.log(
					chalk.blue(
						`Moving multiple tasks: ${sourceIds.join(', ')} to ${destinationIds.join(', ')}...`
					)
				);

				try {
					// Read tasks data once to validate destination IDs
					const tasksData = readJSON(tasksPath, projectRoot, tag);
					if (!tasksData || !tasksData.tasks) {
						console.error(
							chalk.red(`Error: Invalid or missing tasks file at ${tasksPath}`)
						);
						process.exit(1);
					}

					// Move tasks one by one
					for (let i = 0; i < sourceIds.length; i++) {
						const fromId = sourceIds[i];
						const toId = destinationIds[i];

						// Skip if source and destination are the same
						if (fromId === toId) {
							console.log(
								chalk.yellow(`Skipping ${fromId} -> ${toId} (same ID)`)
							);
							continue;
						}

						console.log(
							chalk.blue(`Moving task/subtask ${fromId} to ${toId}...`)
						);
						try {
							await moveTask(
								tasksPath,
								fromId,
								toId,
								i === sourceIds.length - 1,
								{ projectRoot, tag }
							);
							console.log(
								chalk.green(
									`✓ Successfully moved task/subtask ${fromId} to ${toId}`
								)
							);
						} catch (error) {
							console.error(
								chalk.red(`Error moving ${fromId} to ${toId}: ${error.message}`)
							);
							// Continue with the next task rather than exiting
						}
					}
				} catch (error) {
					console.error(chalk.red(`Error: ${error.message}`));
					process.exit(1);
				}
			} else {
				// Moving a single task (existing logic)
				console.log(
					chalk.blue(`Moving task/subtask ${sourceId} to ${destinationId}...`)
				);

				try {
					const result = await moveTask(
						tasksPath,
						sourceId,
						destinationId,
						true,
						{ projectRoot, tag }
					);
					console.log(
						chalk.green(
							`✓ Successfully moved task/subtask ${sourceId} to ${destinationId}`
						)
					);
				} catch (error) {
					console.error(chalk.red(`Error: ${error.message}`));
					process.exit(1);
				}
			}
		});

	programInstance
		.command('migrate')
		.description(
			'Migrate existing project to use the new .taskmaster directory structure'
		)
		.option(
			'-f, --force',
			'Force migration even if .taskmaster directory already exists'
		)
		.option(
			'--backup',
			'Create backup of old files before migration (default: false)',
			false
		)
		.option(
			'--cleanup',
			'Remove old files after successful migration (default: true)',
			true
		)
		.option('-y, --yes', 'Skip confirmation prompts')
		.option(
			'--dry-run',
			'Show what would be migrated without actually moving files'
		)
		.action(async (options) => {
			try {
				await migrateProject(options);
			} catch (error) {
				console.error(chalk.red('Error during migration:'), error.message);
				process.exit(1);
			}
		});

	// sync-readme command
	programInstance
		.command('sync-readme')
		.description('Sync the current task list to README.md in the project root')
		.option(
			'-f, --file <file>',
			'Path to the tasks file',
			TASKMASTER_TASKS_FILE
		)
		.option('--with-subtasks', 'Include subtasks in the README output')
		.option(
			'-s, --status <status>',
			'Show only tasks matching this status (e.g., pending, done)'
		)
		.action(async (options) => {
			const tasksPath = options.file || TASKMASTER_TASKS_FILE;
			const withSubtasks = options.withSubtasks || false;
			const status = options.status || null;

			// Find project root
			const projectRoot = findProjectRoot();
			if (!projectRoot) {
				console.error(
					chalk.red(
						'Error: Could not find project root. Make sure you are in a Task Master project directory.'
					)
				);
				process.exit(1);
			}

			console.log(
				chalk.blue(
					`📝 Syncing tasks to README.md${withSubtasks ? ' (with subtasks)' : ''}${status ? ` (status: ${status})` : ''}...`
				)
			);

			const success = await syncTasksToReadme(projectRoot, {
				withSubtasks,
				status,
				tasksPath
			});

			if (!success) {
				console.error(chalk.red('❌ Failed to sync tasks to README.md'));
				process.exit(1);
			}
		});

	// ===== TAG MANAGEMENT COMMANDS =====

	// add-tag command
	programInstance
		.command('add-tag')
		.description('Create a new tag context for organizing tasks')
		.argument(
			'[tagName]',
			'Name of the new tag to create (optional when using --from-branch)'
		)
		.option(
			'-f, --file <file>',
			'Path to the tasks file',
			TASKMASTER_TASKS_FILE
		)
		.option(
			'--copy-from-current',
			'Copy tasks from the current tag to the new tag'
		)
		.option(
			'--copy-from <tag>',
			'Copy tasks from the specified tag to the new tag'
		)
		.option(
			'--from-branch',
			'Create tag name from current git branch (ignores tagName argument)'
		)
		.option('-d, --description <text>', 'Optional description for the tag')
		.action(async (tagName, options) => {
			try {
				const projectRoot = findProjectRoot();
				if (!projectRoot) {
					console.error(chalk.red('Error: Could not find project root.'));
					process.exit(1);
				}

				const tasksPath = path.resolve(projectRoot, options.file);

				// Validate tasks file exists
				if (!fs.existsSync(tasksPath)) {
					console.error(
						chalk.red(`Error: Tasks file not found at path: ${tasksPath}`)
					);
					console.log(
						chalk.yellow(
							'Hint: Run task-master init or task-master parse-prd to create tasks.json first'
						)
					);
					process.exit(1);
				}

				// Validate that either tagName is provided or --from-branch is used
				if (!tagName && !options.fromBranch) {
					console.error(
						chalk.red(
							'Error: Either tagName argument or --from-branch option is required.'
						)
					);
					console.log(chalk.yellow('Usage examples:'));
					console.log(chalk.cyan('  task-master add-tag my-tag'));
					console.log(chalk.cyan('  task-master add-tag --from-branch'));
					process.exit(1);
				}

				const context = {
					projectRoot,
					commandName: 'add-tag',
					outputType: 'cli'
				};

				// Handle --from-branch option
				if (options.fromBranch) {
					const { createTagFromBranch } = await import(
						'./task-manager/tag-management.js'
					);
					const gitUtils = await import('./utils/git-utils.js');

					// Check if we're in a git repository
					if (!(await gitUtils.isGitRepository(projectRoot))) {
						console.error(
							chalk.red(
								'Error: Not in a git repository. Cannot use --from-branch option.'
							)
						);
						process.exit(1);
					}

					// Get current git branch
					const currentBranch = await gitUtils.getCurrentBranch(projectRoot);
					if (!currentBranch) {
						console.error(
							chalk.red('Error: Could not determine current git branch.')
						);
						process.exit(1);
					}

					// Create tag from branch
					const branchOptions = {
						copyFromCurrent: options.copyFromCurrent || false,
						copyFromTag: options.copyFrom,
						description:
							options.description ||
							`Tag created from git branch "${currentBranch}"`
					};

					await createTagFromBranch(
						tasksPath,
						currentBranch,
						branchOptions,
						context,
						'text'
					);
				} else {
					// Regular tag creation
					const createOptions = {
						copyFromCurrent: options.copyFromCurrent || false,
						copyFromTag: options.copyFrom,
						description: options.description
					};

					await createTag(tasksPath, tagName, createOptions, context, 'text');
				}

				// Handle auto-switch if requested
				if (options.autoSwitch) {
					const { useTag } = await import('./task-manager/tag-management.js');
					const finalTagName = options.fromBranch
						? (await import('./utils/git-utils.js')).sanitizeBranchNameForTag(
								await (await import('./utils/git-utils.js')).getCurrentBranch(
									projectRoot
								)
							)
						: tagName;
					await useTag(tasksPath, finalTagName, {}, context, 'text');
				}
			} catch (error) {
				console.error(chalk.red(`Error creating tag: ${error.message}`));
				showAddTagHelp();
				process.exit(1);
			}
		})
		.on('error', function (err) {
			console.error(chalk.red(`Error: ${err.message}`));
			showAddTagHelp();
			process.exit(1);
		});

	// delete-tag command
	programInstance
		.command('delete-tag')
		.description('Delete an existing tag and all its tasks')
		.argument('<tagName>', 'Name of the tag to delete')
		.option(
			'-f, --file <file>',
			'Path to the tasks file',
			TASKMASTER_TASKS_FILE
		)
		.option('-y, --yes', 'Skip confirmation prompts')
		.action(async (tagName, options) => {
			try {
				const projectRoot = findProjectRoot();
				if (!projectRoot) {
					console.error(chalk.red('Error: Could not find project root.'));
					process.exit(1);
				}

				const tasksPath = path.resolve(projectRoot, options.file);

				// Validate tasks file exists
				if (!fs.existsSync(tasksPath)) {
					console.error(
						chalk.red(`Error: Tasks file not found at path: ${tasksPath}`)
					);
					process.exit(1);
				}

				const deleteOptions = {
					yes: options.yes || false
				};

				const context = {
					projectRoot,
					commandName: 'delete-tag',
					outputType: 'cli'
				};

				await deleteTag(tasksPath, tagName, deleteOptions, context, 'text');
			} catch (error) {
				console.error(chalk.red(`Error deleting tag: ${error.message}`));
				showDeleteTagHelp();
				process.exit(1);
			}
		})
		.on('error', function (err) {
			console.error(chalk.red(`Error: ${err.message}`));
			showDeleteTagHelp();
			process.exit(1);
		});

	// tags command
	programInstance
		.command('tags')
		.description('List all available tags with metadata')
		.option(
			'-f, --file <file>',
			'Path to the tasks file',
			TASKMASTER_TASKS_FILE
		)
		.option('--show-metadata', 'Show detailed metadata for each tag')
		.action(async (options) => {
			try {
				const projectRoot = findProjectRoot();
				if (!projectRoot) {
					console.error(chalk.red('Error: Could not find project root.'));
					process.exit(1);
				}

				const tasksPath = path.resolve(projectRoot, options.file);

				// Validate tasks file exists
				if (!fs.existsSync(tasksPath)) {
					console.error(
						chalk.red(`Error: Tasks file not found at path: ${tasksPath}`)
					);
					process.exit(1);
				}

				const listOptions = {
					showTaskCounts: true,
					showMetadata: options.showMetadata || false
				};

				const context = {
					projectRoot,
					commandName: 'tags',
					outputType: 'cli'
				};

				await tags(tasksPath, listOptions, context, 'text');
			} catch (error) {
				console.error(chalk.red(`Error listing tags: ${error.message}`));
				showTagsHelp();
				process.exit(1);
			}
		})
		.on('error', function (err) {
			console.error(chalk.red(`Error: ${err.message}`));
			showTagsHelp();
			process.exit(1);
		});

	// use-tag command
	programInstance
		.command('use-tag')
		.description('Switch to a different tag context')
		.argument('<tagName>', 'Name of the tag to switch to')
		.option(
			'-f, --file <file>',
			'Path to the tasks file',
			TASKMASTER_TASKS_FILE
		)
		.action(async (tagName, options) => {
			try {
				const projectRoot = findProjectRoot();
				if (!projectRoot) {
					console.error(chalk.red('Error: Could not find project root.'));
					process.exit(1);
				}

				const tasksPath = path.resolve(projectRoot, options.file);

				// Validate tasks file exists
				if (!fs.existsSync(tasksPath)) {
					console.error(
						chalk.red(`Error: Tasks file not found at path: ${tasksPath}`)
					);
					process.exit(1);
				}

				const context = {
					projectRoot,
					commandName: 'use-tag',
					outputType: 'cli'
				};

				await useTag(tasksPath, tagName, {}, context, 'text');
			} catch (error) {
				console.error(chalk.red(`Error switching tag: ${error.message}`));
				showUseTagHelp();
				process.exit(1);
			}
		})
		.on('error', function (err) {
			console.error(chalk.red(`Error: ${err.message}`));
			showUseTagHelp();
			process.exit(1);
		});

	// rename-tag command
	programInstance
		.command('rename-tag')
		.description('Rename an existing tag')
		.argument('<oldName>', 'Current name of the tag')
		.argument('<newName>', 'New name for the tag')
		.option(
			'-f, --file <file>',
			'Path to the tasks file',
			TASKMASTER_TASKS_FILE
		)
		.action(async (oldName, newName, options) => {
			try {
				const projectRoot = findProjectRoot();
				if (!projectRoot) {
					console.error(chalk.red('Error: Could not find project root.'));
					process.exit(1);
				}

				const tasksPath = path.resolve(projectRoot, options.file);

				// Validate tasks file exists
				if (!fs.existsSync(tasksPath)) {
					console.error(
						chalk.red(`Error: Tasks file not found at path: ${tasksPath}`)
					);
					process.exit(1);
				}

				const context = {
					projectRoot,
					commandName: 'rename-tag',
					outputType: 'cli'
				};

				await renameTag(tasksPath, oldName, newName, {}, context, 'text');
			} catch (error) {
				console.error(chalk.red(`Error renaming tag: ${error.message}`));
				process.exit(1);
			}
		})
		.on('error', function (err) {
			console.error(chalk.red(`Error: ${err.message}`));
			process.exit(1);
		});

	// copy-tag command
	programInstance
		.command('copy-tag')
		.description('Copy an existing tag to create a new tag with the same tasks')
		.argument('<sourceName>', 'Name of the source tag to copy from')
		.argument('<targetName>', 'Name of the new tag to create')
		.option(
			'-f, --file <file>',
			'Path to the tasks file',
			TASKMASTER_TASKS_FILE
		)
		.option('-d, --description <text>', 'Optional description for the new tag')
		.action(async (sourceName, targetName, options) => {
			try {
				const projectRoot = findProjectRoot();
				if (!projectRoot) {
					console.error(chalk.red('Error: Could not find project root.'));
					process.exit(1);
				}

				const tasksPath = path.resolve(projectRoot, options.file);

				// Validate tasks file exists
				if (!fs.existsSync(tasksPath)) {
					console.error(
						chalk.red(`Error: Tasks file not found at path: ${tasksPath}`)
					);
					process.exit(1);
				}

				const copyOptions = {
					description: options.description
				};

				const context = {
					projectRoot,
					commandName: 'copy-tag',
					outputType: 'cli'
				};

				await copyTag(
					tasksPath,
					sourceName,
					targetName,
					copyOptions,
					context,
					'text'
				);
			} catch (error) {
				console.error(chalk.red(`Error copying tag: ${error.message}`));
				process.exit(1);
			}
		})
		.on('error', function (err) {
			console.error(chalk.red(`Error: ${err.message}`));
			process.exit(1);
		});

	return programInstance;
}

/**
 * Setup the CLI application
 * @returns {Object} Configured Commander program
 */
function setupCLI() {
	// Create a new program instance
	const programInstance = program
		.name('dev')
		.description('AI-driven development task management')
		.version(() => {
			// Read version directly from package.json ONLY
			try {
				const packageJsonPath = path.join(process.cwd(), 'package.json');
				if (fs.existsSync(packageJsonPath)) {
					const packageJson = JSON.parse(
						fs.readFileSync(packageJsonPath, 'utf8')
					);
					return packageJson.version;
				}
			} catch (error) {
				// Silently fall back to 'unknown'
				log(
					'warn',
					'Could not read package.json for version info in .version()'
				);
			}
			return 'unknown'; // Default fallback if package.json fails
		})
		.helpOption('-h, --help', 'Display help')
		.addHelpCommand(false); // Disable default help command

	// Only override help for the main program, not for individual commands
	const originalHelpInformation =
		programInstance.helpInformation.bind(programInstance);
	programInstance.helpInformation = function () {
		// If this is being called for a subcommand, use the default Commander.js help
		if (this.parent && this.parent !== programInstance) {
			return originalHelpInformation();
		}
		// If this is the main program help, use our custom display
		displayHelp();
		return '';
	};

	// Register commands
	registerCommands(programInstance);

	return programInstance;
}

/**
 * Check for newer version of task-master-ai
 * @returns {Promise<{currentVersion: string, latestVersion: string, needsUpdate: boolean}>}
 */
async function checkForUpdate() {
	// Get current version from package.json ONLY
	const currentVersion = getTaskMasterVersion();

	return new Promise((resolve) => {
		// Get the latest version from npm registry
		const options = {
			hostname: 'registry.npmjs.org',
			path: '/task-master-ai',
			method: 'GET',
			headers: {
				Accept: 'application/vnd.npm.install-v1+json' // Lightweight response
			}
		};

		const req = https.request(options, (res) => {
			let data = '';

			res.on('data', (chunk) => {
				data += chunk;
			});

			res.on('end', () => {
				try {
					const npmData = JSON.parse(data);
					const latestVersion = npmData['dist-tags']?.latest || currentVersion;

					// Compare versions
					const needsUpdate =
						compareVersions(currentVersion, latestVersion) < 0;

					resolve({
						currentVersion,
						latestVersion,
						needsUpdate
					});
				} catch (error) {
					log('debug', `Error parsing npm response: ${error.message}`);
					resolve({
						currentVersion,
						latestVersion: currentVersion,
						needsUpdate: false
					});
				}
			});
		});

		req.on('error', (error) => {
			log('debug', `Error checking for updates: ${error.message}`);
			resolve({
				currentVersion,
				latestVersion: currentVersion,
				needsUpdate: false
			});
		});

		// Set a timeout to avoid hanging if npm is slow
		req.setTimeout(3000, () => {
			req.abort();
			log('debug', 'Update check timed out');
			resolve({
				currentVersion,
				latestVersion: currentVersion,
				needsUpdate: false
			});
		});

		req.end();
	});
}

/**
 * Compare semantic versions
 * @param {string} v1 - First version
 * @param {string} v2 - Second version
 * @returns {number} -1 if v1 < v2, 0 if v1 = v2, 1 if v1 > v2
 */
function compareVersions(v1, v2) {
	const v1Parts = v1.split('.').map((p) => parseInt(p, 10));
	const v2Parts = v2.split('.').map((p) => parseInt(p, 10));

	for (let i = 0; i < Math.max(v1Parts.length, v2Parts.length); i++) {
		const v1Part = v1Parts[i] || 0;
		const v2Part = v2Parts[i] || 0;

		if (v1Part < v2Part) return -1;
		if (v1Part > v2Part) return 1;
	}

	return 0;
}

/**
 * Display upgrade notification message
 * @param {string} currentVersion - Current version
 * @param {string} latestVersion - Latest version
 */
function displayUpgradeNotification(currentVersion, latestVersion) {
	const message = boxen(
		`${chalk.blue.bold('Update Available!')} ${chalk.dim(currentVersion)} → ${chalk.green(latestVersion)}\n\n` +
			`Run ${chalk.cyan('npm i task-master-ai@latest -g')} to update to the latest version with new features and bug fixes.`,
		{
			padding: 1,
			margin: { top: 1, bottom: 1 },
			borderColor: 'yellow',
			borderStyle: 'round'
		}
	);

	console.log(message);
}

/**
 * Parse arguments and run the CLI
 * @param {Array} argv - Command-line arguments
 */
async function runCLI(argv = process.argv) {
	try {
		// Display banner if not in a pipe
		if (process.stdout.isTTY) {
			displayBanner();
		}

		// If no arguments provided, show help
		if (argv.length <= 2) {
			displayHelp();
			process.exit(0);
		}

		// Start the update check in the background - don't await yet
		const updateCheckPromise = checkForUpdate();

		// Setup and parse
		// NOTE: getConfig() might be called during setupCLI->registerCommands if commands need config
		// This means the ConfigurationError might be thrown here if configuration file is missing.
		const programInstance = setupCLI();
		await programInstance.parseAsync(argv);

		// After command execution, check if an update is available
		const updateInfo = await updateCheckPromise;
		if (updateInfo.needsUpdate) {
			displayUpgradeNotification(
				updateInfo.currentVersion,
				updateInfo.latestVersion
			);
		}

		// Check if migration has occurred and show FYI notice once
		try {
			const projectRoot = findProjectRoot() || '.';
			const tasksPath = path.join(
				projectRoot,
				'.taskmaster',
				'tasks',
				'tasks.json'
			);
			const statePath = path.join(projectRoot, '.taskmaster', 'state.json');

			if (fs.existsSync(tasksPath)) {
				// Read raw file to check if it has master key (bypassing tag resolution)
				const rawData = fs.readFileSync(tasksPath, 'utf8');
				const parsedData = JSON.parse(rawData);

				if (parsedData && parsedData.master) {
					// Migration has occurred, check if we've shown the notice
					let stateData = { migrationNoticeShown: false };
					if (fs.existsSync(statePath)) {
						// Read state.json directly without tag resolution since it's not a tagged file
						const rawStateData = fs.readFileSync(statePath, 'utf8');
						stateData = JSON.parse(rawStateData) || stateData;
					}

					if (!stateData.migrationNoticeShown) {
						displayTaggedTasksFYI({ _migrationHappened: true });

						// Mark as shown
						stateData.migrationNoticeShown = true;
						// Write state.json directly without tag resolution since it's not a tagged file
						fs.writeFileSync(statePath, JSON.stringify(stateData, null, 2));
					}
				}
			}
		} catch (error) {
			// Silently ignore errors checking for migration notice
		}
	} catch (error) {
		// ** Specific catch block for missing configuration file **
		if (error instanceof ConfigurationError) {
			console.error(
				boxen(
					chalk.red.bold('Configuration Update Required!') +
						'\n\n' +
						chalk.white('Taskmaster now uses a ') +
						chalk.yellow.bold('configuration file') +
						chalk.white(
							' in your project for AI model choices and settings.\n\n' +
								'This file appears to be '
						) +
						chalk.red.bold('missing') +
						chalk.white('. No worries though.\n\n') +
						chalk.cyan.bold('To create this file, run the interactive setup:') +
						'\n' +
						chalk.green('   task-master models --setup') +
						'\n\n' +
						chalk.white.bold('Key Points:') +
						'\n' +
						chalk.white('*   ') +
						chalk.yellow.bold('Configuration file') +
						chalk.white(
							': Stores your AI model settings (do not manually edit)\n'
						) +
						chalk.white('*   ') +
						chalk.yellow.bold('.env & .mcp.json') +
						chalk.white(': Still used ') +
						chalk.red.bold('only') +
						chalk.white(' for your AI provider API keys.\n\n') +
						chalk.cyan(
							'`task-master models` to check your config & available models\n'
						) +
						chalk.cyan(
							'`task-master models --setup` to adjust the AI models used by Taskmaster'
						),
					{
						padding: 1,
						margin: { top: 1 },
						borderColor: 'red',
						borderStyle: 'round'
					}
				)
			);
		} else {
			// Generic error handling for other errors
			console.error(chalk.red(`Error: ${error.message}`));
			if (getDebugFlag()) {
				console.error(error);
			}
		}

		process.exit(1);
	}
}

export {
	registerCommands,
	setupCLI,
	runCLI,
	checkForUpdate,
	compareVersions,
	displayUpgradeNotification
};<|MERGE_RESOLUTION|>--- conflicted
+++ resolved
@@ -13,9 +13,6 @@
 import inquirer from 'inquirer';
 import ora from 'ora'; // Import ora
 
-<<<<<<< HEAD
-import { log, readJSON, findProjectRoot, isSilentMode } from './utils.js';
-=======
 import {
 	log,
 	readJSON,
@@ -25,7 +22,6 @@
 	detectCamelCaseFlags,
 	toKebabCase
 } from './utils.js';
->>>>>>> 46d4f273
 import {
 	parsePRD,
 	updateTasks,
@@ -756,8 +752,6 @@
 				return true;
 			}
 
-			// Check if we should use progress tracking instead of spinner
-			const shouldUseProgressTracker = !isSilentMode() && process.stdout.isTTY;
 			let spinner;
 
 			try {
@@ -770,7 +764,8 @@
 
 						console.log(chalk.blue(`Generating ${numTasks} tasks...`));
 
-						if (!shouldUseProgressTracker) {
+						// Only show spinner if not in TTY mode (progress tracker will be used in TTY mode)
+						if (!process.stdout.isTTY) {
 							spinner = ora('Parsing PRD and generating tasks...\n').start();
 						}
 
@@ -778,12 +773,8 @@
 							append: useAppend, // Changed key from useAppend to append
 							force: useForce, // Changed key from useForce to force
 							research: research,
-<<<<<<< HEAD
-							progressTracker: shouldUseProgressTracker
-=======
 							projectRoot: projectRoot,
 							tag: tag
->>>>>>> 46d4f273
 						});
 
 						if (spinner) {
@@ -828,7 +819,8 @@
 					);
 				}
 
-				if (!shouldUseProgressTracker) {
+				// Only show spinner if not in TTY mode (progress tracker will be used in TTY mode)
+				if (!process.stdout.isTTY) {
 					spinner = ora('Parsing PRD and generating tasks...\n').start();
 				}
 
@@ -836,12 +828,8 @@
 					append: useAppend,
 					force: useForce,
 					research: research,
-<<<<<<< HEAD
-					progressTracker: shouldUseProgressTracker
-=======
 					projectRoot: projectRoot,
 					tag: tag
->>>>>>> 46d4f273
 				});
 
 				if (spinner) {
@@ -1625,20 +1613,23 @@
 				);
 			}
 
-<<<<<<< HEAD
-			// Check if we should use progress tracking instead of spinner (same pattern as parse-prd)
-			const shouldUseProgressTracker = !isSilentMode() && process.stdout.isTTY;
 			let spinner;
 
 			try {
-				if (!shouldUseProgressTracker) {
+				// Only show spinner if not in TTY mode (progress tracker will be used in TTY mode)
+				if (!process.stdout.isTTY) {
 					spinner = ora('Analyzing task complexity...\n').start();
 				}
 
-				await analyzeTaskComplexity({
+				// Update options with tag-aware output path and context
+				const updatedOptions = {
 					...options,
-					progressTracker: shouldUseProgressTracker
-				});
+					output: outputPath,
+					tag: targetTag,
+					projectRoot: projectRoot
+				};
+
+				await analyzeTaskComplexity(updatedOptions);
 
 				if (spinner) {
 					spinner.succeed('Task complexity analysis completed successfully!');
@@ -1651,16 +1642,7 @@
 						chalk.red(`Error analyzing task complexity: ${error.message}`)
 					);
 				}
-=======
-			// Update options with tag-aware output path and context
-			const updatedOptions = {
-				...options,
-				output: outputPath,
-				tag: targetTag,
-				projectRoot: projectRoot
-			};
-
-			await analyzeTaskComplexity(updatedOptions);
+			}
 		});
 
 	// research command
@@ -2014,7 +1996,6 @@
 				}
 			} catch (error) {
 				console.error(chalk.red(`\n❌ Research failed: ${error.message}`));
->>>>>>> 46d4f273
 				process.exit(1);
 			}
 		});
