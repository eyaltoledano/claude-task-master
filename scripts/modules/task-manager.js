--- conflicted
+++ resolved
@@ -33,14 +33,10 @@
   stopLoadingIndicator,
   createProgressBar,
   displayAnalysisProgress,
-<<<<<<< HEAD
   formatComplexitySummary,
   displayPRDParsingStart,
   displayPRDParsingProgress,
   displayPRDParsingSummary
-=======
-  formatComplexitySummary
->>>>>>> 36df5f1f
 } from './ui.js';
 
 import {
@@ -1523,21 +1519,12 @@
               responseText += chunk.delta.text;
                 chunkCount++;
               }
-<<<<<<< HEAD
             }
             
             // Restore original handler if we didn't get interrupted
             if (isProcessing) {
               sigintHandler = originalSigintHandler;
             }
-=======
-            }
-            
-            // Restore original handler if we didn't get interrupted
-            if (isProcessing) {
-              sigintHandler = originalSigintHandler;
-            }
->>>>>>> 36df5f1f
           } catch (streamError) {
             // Clean up the interval even if there's an error
             if (streamingInterval) {
@@ -1821,9 +1808,48 @@
           });
           
           // Process the stream
-          for await (const chunk of stream) {
-            if (chunk.type === 'content_block_delta' && chunk.delta.text) {
-              responseText += chunk.delta.text;
+          let streamProcessingComplete = false;
+          try {
+            for await (const chunk of stream) {
+              if (isCancelled) {
+                log('info', 'Claude streaming cancelled by user');
+                streamProcessingComplete = true;
+                break;
+              }
+              
+              if (chunk.type === 'content_block_delta' && chunk.delta.text) {
+                fullResponse += chunk.delta.text;
+              }
+            }
+            streamProcessingComplete = true;
+          } catch (streamError) {
+            // Handle stream-specific errors
+            log('error', `Stream processing error: ${streamError.message}`);
+            throw streamError;
+          } finally {
+            // Clean up interval regardless of how we exit the stream processing
+            if (streamingInterval) {
+              clearInterval(streamingInterval);
+              streamingInterval = null;
+            }
+            
+            // Handle cancellation after stream processing
+            if (isCancelled) {
+              throw new Error('Operation cancelled by user');
+            }
+            
+            // Only show completion if stream processing completed normally
+            if (streamProcessingComplete) {
+              progressData.percentComplete = 100;
+              progressData.elapsed = (Date.now() - startTime) / 1000;
+              progressData.tasksAnalyzed = progressData.totalTasks;
+              progressData.completed = true;
+              progressData.contextTokens = Math.max(progressData.contextTokens, estimatedContextTokens);
+              displayAnalysisProgress(progressData);
+              
+              // Clear the line completely to remove any artifacts (after showing completion)
+              process.stdout.write('\r\x1B[K'); // Clear current line
+              process.stdout.write('\r'); // Move cursor to beginning of line
             }
           }
           
@@ -3371,7 +3397,6 @@
         fullResponse += chunk.delta.text;
           chunkCount++;
         }
-<<<<<<< HEAD
       }
       
       // Restore original handler if we didn't get interrupted
@@ -3385,21 +3410,6 @@
         streamingInterval = null;
       }
       
-=======
-      }
-      
-      // Restore original handler if we didn't get interrupted
-      if (isProcessing) {
-        sigintHandler = originalSigintHandler;
-      }
-    } catch (streamError) {
-      // Clean up the interval even if there's an error
-      if (streamingInterval) {
-        clearInterval(streamingInterval);
-        streamingInterval = null;
-      }
-      
->>>>>>> 36df5f1f
       throw streamError;
     }
     
@@ -3489,7 +3499,10 @@
   
   // Define streamingInterval at the top level of the function so the handler can access it
   let streamingInterval = null;
-<<<<<<< HEAD
+  // Track cancellation state
+  let isCancelled = false;
+  // Store original handler to restore later
+  const originalSigintHandler = sigintHandler;
   
   // Add a debug listener at the process level to see if SIGINT is being received
   const debugSignalListener = () => {
@@ -3498,28 +3511,12 @@
   process.on('SIGINT', debugSignalListener);
   
   // Set up SIGINT (Control-C) handler to cancel the operation gracefully
-  let sigintHandler;
-=======
-  // Track cancellation state
-  let isCancelled = false;
-  // Store original handler to restore later
-  const originalSigintHandler = sigintHandler;
-  
-  // Add a debug listener at the process level to see if SIGINT is being received
-  const debugSignalListener = () => {};
-  process.on('SIGINT', debugSignalListener);
-  
-  // Set up SIGINT (Control-C) handler to cancel the operation gracefully
->>>>>>> 36df5f1f
   const registerSigintHandler = () => {
     // Only register if not already registered
     if (!sigintHandler) {
       sigintHandler = () => {
         log('debug', 'SIGINT handler executing for analyzeTaskComplexity');
-<<<<<<< HEAD
-=======
         isCancelled = true;
->>>>>>> 36df5f1f
         
         // Try to clear any intervals before exiting
         if (streamingInterval) {
@@ -3533,26 +3530,21 @@
         
         console.log(chalk.yellow('\n\nAnalysis cancelled by user.'));
         
-<<<<<<< HEAD
         // Make sure we remove our event listeners before exiting
         cleanupSigintHandler();
         
         // Show cursor (in case it was hidden)
         process.stdout.write('\u001B[?25h');
         
-        // Force exit after giving time for cleanup
-        setTimeout(() => {
-          process.exit(0);
-        }, 100);
+        // Use isCancelled flag to signal stopping and only exit in non-test mode
+        if (process.env.NODE_ENV !== 'test') {
+          setTimeout(() => {
+            process.exit(0);
+          }, 100);
+        }
       };
       process.on('SIGINT', sigintHandler);
       log('debug', 'Registered SIGINT handler for analyzeTaskComplexity');
-=======
-        // DO NOT call process.exit() - this causes SIGABRT in tests
-        // Instead, rely on the isCancelled flag to stop processing
-      };
-      process.on('SIGINT', sigintHandler);
->>>>>>> 36df5f1f
     }
   };
   
@@ -3560,32 +3552,21 @@
   const cleanupSigintHandler = () => {
     if (sigintHandler) {
       process.removeListener('SIGINT', sigintHandler);
-<<<<<<< HEAD
-      sigintHandler = null;
+      sigintHandler = originalSigintHandler; // Restore original handler if any
       log('debug', 'Removed SIGINT handler');
-=======
-      sigintHandler = originalSigintHandler; // Restore original handler if any
->>>>>>> 36df5f1f
     }
     
     // Also remove the debug listener
     process.removeListener('SIGINT', debugSignalListener);
-<<<<<<< HEAD
     log('debug', 'Removed debug SIGINT listener');
   };
-=======
-  };
   
->>>>>>> 36df5f1f
   const thresholdScore = parseFloat(options.threshold || '5');
   const useResearch = options.research || false;
   
   // Initialize error tracking variable
   let apiError = false;
-<<<<<<< HEAD
-=======
   let loadingIndicator = null;
->>>>>>> 36df5f1f
   
   try {
     // Read tasks.json
@@ -3615,14 +3596,10 @@
           const totalTaskCount = tasksData.tasks.length;
           
           // IMPORTANT: Stop the loading indicator before showing the progress bar
-<<<<<<< HEAD
-          stopLoadingIndicator(loadingIndicator);
-=======
           if (loadingIndicator) {
             stopLoadingIndicator(loadingIndicator);
             loadingIndicator = null;
           }
->>>>>>> 36df5f1f
           
           // Set up the progress data
           const progressData = {
@@ -3645,8 +3622,6 @@
           
           // Update progress display at regular intervals
           streamingInterval = setInterval(() => {
-<<<<<<< HEAD
-=======
             // Check if cancelled
             if (isCancelled) {
               clearInterval(streamingInterval);
@@ -3654,7 +3629,6 @@
               return;
             }
             
->>>>>>> 36df5f1f
             // Update elapsed time
             progressData.elapsed = (Date.now() - startTime) / 1000;
             progressData.percentComplete = Math.min(90, (progressData.elapsed / 30) * 100); // Estimate based on typical 30s completion
@@ -3664,14 +3638,11 @@
             
             displayAnalysisProgress(progressData);
           }, 100);
-<<<<<<< HEAD
-=======
           
           // Exit early if cancelled
           if (isCancelled) {
             throw new Error('Operation cancelled by user');
           }
->>>>>>> 36df5f1f
           
           // Modify prompt to include more context for Perplexity and explicitly request JSON
           const researchPrompt = `You are conducting a detailed analysis of software development tasks to determine their complexity and how they should be broken down into subtasks.
@@ -3738,31 +3709,19 @@
           progressData.tasksAnalyzed = progressData.totalTasks;
           progressData.completed = true;
           displayAnalysisProgress(progressData);
-<<<<<<< HEAD
           
           stopLoadingIndicator(loadingIndicator);
-          
-=======
-          
-          if (loadingIndicator) {
-            stopLoadingIndicator(loadingIndicator);
-            loadingIndicator = null;
-          }
-          
->>>>>>> 36df5f1f
+
           // Log the first part of the response for debugging
           console.debug(chalk.gray('Response first 200 chars:'));
           console.debug(chalk.gray(fullResponse.substring(0, 200)));
         } catch (perplexityError) {
-<<<<<<< HEAD
-=======
           // Check if this was a cancellation
           if (perplexityError.message === 'Operation cancelled by user') {
             log('info', 'Perplexity analysis cancelled');
             throw perplexityError; // Re-throw to exit the function
           }
           
->>>>>>> 36df5f1f
           console.error(chalk.yellow('Falling back to Claude for complexity analysis...'));
           console.error(chalk.gray('Perplexity error:'), perplexityError.message);
 
@@ -3771,13 +3730,6 @@
             clearInterval(streamingInterval);
             streamingInterval = null;
           }
-<<<<<<< HEAD
-          cleanupSigintHandler();
-          
-          // Continue to Claude as fallback
-          console.log(chalk.yellow('\nFalling back to Claude after Perplexity error: ' + perplexityError.message));
-          await useClaudeForComplexityAnalysis();
-=======
           
           // Continue to Claude as fallback if not cancelled
           if (!isCancelled) {
@@ -3786,7 +3738,6 @@
           } else {
             throw new Error('Operation cancelled by user');
           }
->>>>>>> 36df5f1f
         }
       } else {
         // Use Claude directly if research flag is not set
@@ -3797,12 +3748,11 @@
       async function useClaudeForComplexityAnalysis() {
         // Register SIGINT handler to allow cancellation with Control-C
         registerSigintHandler();
-<<<<<<< HEAD
         
         // Call the LLM API with streaming
         // Add try-catch for better error handling specifically for API call
         try {
-        const stream = await anthropic.messages.create({
+          const stream = await anthropic.messages.create({
           max_tokens: CONFIG.maxTokens,
           model: modelOverride || CONFIG.model,
           temperature: CONFIG.temperature,
@@ -3864,153 +3814,12 @@
         for await (const chunk of stream) {
           if (chunk.type === 'content_block_delta' && chunk.delta.text) {
             fullResponse += chunk.delta.text;
-=======
-        
-        // Call the LLM API with streaming
-        // Add try-catch for better error handling specifically for API call
-        try {
-          // Exit early if already cancelled
-          if (isCancelled) {
-            throw new Error('Operation cancelled by user');
->>>>>>> 36df5f1f
           }
-          
-          const stream = await anthropic.messages.create({
-            max_tokens: CONFIG.maxTokens,
-            model: modelOverride || CONFIG.model,
-            temperature: CONFIG.temperature,
-            messages: [{ role: "user", content: prompt }],
-            system: "You are an expert software architect and project manager analyzing task complexity. Respond only with valid JSON.",
-            stream: true
-          });
-          
-          // Stop the default loading indicator before showing our custom UI
-          if (loadingIndicator) {
-            stopLoadingIndicator(loadingIndicator);
-            loadingIndicator = null;
-          }
-          
-          // Start tracking elapsed time and update information display
-          const startTime = Date.now();
-          const totalTaskCount = tasksData.tasks.length;
-          
-          // Set up the progress data
-          const progressData = {
-            model: modelOverride || CONFIG.model,
-            contextTokens: 0, // Will estimate based on prompt size
-            elapsed: 0,
-            temperature: CONFIG.temperature,
-            tasksAnalyzed: 0,
-            totalTasks: totalTaskCount,
-            percentComplete: 0,
-            maxTokens: CONFIG.maxTokens
-          };
-          
-          // Estimate context tokens (rough approximation - 1 token ~= 4 chars)
-          const estimatedContextTokens = Math.ceil(prompt.length / 4);
-          progressData.contextTokens = estimatedContextTokens;
-          
-          // Display initial progress before streaming begins
-          displayAnalysisProgress(progressData);
-          
-          // Update progress display at regular intervals
-          streamingInterval = setInterval(() => {
-            // Check if cancelled first
-            if (isCancelled) {
-              clearInterval(streamingInterval);
-              streamingInterval = null;
-              return;
-            }
-            
-            // Update elapsed time
-            progressData.elapsed = (Date.now() - startTime) / 1000;
-            
-            // Estimate completion percentage based on response length
-            if (fullResponse.length > 0) {
-              // Estimate based on expected response size (approx. 500 chars per task)
-              const expectedResponseSize = totalTaskCount * 500;
-              const estimatedProgress = Math.min(95, (fullResponse.length / expectedResponseSize) * 100);
-              progressData.percentComplete = estimatedProgress;
-              
-              // Estimate analyzed tasks based on JSON objects found
-              const taskMatches = fullResponse.match(/"taskId"\s*:\s*\d+/g);
-              if (taskMatches) {
-                progressData.tasksAnalyzed = Math.min(totalTaskCount, taskMatches.length);
-              }
-            }
-            
-            // Display the progress information
-            displayAnalysisProgress(progressData);
-          }, 100); // Update much more frequently for smoother animation
-          
-          // Process the stream, with cancellation support
-          try {
-            for await (const chunk of stream) {
-              // Check cancellation status before processing each chunk
-              if (isCancelled) {
-                log('info', 'Streaming cancelled, stopping processing');
-                break;
-              }
-              
-              if (chunk.type === 'content_block_delta' && chunk.delta.text) {
-                fullResponse += chunk.delta.text;
-              }
-            }
-          } catch (streamError) {
-            // Handle stream-specific errors
-            log('error', `Stream processing error: ${streamError.message}`);
-            throw streamError;
-          }
-          
-          // Clean up the interval - stop updating progress
-          if (streamingInterval) {
-            clearInterval(streamingInterval);
-            streamingInterval = null;
-          }
-          
-          // Exit if cancelled
-          if (isCancelled) {
-            throw new Error('Operation cancelled by user');
-          }
-          
-          // Show completion message immediately
-          progressData.percentComplete = 100;
-          progressData.elapsed = (Date.now() - startTime) / 1000;
-          progressData.tasksAnalyzed = progressData.totalTasks;
-          progressData.completed = true;
-          progressData.contextTokens = Math.max(progressData.contextTokens, estimatedContextTokens); // Ensure the final token count is accurate
-          displayAnalysisProgress(progressData);
-          
-          // Clear the line completely to remove any artifacts (after showing completion)
-          process.stdout.write('\r\x1B[K'); // Clear current line
-          process.stdout.write('\r'); // Move cursor to beginning of line
-        } catch (apiError) {
-          // Check if this was a cancellation
-          if (apiError.message === 'Operation cancelled by user') {
-            log('info', 'Claude analysis cancelled');
-            throw apiError; // Re-throw to exit the function
-          }
-          
-          // Handle specific API errors here
-          if (streamingInterval) {
-            clearInterval(streamingInterval);
-            streamingInterval = null;
-          }
-          
-          process.stdout.write('\r\x1B[K'); // Clear current line
-          
-          console.error(chalk.red(`\nAPI Error: ${apiError.message || 'Unknown error'}\n`));
-          console.log(chalk.yellow('This might be a temporary issue with the Claude API.'));
-          console.log(chalk.yellow('Please try again in a few moments or check your API key.'));
-          
-          // Rethrow to be caught by outer handler
-          throw apiError;
-        }
-<<<<<<< HEAD
+        }
         
         // Clean up the interval - stop updating progress
         if (streamingInterval) {
-        clearInterval(streamingInterval);
+          clearInterval(streamingInterval);
           streamingInterval = null;
         }
         
@@ -4026,34 +3835,33 @@
         process.stdout.write('\r\x1B[K'); // Clear current line
         process.stdout.write('\r'); // Move cursor to beginning of line
         } catch (apiError) {
+          // Check if this was a cancellation
+          if (apiError.message === 'Operation cancelled by user') {
+            log('info', 'Claude analysis cancelled');
+            throw apiError; // Re-throw to exit the function
+          }
+          
           // Handle specific API errors here
-          if (streamingInterval) clearInterval(streamingInterval);
-          process.stdout.write('\r\x1B[K'); // Clear current line
-          
-          console.error(chalk.red(`\nAPI Error: ${apiError.message || 'Unknown error'}\n`));
-          console.log(chalk.yellow('This might be a temporary issue with the Claude API.'));
-          console.log(chalk.yellow('Please try again in a few moments or check your API key.'));
-          
-          // Rethrow to be caught by outer handler
-          throw apiError;
-        } finally {
-          // Clean up SIGINT handler
-          cleanupSigintHandler();
-          
-          // Ensure the interval is cleared
           if (streamingInterval) {
             clearInterval(streamingInterval);
             streamingInterval = null;
           }
-        }
-=======
+          
+          process.stdout.write('\r\x1B[K'); // Clear current line
+          
+          console.error(chalk.red(`\nAPI Error: ${apiError.message || 'Unknown error'}\n`));
+          console.log(chalk.yellow('This might be a temporary issue with the Claude API.'));
+          console.log(chalk.yellow('Please try again in a few moments or check your API key.'));
+          
+          // Rethrow to be caught by outer handler
+          throw apiError;
+        }
       }
       
       // If cancelled at this point, exit before parsing
       if (isCancelled) {
         log('info', 'Analysis was cancelled. Not generating report.');
         return;
->>>>>>> 36df5f1f
       }
       
       // Parse the JSON response
@@ -4120,15 +3928,46 @@
           cleanedResponse = cleanedResponse.replace(/:(\s*)'([^']*)'(\s*[,}])/g, ':$1"$2"$3');
           
           // 4. Fix unterminated strings - common with LLM responses
-          const untermStringPattern = /:(\s*)"([^"]*)(?=[,}])/g;
-          cleanedResponse = cleanedResponse.replace(untermStringPattern, ':$1"$2"');
-          
-          // 5. Fix multi-line strings by replacing newlines
-          cleanedResponse = cleanedResponse.replace(/:(\s*)"([^"]*)\n([^"]*)"/g, ':$1"$2 $3"');
-          
+          cleanedResponse = cleanedResponse.replace(/:(\s*)"([^"]*)(?=[,}])/g, ':$1"$2"$3');
+          
+          // 5. Fix multi-line strings by escaping newlines
+          cleanedResponse = cleanedResponse.replace(/:(\s*)"([^"]*)\n([^"]*)"/g, ':$1"$2\\n$3"');
+          
+          // 6. Add more aggressive fixing for unterminated strings by scanning for unclosed quotes
+          let fixedResponse = '';
+          let inString = false;
+          let lastCharWasEscape = false;
+          
+          for (let i = 0; i < cleanedResponse.length; i++) {
+            const char = cleanedResponse[i];
+            
+            // Handle string boundaries and escaping
+            if (char === '"' && !lastCharWasEscape) {
+              inString = !inString;
+            }
+            
+            // Check for end of property or object without closing quote
+            if (inString && (i === cleanedResponse.length - 1 || 
+                (char === ',' && cleanedResponse[i+1] === '"') ||
+                (char === '}' && !lastCharWasEscape))) {
+              // Close the string before the comma or brace
+              fixedResponse += '"';
+              inString = false;
+            }
+            
+            fixedResponse += char;
+            lastCharWasEscape = char === '\\' && !lastCharWasEscape;
+          }
+          
+          // Ensure we're not still in a string at the end
+          if (inString) {
+            fixedResponse += '"';
+          }
+          
+          // Try the fixed response
           try {
-            complexityAnalysis = JSON.parse(cleanedResponse);
-            console.log(chalk.green("Successfully parsed JSON after fixing common issues"));
+            complexityAnalysis = JSON.parse(fixedResponse);
+            console.log(chalk.green("Successfully parsed JSON after aggressive fixing"));
           } catch (fixedJsonError) {
             console.log(chalk.red("Failed to parse JSON even after fixes, attempting more aggressive cleanup..."));
             
@@ -4142,10 +3981,49 @@
                 for (const taskMatch of taskMatches) {
                   try {
                     // Try to parse each task object individually
-                    const fixedTask = taskMatch.replace(/,\s*$/, ''); // Remove trailing commas
-                    const taskObj = JSON.parse(`${fixedTask}`);
-                    if (taskObj && taskObj.taskId) {
-                      complexityAnalysis.push(taskObj);
+                    let fixedTask = taskMatch.replace(/,\s*$/, ''); // Remove trailing commas
+                    
+                    // Attempt to fix unterminated strings in each task
+                    fixedTask = fixedTask.replace(/"([^"]*?)(?=,|})/g, '"$1"');
+                    
+                    // Add missing quotes around values
+                    fixedTask = fixedTask.replace(/:\s*([^",{\[\s][^,}\]]*?)(?=,|})/g, ':"$1"');
+                    
+                    // Try to parse the fixed task
+                    try {
+                      const taskObj = JSON.parse(`${fixedTask}`);
+                      if (taskObj && taskObj.taskId) {
+                        // Ensure all required fields have valid values
+                        if (!taskObj.complexityScore) {
+                          taskObj.complexityScore = 5; // Default mid-level complexity
+                        }
+                        if (!taskObj.recommendedSubtasks) {
+                          taskObj.recommendedSubtasks = 3; // Default subtask count
+                        }
+                        complexityAnalysis.push(taskObj);
+                      }
+                    } catch (individualTaskError) {
+                      console.log(chalk.yellow(`Could not parse individual task: ${taskMatch.substring(0, 30)}...`));
+                      
+                      // One last attempt - extract just the taskId and create a minimal object
+                      const idMatch = taskMatch.match(/"taskId"\s*:\s*(\d+)/);
+                      if (idMatch && idMatch[1]) {
+                        const taskId = parseInt(idMatch[1], 10);
+                        const titleMatch = taskMatch.match(/"taskTitle"\s*:\s*"([^"]*)"/);
+                        const title = titleMatch ? titleMatch[1] : `Task ${taskId}`;
+                        
+                        // Create a minimal valid task analysis object
+                        complexityAnalysis.push({
+                          taskId: taskId,
+                          taskTitle: title,
+                          complexityScore: 5,
+                          recommendedSubtasks: 3,
+                          expansionPrompt: `Expand task ${taskId} into appropriate subtasks`,
+                          reasoning: "Analysis data was incomplete - using default values"
+                        });
+                        
+                        console.log(chalk.blue(`Created minimal analysis object for Task ${taskId}`));
+                      }
                     }
                   } catch (taskParseError) {
                     console.log(chalk.yellow(`Could not parse individual task: ${taskMatch.substring(0, 30)}...`));
