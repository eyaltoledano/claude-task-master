--- conflicted
+++ resolved
@@ -3,5824 +3,6 @@
  * Task management functions for the Task Master CLI
  */
 
-<<<<<<< HEAD
-import fs from 'fs';
-import path from 'path';
-import chalk from 'chalk';
-import boxen from 'boxen';
-import Table from 'cli-table3';
-import readline from 'readline';
-import { Anthropic } from '@anthropic-ai/sdk';
-import ora from 'ora';
-import inquirer from 'inquirer';
-
-import {
-	CONFIG,
-	log,
-	readJSON,
-	writeJSON,
-	sanitizePrompt,
-	findTaskById,
-	readComplexityReport,
-	addComplexityToTask,
-	truncate,
-	enableSilentMode,
-	disableSilentMode,
-	isSilentMode
-} from './utils.js';
-
-import {
-	displayBanner,
-	getStatusWithColor,
-	formatDependenciesWithStatus,
-	getComplexityWithColor,
-	startLoadingIndicator,
-	stopLoadingIndicator,
-	createProgressBar
-} from './ui.js';
-
-import {
-	callClaude,
-	generateSubtasks,
-	generateSubtasksWithPerplexity,
-	generateComplexityAnalysisPrompt,
-	getAvailableAIModel,
-	handleClaudeError,
-	_handleAnthropicStream,
-	getConfiguredAnthropicClient,
-	sendChatWithContext,
-	parseTasksFromCompletion,
-	generateTaskDescriptionWithPerplexity,
-	parseSubtasksFromText
-} from './ai-services.js';
-
-import {
-	validateTaskDependencies,
-	validateAndFixDependencies
-} from './dependency-manager.js';
-
-// Initialize Anthropic client
-const anthropic = new Anthropic({
-	apiKey: process.env.ANTHROPIC_API_KEY
-});
-
-// Import perplexity if available
-let perplexity;
-
-try {
-	if (process.env.PERPLEXITY_API_KEY) {
-		// Using the existing approach from ai-services.js
-		const OpenAI = (await import('openai')).default;
-
-		perplexity = new OpenAI({
-			apiKey: process.env.PERPLEXITY_API_KEY,
-			baseURL: 'https://api.perplexity.ai'
-		});
-
-		log(
-			'info',
-			`Initialized Perplexity client with OpenAI compatibility layer`
-		);
-	}
-} catch (error) {
-	log('warn', `Failed to initialize Perplexity client: ${error.message}`);
-	log('warn', 'Research-backed features will not be available');
-}
-
-/**
- * Parse a PRD file and generate tasks
- * @param {string} prdPath - Path to the PRD file
- * @param {string} tasksPath - Path to the tasks.json file
- * @param {number} numTasks - Number of tasks to generate
- * @param {Object} options - Additional options
- * @param {Object} options.reportProgress - Function to report progress to MCP server (optional)
- * @param {Object} options.mcpLog - MCP logger object (optional)
- * @param {Object} options.session - Session object from MCP server (optional)
- * @param {Object} aiClient - AI client to use (optional)
- * @param {Object} modelConfig - Model configuration (optional)
- */
-async function parsePRD(
-	prdPath,
-	tasksPath,
-	numTasks,
-	options = {},
-	aiClient = null,
-	modelConfig = null
-) {
-	const { reportProgress, mcpLog, session } = options;
-
-	// Determine output format based on mcpLog presence (simplification)
-	const outputFormat = mcpLog ? 'json' : 'text';
-
-	// Create custom reporter that checks for MCP log and silent mode
-	const report = (message, level = 'info') => {
-		if (mcpLog) {
-			mcpLog[level](message);
-		} else if (!isSilentMode() && outputFormat === 'text') {
-			// Only log to console if not in silent mode and outputFormat is 'text'
-			log(level, message);
-		}
-	};
-
-	try {
-		report(`Parsing PRD file: ${prdPath}`, 'info');
-
-		// Read the PRD content
-		const prdContent = fs.readFileSync(prdPath, 'utf8');
-
-		// Call Claude to generate tasks, passing the provided AI client if available
-		const tasksData = await callClaude(
-			prdContent,
-			prdPath,
-			numTasks,
-			0,
-			{ reportProgress, mcpLog, session },
-			aiClient,
-			modelConfig
-		);
-
-		// Create the directory if it doesn't exist
-		const tasksDir = path.dirname(tasksPath);
-		if (!fs.existsSync(tasksDir)) {
-			fs.mkdirSync(tasksDir, { recursive: true });
-		}
-		// Write the tasks to the file
-		writeJSON(tasksPath, tasksData);
-		report(
-			`Successfully generated ${tasksData.tasks.length} tasks from PRD`,
-			'success'
-		);
-		report(`Tasks saved to: ${tasksPath}`, 'info');
-
-		// Generate individual task files
-		if (reportProgress && mcpLog) {
-			// Enable silent mode when being called from MCP server
-			enableSilentMode();
-			await generateTaskFiles(tasksPath, tasksDir);
-			disableSilentMode();
-		} else {
-			await generateTaskFiles(tasksPath, tasksDir);
-		}
-
-		// Only show success boxes for text output (CLI)
-		if (outputFormat === 'text') {
-			console.log(
-				boxen(
-					chalk.green(
-						`Successfully generated ${tasksData.tasks.length} tasks from PRD`
-					),
-					{ padding: 1, borderColor: 'green', borderStyle: 'round' }
-				)
-			);
-
-			console.log(
-				boxen(
-					chalk.white.bold('Next Steps:') +
-						'\n\n' +
-						`${chalk.cyan('1.')} Run ${chalk.yellow('task-master list')} to view all tasks\n` +
-						`${chalk.cyan('2.')} Run ${chalk.yellow('task-master expand --id=<id>')} to break down a task into subtasks`,
-					{
-						padding: 1,
-						borderColor: 'cyan',
-						borderStyle: 'round',
-						margin: { top: 1 }
-					}
-				)
-			);
-		}
-
-		return tasksData;
-	} catch (error) {
-		report(`Error parsing PRD: ${error.message}`, 'error');
-
-		// Only show error UI for text output (CLI)
-		if (outputFormat === 'text') {
-			console.error(chalk.red(`Error: ${error.message}`));
-
-			if (CONFIG.debug) {
-				console.error(error);
-			}
-
-			process.exit(1);
-		} else {
-			throw error; // Re-throw for JSON output
-		}
-	}
-}
-
-/**
- * Update tasks based on new context
- * @param {string} tasksPath - Path to the tasks.json file
- * @param {number} fromId - Task ID to start updating from
- * @param {string} prompt - Prompt with new context
- * @param {boolean} useResearch - Whether to use Perplexity AI for research
- * @param {function} reportProgress - Function to report progress to MCP server (optional)
- * @param {Object} mcpLog - MCP logger object (optional)
- * @param {Object} session - Session object from MCP server (optional)
- */
-async function updateTasks(
-	tasksPath,
-	fromId,
-	prompt,
-	useResearch = false,
-	{ reportProgress, mcpLog, session } = {}
-) {
-	// Determine output format based on mcpLog presence (simplification)
-	const outputFormat = mcpLog ? 'json' : 'text';
-
-	// Create custom reporter that checks for MCP log and silent mode
-	const report = (message, level = 'info') => {
-		if (mcpLog) {
-			mcpLog[level](message);
-		} else if (!isSilentMode() && outputFormat === 'text') {
-			// Only log to console if not in silent mode and outputFormat is 'text'
-			log(level, message);
-		}
-	};
-
-	try {
-		report(`Updating tasks from ID ${fromId} with prompt: "${prompt}"`);
-
-		// Read the tasks file
-		const data = readJSON(tasksPath);
-		if (!data || !data.tasks) {
-			throw new Error(`No valid tasks found in ${tasksPath}`);
-		}
-
-		// Find tasks to update (ID >= fromId and not 'done')
-		const tasksToUpdate = data.tasks.filter(
-			(task) => task.id >= fromId && task.status !== 'done'
-		);
-		if (tasksToUpdate.length === 0) {
-			report(
-				`No tasks to update (all tasks with ID >= ${fromId} are already marked as done)`,
-				'info'
-			);
-
-			// Only show UI elements for text output (CLI)
-			if (outputFormat === 'text') {
-				console.log(
-					chalk.yellow(
-						`No tasks to update (all tasks with ID >= ${fromId} are already marked as done)`
-					)
-				);
-			}
-			return;
-		}
-
-		// Only show UI elements for text output (CLI)
-		if (outputFormat === 'text') {
-			// Show the tasks that will be updated
-			const table = new Table({
-				head: [
-					chalk.cyan.bold('ID'),
-					chalk.cyan.bold('Title'),
-					chalk.cyan.bold('Status')
-				],
-				colWidths: [5, 60, 10]
-			});
-
-			tasksToUpdate.forEach((task) => {
-				table.push([
-					task.id,
-					truncate(task.title, 57),
-					getStatusWithColor(task.status)
-				]);
-			});
-
-			console.log(
-				boxen(chalk.white.bold(`Updating ${tasksToUpdate.length} tasks`), {
-					padding: 1,
-					borderColor: 'blue',
-					borderStyle: 'round',
-					margin: { top: 1, bottom: 0 }
-				})
-			);
-
-			console.log(table.toString());
-
-			// Display a message about how completed subtasks are handled
-			console.log(
-				boxen(
-					chalk.cyan.bold('How Completed Subtasks Are Handled:') +
-						'\n\n' +
-						chalk.white(
-							'• Subtasks marked as "done" or "completed" will be preserved\n'
-						) +
-						chalk.white(
-							'• New subtasks will build upon what has already been completed\n'
-						) +
-						chalk.white(
-							'• If completed work needs revision, a new subtask will be created instead of modifying done items\n'
-						) +
-						chalk.white(
-							'• This approach maintains a clear record of completed work and new requirements'
-						),
-					{
-						padding: 1,
-						borderColor: 'blue',
-						borderStyle: 'round',
-						margin: { top: 1, bottom: 1 }
-					}
-				)
-			);
-		}
-
-		// Build the system prompt
-		const systemPrompt = `You are an AI assistant helping to update software development tasks based on new context.
-You will be given a set of tasks and a prompt describing changes or new implementation details.
-Your job is to update the tasks to reflect these changes, while preserving their basic structure.
-
-Guidelines:
-1. Maintain the same IDs, statuses, and dependencies unless specifically mentioned in the prompt
-2. Update titles, descriptions, details, and test strategies to reflect the new information
-3. Do not change anything unnecessarily - just adapt what needs to change based on the prompt
-4. You should return ALL the tasks in order, not just the modified ones
-5. Return a complete valid JSON object with the updated tasks array
-6. VERY IMPORTANT: Preserve all subtasks marked as "done" or "completed" - do not modify their content
-7. For tasks with completed subtasks, build upon what has already been done rather than rewriting everything
-8. If an existing completed subtask needs to be changed/undone based on the new context, DO NOT modify it directly
-9. Instead, add a new subtask that clearly indicates what needs to be changed or replaced
-10. Use the existence of completed subtasks as an opportunity to make new subtasks more specific and targeted
-
-The changes described in the prompt should be applied to ALL tasks in the list.`;
-
-		const taskData = JSON.stringify(tasksToUpdate, null, 2);
-
-		// Initialize variables for model selection and fallback
-		let updatedTasks;
-		let loadingIndicator = null;
-		let claudeOverloaded = false;
-		let modelAttempts = 0;
-		const maxModelAttempts = 2; // Try up to 2 models before giving up
-
-		// Only create loading indicator for text output (CLI) initially
-		if (outputFormat === 'text') {
-			loadingIndicator = startLoadingIndicator(
-				useResearch
-					? 'Updating tasks with Perplexity AI research...'
-					: 'Updating tasks with Claude AI...'
-			);
-		}
-
-		try {
-			// Import the getAvailableAIModel function
-			const { getAvailableAIModel } = await import('./ai-services.js');
-
-			// Try different models with fallback
-			while (modelAttempts < maxModelAttempts && !updatedTasks) {
-				modelAttempts++;
-				const isLastAttempt = modelAttempts >= maxModelAttempts;
-				let modelType = null;
-
-				try {
-					// Get the appropriate model based on current state
-					const result = getAvailableAIModel({
-						claudeOverloaded,
-						requiresResearch: useResearch
-					});
-					modelType = result.type;
-					const client = result.client;
-
-					report(
-						`Attempt ${modelAttempts}/${maxModelAttempts}: Updating tasks using ${modelType}`,
-						'info'
-					);
-
-					// Update loading indicator - only for text output
-					if (outputFormat === 'text') {
-						if (loadingIndicator) {
-							stopLoadingIndicator(loadingIndicator);
-						}
-						loadingIndicator = startLoadingIndicator(
-							`Attempt ${modelAttempts}: Using ${modelType.toUpperCase()}...`
-						);
-					}
-
-					if (modelType === 'perplexity') {
-						// Call Perplexity AI using proper format
-						const perplexityModel =
-							process.env.PERPLEXITY_MODEL ||
-							session?.env?.PERPLEXITY_MODEL ||
-							'sonar-pro';
-						const result = await client.chat.completions.create({
-							model: perplexityModel,
-							messages: [
-								{
-									role: 'system',
-									content: `${systemPrompt}\n\nAdditionally, please research the latest best practices, implementation details, and considerations when updating these tasks. Use your online search capabilities to gather relevant information. Remember to strictly follow the guidelines about preserving completed subtasks and building upon what has already been done rather than modifying or replacing it.`
-								},
-								{
-									role: 'user',
-									content: `Here are the tasks to update:
-${taskData}
-
-Please update these tasks based on the following new context:
-${prompt}
-
-IMPORTANT: In the tasks JSON above, any subtasks with "status": "done" or "status": "completed" should be preserved exactly as is. Build your changes around these completed items.
-
-Return only the updated tasks as a valid JSON array.`
-								}
-							],
-							temperature: parseFloat(
-								process.env.TEMPERATURE ||
-									session?.env?.TEMPERATURE ||
-									CONFIG.temperature
-							),
-							max_tokens: parseInt(
-								process.env.MAX_TOKENS ||
-									session?.env?.MAX_TOKENS ||
-									CONFIG.maxTokens
-							)
-						});
-
-						const responseText = result.choices[0].message.content;
-
-						// Extract JSON from response
-						const jsonStart = responseText.indexOf('[');
-						const jsonEnd = responseText.lastIndexOf(']');
-
-						if (jsonStart === -1 || jsonEnd === -1) {
-							throw new Error(
-								`Could not find valid JSON array in ${modelType}'s response`
-							);
-						}
-
-						const jsonText = responseText.substring(jsonStart, jsonEnd + 1);
-						updatedTasks = JSON.parse(jsonText);
-					} else {
-						// Call Claude to update the tasks with streaming
-						let responseText = '';
-						let streamingInterval = null;
-
-						try {
-							// Update loading indicator to show streaming progress - only for text output
-							if (outputFormat === 'text') {
-								let dotCount = 0;
-								const readline = await import('readline');
-								streamingInterval = setInterval(() => {
-									readline.cursorTo(process.stdout, 0);
-									process.stdout.write(
-										`Receiving streaming response from Claude${'.'.repeat(dotCount)}`
-									);
-									dotCount = (dotCount + 1) % 4;
-								}, 500);
-							}
-
-							// Use streaming API call
-							const stream = await client.messages.create({
-								model: session?.env?.ANTHROPIC_MODEL || CONFIG.model,
-								max_tokens: session?.env?.MAX_TOKENS || CONFIG.maxTokens,
-								temperature: session?.env?.TEMPERATURE || CONFIG.temperature,
-								system: systemPrompt,
-								messages: [
-									{
-										role: 'user',
-										content: `Here is the task to update:
-${taskData}
-
-Please update this task based on the following new context:
-${prompt}
-
-IMPORTANT: In the task JSON above, any subtasks with "status": "done" or "status": "completed" should be preserved exactly as is. Build your changes around these completed items.
-
-Return only the updated task as a valid JSON object.`
-									}
-								],
-								stream: true
-							});
-
-							// Process the stream
-							for await (const chunk of stream) {
-								if (chunk.type === 'content_block_delta' && chunk.delta.text) {
-									responseText += chunk.delta.text;
-								}
-								if (reportProgress) {
-									await reportProgress({
-										progress: (responseText.length / CONFIG.maxTokens) * 100
-									});
-								}
-								if (mcpLog) {
-									mcpLog.info(
-										`Progress: ${(responseText.length / CONFIG.maxTokens) * 100}%`
-									);
-								}
-							}
-
-							if (streamingInterval) clearInterval(streamingInterval);
-
-							report(
-								`Completed streaming response from ${modelType} API (Attempt ${modelAttempts})`,
-								'info'
-							);
-
-							// Extract JSON from response
-							const jsonStart = responseText.indexOf('[');
-							const jsonEnd = responseText.lastIndexOf(']');
-
-							if (jsonStart === -1 || jsonEnd === -1) {
-								throw new Error(
-									`Could not find valid JSON array in ${modelType}'s response`
-								);
-							}
-
-							const jsonText = responseText.substring(jsonStart, jsonEnd + 1);
-							updatedTasks = JSON.parse(jsonText);
-						} catch (streamError) {
-							if (streamingInterval) clearInterval(streamingInterval);
-
-							// Process stream errors explicitly
-							report(`Stream error: ${streamError.message}`, 'error');
-
-							// Check if this is an overload error
-							let isOverload = false;
-							// Check 1: SDK specific property
-							if (streamError.type === 'overloaded_error') {
-								isOverload = true;
-							}
-							// Check 2: Check nested error property
-							else if (streamError.error?.type === 'overloaded_error') {
-								isOverload = true;
-							}
-							// Check 3: Check status code
-							else if (
-								streamError.status === 429 ||
-								streamError.status === 529
-							) {
-								isOverload = true;
-							}
-							// Check 4: Check message string
-							else if (
-								streamError.message?.toLowerCase().includes('overloaded')
-							) {
-								isOverload = true;
-							}
-
-							if (isOverload) {
-								claudeOverloaded = true;
-								report(
-									'Claude overloaded. Will attempt fallback model if available.',
-									'warn'
-								);
-								// Let the loop continue to try the next model
-								throw new Error('Claude overloaded');
-							} else {
-								// Re-throw non-overload errors
-								throw streamError;
-							}
-						}
-					}
-
-					// If we got here successfully, break out of the loop
-					if (updatedTasks) {
-						report(
-							`Successfully updated tasks using ${modelType} on attempt ${modelAttempts}`,
-							'success'
-						);
-						break;
-					}
-				} catch (modelError) {
-					const failedModel = modelType || 'unknown model';
-					report(
-						`Attempt ${modelAttempts} failed using ${failedModel}: ${modelError.message}`,
-						'warn'
-					);
-
-					// Continue to next attempt if we have more attempts and this was an overload error
-					const wasOverload = modelError.message
-						?.toLowerCase()
-						.includes('overload');
-
-					if (wasOverload && !isLastAttempt) {
-						if (modelType === 'claude') {
-							claudeOverloaded = true;
-							report('Will attempt with Perplexity AI next', 'info');
-						}
-						continue; // Continue to next attempt
-					} else if (isLastAttempt) {
-						report(
-							`Final attempt (${modelAttempts}/${maxModelAttempts}) failed. No fallback possible.`,
-							'error'
-						);
-						throw modelError; // Re-throw on last attempt
-					} else {
-						throw modelError; // Re-throw for non-overload errors
-					}
-				}
-			}
-
-			// If we don't have updated tasks after all attempts, throw an error
-			if (!updatedTasks) {
-				throw new Error(
-					'Failed to generate updated tasks after all model attempts'
-				);
-			}
-
-			// Replace the tasks in the original data
-			updatedTasks.forEach((updatedTask) => {
-				const index = data.tasks.findIndex((t) => t.id === updatedTask.id);
-				if (index !== -1) {
-					data.tasks[index] = updatedTask;
-				}
-			});
-
-			// Write the updated tasks to the file
-			writeJSON(tasksPath, data);
-
-			report(`Successfully updated ${updatedTasks.length} tasks`, 'success');
-
-			// Generate individual task files
-			await generateTaskFiles(tasksPath, path.dirname(tasksPath));
-
-			// Only show success box for text output (CLI)
-			if (outputFormat === 'text') {
-				console.log(
-					boxen(
-						chalk.green(`Successfully updated ${updatedTasks.length} tasks`),
-						{ padding: 1, borderColor: 'green', borderStyle: 'round' }
-					)
-				);
-			}
-		} finally {
-			// Stop the loading indicator if it was created
-			if (loadingIndicator) {
-				stopLoadingIndicator(loadingIndicator);
-				loadingIndicator = null;
-			}
-		}
-	} catch (error) {
-		report(`Error updating tasks: ${error.message}`, 'error');
-
-		// Only show error box for text output (CLI)
-		if (outputFormat === 'text') {
-			console.error(chalk.red(`Error: ${error.message}`));
-
-			// Provide helpful error messages based on error type
-			if (error.message?.includes('ANTHROPIC_API_KEY')) {
-				console.log(
-					chalk.yellow('\nTo fix this issue, set your Anthropic API key:')
-				);
-				console.log('  export ANTHROPIC_API_KEY=your_api_key_here');
-			} else if (error.message?.includes('PERPLEXITY_API_KEY') && useResearch) {
-				console.log(chalk.yellow('\nTo fix this issue:'));
-				console.log(
-					'  1. Set your Perplexity API key: export PERPLEXITY_API_KEY=your_api_key_here'
-				);
-				console.log(
-					'  2. Or run without the research flag: task-master update --from=<id> --prompt="..."'
-				);
-			} else if (error.message?.includes('overloaded')) {
-				console.log(
-					chalk.yellow(
-						'\nAI model overloaded, and fallback failed or was unavailable:'
-					)
-				);
-				console.log('  1. Try again in a few minutes.');
-				console.log('  2. Ensure PERPLEXITY_API_KEY is set for fallback.');
-			}
-
-			if (CONFIG.debug) {
-				console.error(error);
-			}
-
-			process.exit(1);
-		} else {
-			throw error; // Re-throw for JSON output
-		}
-	}
-}
-
-/**
- * Update a single task by ID
- * @param {string} tasksPath - Path to the tasks.json file
- * @param {number} taskId - Task ID to update
- * @param {string} prompt - Prompt with new context
- * @param {boolean} useResearch - Whether to use Perplexity AI for research
- * @param {function} reportProgress - Function to report progress to MCP server (optional)
- * @param {Object} mcpLog - MCP logger object (optional)
- * @param {Object} session - Session object from MCP server (optional)
- * @returns {Object} - Updated task data or null if task wasn't updated
- */
-async function updateTaskById(
-	tasksPath,
-	taskId,
-	prompt,
-	complexityReportPath = null,
-	useResearch = false,
-	{ reportProgress, mcpLog, session } = {}
-) {
-	// Determine output format based on mcpLog presence (simplification)
-	const outputFormat = mcpLog ? 'json' : 'text';
-
-	// Create custom reporter that checks for MCP log and silent mode
-	const report = (message, level = 'info') => {
-		if (mcpLog) {
-			mcpLog[level](message);
-		} else if (!isSilentMode() && outputFormat === 'text') {
-			// Only log to console if not in silent mode and outputFormat is 'text'
-			log(level, message);
-		}
-	};
-
-	try {
-		report(`Updating single task ${taskId} with prompt: "${prompt}"`, 'info');
-
-		// Validate task ID is a positive integer
-		if (!Number.isInteger(taskId) || taskId <= 0) {
-			throw new Error(
-				`Invalid task ID: ${taskId}. Task ID must be a positive integer.`
-			);
-		}
-
-		// Validate prompt
-		if (!prompt || typeof prompt !== 'string' || prompt.trim() === '') {
-			throw new Error(
-				'Prompt cannot be empty. Please provide context for the task update.'
-			);
-		}
-
-		// Validate research flag
-		if (
-			useResearch &&
-			(!perplexity ||
-				!process.env.PERPLEXITY_API_KEY ||
-				session?.env?.PERPLEXITY_API_KEY)
-		) {
-			report(
-				'Perplexity AI is not available. Falling back to Claude AI.',
-				'warn'
-			);
-
-			// Only show UI elements for text output (CLI)
-			if (outputFormat === 'text') {
-				console.log(
-					chalk.yellow(
-						'Perplexity AI is not available (API key may be missing). Falling back to Claude AI.'
-					)
-				);
-			}
-			useResearch = false;
-		}
-
-		// Validate tasks file exists
-		if (!fs.existsSync(tasksPath)) {
-			throw new Error(`Tasks file not found at path: ${tasksPath}`);
-		}
-
-		// Read the tasks file and complexity report
-		const data = readJSON(tasksPath);
-		const complexityReport = readComplexityReport(complexityReportPath);
-		if (!data || !data.tasks) {
-			throw new Error(
-				`No valid tasks found in ${tasksPath}. The file may be corrupted or have an invalid format.`
-			);
-		}
-
-		// Find the specific task to update, passing complexity report
-		const taskToUpdate = findTaskById(data.tasks, taskId, complexityReport);
-		if (!taskToUpdate) {
-			throw new Error(
-				`Task with ID ${taskId} not found. Please verify the task ID and try again.`
-			);
-		}
-
-		// Check if task is already completed
-		if (taskToUpdate.status === 'done' || taskToUpdate.status === 'completed') {
-			report(
-				`Task ${taskId} is already marked as done and cannot be updated`,
-				'warn'
-			);
-
-			// Only show warning box for text output (CLI)
-			if (outputFormat === 'text') {
-				console.log(
-					boxen(
-						chalk.yellow(
-							`Task ${taskId} is already marked as ${taskToUpdate.status} and cannot be updated.`
-						) +
-							'\n\n' +
-							chalk.white(
-								'Completed tasks are locked to maintain consistency. To modify a completed task, you must first:'
-							) +
-							'\n' +
-							chalk.white(
-								'1. Change its status to "pending" or "in-progress"'
-							) +
-							'\n' +
-							chalk.white('2. Then run the update-task command'),
-						{ padding: 1, borderColor: 'yellow', borderStyle: 'round' }
-					)
-				);
-			}
-			return null;
-		}
-
-		// Only show UI elements for text output (CLI)
-		if (outputFormat === 'text') {
-			// Show the task that will be updated
-			const table = new Table({
-				head: [
-					chalk.cyan.bold('ID'),
-					chalk.cyan.bold('Title'),
-					chalk.cyan.bold('Status')
-				],
-				colWidths: [5, 60, 10]
-			});
-
-			table.push([
-				taskToUpdate.id,
-				truncate(taskToUpdate.title, 57),
-				getStatusWithColor(taskToUpdate.status)
-			]);
-
-			console.log(
-				boxen(chalk.white.bold(`Updating Task #${taskId}`), {
-					padding: 1,
-					borderColor: 'blue',
-					borderStyle: 'round',
-					margin: { top: 1, bottom: 0 }
-				})
-			);
-
-			console.log(table.toString());
-
-			// Display a message about how completed subtasks are handled
-			console.log(
-				boxen(
-					chalk.cyan.bold('How Completed Subtasks Are Handled:') +
-						'\n\n' +
-						chalk.white(
-							'• Subtasks marked as "done" or "completed" will be preserved\n'
-						) +
-						chalk.white(
-							'• New subtasks will build upon what has already been completed\n'
-						) +
-						chalk.white(
-							'• If completed work needs revision, a new subtask will be created instead of modifying done items\n'
-						) +
-						chalk.white(
-							'• This approach maintains a clear record of completed work and new requirements'
-						),
-					{
-						padding: 1,
-						borderColor: 'blue',
-						borderStyle: 'round',
-						margin: { top: 1, bottom: 1 }
-					}
-				)
-			);
-		}
-
-		// Build the system prompt
-		const systemPrompt = `You are an AI assistant helping to update a software development task based on new context.
-You will be given a task and a prompt describing changes or new implementation details.
-Your job is to update the task to reflect these changes, while preserving its basic structure.
-
-Guidelines:
-1. VERY IMPORTANT: NEVER change the title of the task - keep it exactly as is
-2. Maintain the same ID, status, and dependencies unless specifically mentioned in the prompt
-3. Update the description, details, and test strategy to reflect the new information
-4. Do not change anything unnecessarily - just adapt what needs to change based on the prompt
-5. Return a complete valid JSON object representing the updated task
-6. VERY IMPORTANT: Preserve all subtasks marked as "done" or "completed" - do not modify their content
-7. For tasks with completed subtasks, build upon what has already been done rather than rewriting everything
-8. If an existing completed subtask needs to be changed/undone based on the new context, DO NOT modify it directly
-9. Instead, add a new subtask that clearly indicates what needs to be changed or replaced
-10. Use the existence of completed subtasks as an opportunity to make new subtasks more specific and targeted
-11. Ensure any new subtasks have unique IDs that don't conflict with existing ones
-
-The changes described in the prompt should be thoughtfully applied to make the task more accurate and actionable.`;
-
-		const taskData = JSON.stringify(taskToUpdate, null, 2);
-
-		// Initialize variables for model selection and fallback
-		let updatedTask;
-		let loadingIndicator = null;
-		let claudeOverloaded = false;
-		let modelAttempts = 0;
-		const maxModelAttempts = 2; // Try up to 2 models before giving up
-
-		// Only create initial loading indicator for text output (CLI)
-		if (outputFormat === 'text') {
-			loadingIndicator = startLoadingIndicator(
-				useResearch
-					? 'Updating task with Perplexity AI research...'
-					: 'Updating task with Claude AI...'
-			);
-		}
-
-		try {
-			// Import the getAvailableAIModel function
-			const { getAvailableAIModel } = await import('./ai-services.js');
-
-			// Try different models with fallback
-			while (modelAttempts < maxModelAttempts && !updatedTask) {
-				modelAttempts++;
-				const isLastAttempt = modelAttempts >= maxModelAttempts;
-				let modelType = null;
-
-				try {
-					// Get the appropriate model based on current state
-					const result = getAvailableAIModel({
-						claudeOverloaded,
-						requiresResearch: useResearch
-					});
-					modelType = result.type;
-					const client = result.client;
-
-					report(
-						`Attempt ${modelAttempts}/${maxModelAttempts}: Updating task using ${modelType}`,
-						'info'
-					);
-
-					// Update loading indicator - only for text output
-					if (outputFormat === 'text') {
-						if (loadingIndicator) {
-							stopLoadingIndicator(loadingIndicator);
-						}
-						loadingIndicator = startLoadingIndicator(
-							`Attempt ${modelAttempts}: Using ${modelType.toUpperCase()}...`
-						);
-					}
-
-					if (modelType === 'perplexity') {
-						// Call Perplexity AI
-						const perplexityModel =
-							process.env.PERPLEXITY_MODEL ||
-							session?.env?.PERPLEXITY_MODEL ||
-							'sonar-pro';
-						const result = await client.chat.completions.create({
-							model: perplexityModel,
-							messages: [
-								{
-									role: 'system',
-									content: `${systemPrompt}\n\nAdditionally, please research the latest best practices, implementation details, and considerations when updating this task. Use your online search capabilities to gather relevant information. Remember to strictly follow the guidelines about preserving completed subtasks and building upon what has already been done rather than modifying or replacing it.`
-								},
-								{
-									role: 'user',
-									content: `Here is the task to update:
-${taskData}
-
-Please update this task based on the following new context:
-${prompt}
-
-IMPORTANT: In the task JSON above, any subtasks with "status": "done" or "status": "completed" should be preserved exactly as is. Build your changes around these completed items.
-
-Return only the updated task as a valid JSON object.`
-								}
-							],
-							temperature: parseFloat(
-								process.env.TEMPERATURE ||
-									session?.env?.TEMPERATURE ||
-									CONFIG.temperature
-							),
-							max_tokens: parseInt(
-								process.env.MAX_TOKENS ||
-									session?.env?.MAX_TOKENS ||
-									CONFIG.maxTokens
-							)
-						});
-
-						const responseText = result.choices[0].message.content;
-
-						// Extract JSON from response
-						const jsonStart = responseText.indexOf('{');
-						const jsonEnd = responseText.lastIndexOf('}');
-
-						if (jsonStart === -1 || jsonEnd === -1) {
-							throw new Error(
-								`Could not find valid JSON object in ${modelType}'s response. The response may be malformed.`
-							);
-						}
-
-						const jsonText = responseText.substring(jsonStart, jsonEnd + 1);
-
-						try {
-							updatedTask = JSON.parse(jsonText);
-						} catch (parseError) {
-							throw new Error(
-								`Failed to parse ${modelType} response as JSON: ${parseError.message}\nResponse fragment: ${jsonText.substring(0, 100)}...`
-							);
-						}
-					} else {
-						// Call Claude to update the task with streaming
-						let responseText = '';
-						let streamingInterval = null;
-
-						try {
-							// Update loading indicator to show streaming progress - only for text output
-							if (outputFormat === 'text') {
-								let dotCount = 0;
-								const readline = await import('readline');
-								streamingInterval = setInterval(() => {
-									readline.cursorTo(process.stdout, 0);
-									process.stdout.write(
-										`Receiving streaming response from Claude${'.'.repeat(dotCount)}`
-									);
-									dotCount = (dotCount + 1) % 4;
-								}, 500);
-							}
-
-							// Use streaming API call
-							const stream = await client.messages.create({
-								model: session?.env?.ANTHROPIC_MODEL || CONFIG.model,
-								max_tokens: session?.env?.MAX_TOKENS || CONFIG.maxTokens,
-								temperature: session?.env?.TEMPERATURE || CONFIG.temperature,
-								system: systemPrompt,
-								messages: [
-									{
-										role: 'user',
-										content: `Here is the task to update:
-${taskData}
-
-Please update this task based on the following new context:
-${prompt}
-
-IMPORTANT: In the task JSON above, any subtasks with "status": "done" or "status": "completed" should be preserved exactly as is. Build your changes around these completed items.
-
-Return only the updated task as a valid JSON object.`
-									}
-								],
-								stream: true
-							});
-
-							// Process the stream
-							for await (const chunk of stream) {
-								if (chunk.type === 'content_block_delta' && chunk.delta.text) {
-									responseText += chunk.delta.text;
-								}
-								if (reportProgress) {
-									await reportProgress({
-										progress: (responseText.length / CONFIG.maxTokens) * 100
-									});
-								}
-								if (mcpLog) {
-									mcpLog.info(
-										`Progress: ${(responseText.length / CONFIG.maxTokens) * 100}%`
-									);
-								}
-							}
-
-							if (streamingInterval) clearInterval(streamingInterval);
-
-							report(
-								`Completed streaming response from ${modelType} API (Attempt ${modelAttempts})`,
-								'info'
-							);
-
-							// Extract JSON from response
-							const jsonStart = responseText.indexOf('{');
-							const jsonEnd = responseText.lastIndexOf('}');
-
-							if (jsonStart === -1 || jsonEnd === -1) {
-								throw new Error(
-									`Could not find valid JSON object in ${modelType}'s response. The response may be malformed.`
-								);
-							}
-
-							const jsonText = responseText.substring(jsonStart, jsonEnd + 1);
-
-							try {
-								updatedTask = JSON.parse(jsonText);
-							} catch (parseError) {
-								throw new Error(
-									`Failed to parse ${modelType} response as JSON: ${parseError.message}\nResponse fragment: ${jsonText.substring(0, 100)}...`
-								);
-							}
-						} catch (streamError) {
-							if (streamingInterval) clearInterval(streamingInterval);
-
-							// Process stream errors explicitly
-							report(`Stream error: ${streamError.message}`, 'error');
-
-							// Check if this is an overload error
-							let isOverload = false;
-							// Check 1: SDK specific property
-							if (streamError.type === 'overloaded_error') {
-								isOverload = true;
-							}
-							// Check 2: Check nested error property
-							else if (streamError.error?.type === 'overloaded_error') {
-								isOverload = true;
-							}
-							// Check 3: Check status code
-							else if (
-								streamError.status === 429 ||
-								streamError.status === 529
-							) {
-								isOverload = true;
-							}
-							// Check 4: Check message string
-							else if (
-								streamError.message?.toLowerCase().includes('overloaded')
-							) {
-								isOverload = true;
-							}
-
-							if (isOverload) {
-								claudeOverloaded = true;
-								report(
-									'Claude overloaded. Will attempt fallback model if available.',
-									'warn'
-								);
-								// Let the loop continue to try the next model
-								throw new Error('Claude overloaded');
-							} else {
-								// Re-throw non-overload errors
-								throw streamError;
-							}
-						}
-					}
-
-					// If we got here successfully, break out of the loop
-					if (updatedTask) {
-						report(
-							`Successfully updated task using ${modelType} on attempt ${modelAttempts}`,
-							'success'
-						);
-						break;
-					}
-				} catch (modelError) {
-					const failedModel = modelType || 'unknown model';
-					report(
-						`Attempt ${modelAttempts} failed using ${failedModel}: ${modelError.message}`,
-						'warn'
-					);
-
-					// Continue to next attempt if we have more attempts and this was an overload error
-					const wasOverload = modelError.message
-						?.toLowerCase()
-						.includes('overload');
-
-					if (wasOverload && !isLastAttempt) {
-						if (modelType === 'claude') {
-							claudeOverloaded = true;
-							report('Will attempt with Perplexity AI next', 'info');
-						}
-						continue; // Continue to next attempt
-					} else if (isLastAttempt) {
-						report(
-							`Final attempt (${modelAttempts}/${maxModelAttempts}) failed. No fallback possible.`,
-							'error'
-						);
-						throw modelError; // Re-throw on last attempt
-					} else {
-						throw modelError; // Re-throw for non-overload errors
-					}
-				}
-			}
-
-			// If we don't have updated task after all attempts, throw an error
-			if (!updatedTask) {
-				throw new Error(
-					'Failed to generate updated task after all model attempts'
-				);
-			}
-
-			// Validation of the updated task
-			if (!updatedTask || typeof updatedTask !== 'object') {
-				throw new Error(
-					'Received invalid task object from AI. The response did not contain a valid task.'
-				);
-			}
-
-			// Ensure critical fields exist
-			if (!updatedTask.title || !updatedTask.description) {
-				throw new Error(
-					'Updated task is missing required fields (title or description).'
-				);
-			}
-
-			// Ensure ID is preserved
-			if (updatedTask.id !== taskId) {
-				report(
-					`Task ID was modified in the AI response. Restoring original ID ${taskId}.`,
-					'warn'
-				);
-				updatedTask.id = taskId;
-			}
-
-			// Ensure status is preserved unless explicitly changed in prompt
-			if (
-				updatedTask.status !== taskToUpdate.status &&
-				!prompt.toLowerCase().includes('status')
-			) {
-				report(
-					`Task status was modified without explicit instruction. Restoring original status '${taskToUpdate.status}'.`,
-					'warn'
-				);
-				updatedTask.status = taskToUpdate.status;
-			}
-
-			// Ensure completed subtasks are preserved
-			if (taskToUpdate.subtasks && taskToUpdate.subtasks.length > 0) {
-				if (!updatedTask.subtasks) {
-					report(
-						'Subtasks were removed in the AI response. Restoring original subtasks.',
-						'warn'
-					);
-					updatedTask.subtasks = taskToUpdate.subtasks;
-				} else {
-					// Check for each completed subtask
-					const completedSubtasks = taskToUpdate.subtasks.filter(
-						(st) => st.status === 'done' || st.status === 'completed'
-					);
-
-					for (const completedSubtask of completedSubtasks) {
-						const updatedSubtask = updatedTask.subtasks.find(
-							(st) => st.id === completedSubtask.id
-						);
-
-						// If completed subtask is missing or modified, restore it
-						if (!updatedSubtask) {
-							report(
-								`Completed subtask ${completedSubtask.id} was removed. Restoring it.`,
-								'warn'
-							);
-							updatedTask.subtasks.push(completedSubtask);
-						} else if (
-							updatedSubtask.title !== completedSubtask.title ||
-							updatedSubtask.description !== completedSubtask.description ||
-							updatedSubtask.details !== completedSubtask.details ||
-							updatedSubtask.status !== completedSubtask.status
-						) {
-							report(
-								`Completed subtask ${completedSubtask.id} was modified. Restoring original.`,
-								'warn'
-							);
-							// Find and replace the modified subtask
-							const index = updatedTask.subtasks.findIndex(
-								(st) => st.id === completedSubtask.id
-							);
-							if (index !== -1) {
-								updatedTask.subtasks[index] = completedSubtask;
-							}
-						}
-					}
-
-					// Ensure no duplicate subtask IDs
-					const subtaskIds = new Set();
-					const uniqueSubtasks = [];
-
-					for (const subtask of updatedTask.subtasks) {
-						if (!subtaskIds.has(subtask.id)) {
-							subtaskIds.add(subtask.id);
-							uniqueSubtasks.push(subtask);
-						} else {
-							report(
-								`Duplicate subtask ID ${subtask.id} found. Removing duplicate.`,
-								'warn'
-							);
-						}
-					}
-
-					updatedTask.subtasks = uniqueSubtasks;
-				}
-			}
-
-			// Update the task in the original data
-			const index = data.tasks.findIndex((t) => t.id === taskId);
-			if (index !== -1) {
-				data.tasks[index] = updatedTask;
-			} else {
-				throw new Error(`Task with ID ${taskId} not found in tasks array.`);
-			}
-
-			// Write the updated tasks to the file
-			writeJSON(tasksPath, data);
-
-			report(`Successfully updated task ${taskId}`, 'success');
-
-			// Generate individual task files
-			await generateTaskFiles(tasksPath, path.dirname(tasksPath));
-
-			// Only show success box for text output (CLI)
-			if (outputFormat === 'text') {
-				console.log(
-					boxen(
-						chalk.green(`Successfully updated task #${taskId}`) +
-							'\n\n' +
-							chalk.white.bold('Updated Title:') +
-							' ' +
-							updatedTask.title,
-						{ padding: 1, borderColor: 'green', borderStyle: 'round' }
-					)
-				);
-			}
-
-			// Return the updated task for testing purposes
-			return updatedTask;
-		} finally {
-			// Stop the loading indicator if it was created
-			if (loadingIndicator) {
-				stopLoadingIndicator(loadingIndicator);
-				loadingIndicator = null;
-			}
-		}
-	} catch (error) {
-		report(`Error updating task: ${error.message}`, 'error');
-
-		// Only show error UI for text output (CLI)
-		if (outputFormat === 'text') {
-			console.error(chalk.red(`Error: ${error.message}`));
-
-			// Provide more helpful error messages for common issues
-			if (error.message.includes('ANTHROPIC_API_KEY')) {
-				console.log(
-					chalk.yellow('\nTo fix this issue, set your Anthropic API key:')
-				);
-				console.log('  export ANTHROPIC_API_KEY=your_api_key_here');
-			} else if (error.message.includes('PERPLEXITY_API_KEY')) {
-				console.log(chalk.yellow('\nTo fix this issue:'));
-				console.log(
-					'  1. Set your Perplexity API key: export PERPLEXITY_API_KEY=your_api_key_here'
-				);
-				console.log(
-					'  2. Or run without the research flag: task-master update-task --id=<id> --prompt="..."'
-				);
-			} else if (
-				error.message.includes('Task with ID') &&
-				error.message.includes('not found')
-			) {
-				console.log(chalk.yellow('\nTo fix this issue:'));
-				console.log('  1. Run task-master list to see all available task IDs');
-				console.log('  2. Use a valid task ID with the --id parameter');
-			}
-
-			if (CONFIG.debug) {
-				console.error(error);
-			}
-		} else {
-			throw error; // Re-throw for JSON output
-		}
-
-		return null;
-	}
-}
-
-/**
- * Generate individual task files from tasks.json
- * @param {string} tasksPath - Path to the tasks.json file
- * @param {string} outputDir - Output directory for task files
- * @param {Object} options - Additional options (mcpLog for MCP mode)
- * @returns {Object|undefined} Result object in MCP mode, undefined in CLI mode
- */
-function generateTaskFiles(
-	tasksPath,
-	outputDir,
-	complexityReportPath = null,
-	options = {}
-) {
-	try {
-		// Determine if we're in MCP mode by checking for mcpLog
-		const isMcpMode = !!options?.mcpLog;
-
-		// Read complexity report once
-		const complexityReport = readComplexityReport(complexityReportPath);
-
-		log('info', `Reading tasks from ${tasksPath}...`);
-
-		const data = readJSON(tasksPath);
-		if (!data || !data.tasks) {
-			throw new Error(`No valid tasks found in ${tasksPath}`);
-		}
-
-		// Create the output directory if it doesn't exist
-		if (!fs.existsSync(outputDir)) {
-			fs.mkdirSync(outputDir, { recursive: true });
-		}
-
-		log('info', `Found ${data.tasks.length} tasks to generate files for.`);
-
-		// Validate and fix dependencies before generating files
-		log(
-			'info',
-			`Validating and fixing dependencies before generating files...`
-		);
-		validateAndFixDependencies(data, tasksPath);
-
-		// Generate task files
-		log('info', 'Generating individual task files...');
-		data.tasks.forEach((task) => {
-			const taskPath = path.join(
-				outputDir,
-				`task_${task.id.toString().padStart(3, '0')}.txt`
-			);
-
-			// Format the content
-			let content = `# Task ID: ${task.id}\n`;
-			content += `# Title: ${task.title}\n`;
-			content += `# Status: ${task.status || 'pending'}\n`;
-
-			// Format dependencies with their status, passing complexity report
-			if (task.dependencies && task.dependencies.length > 0) {
-				content += `# Dependencies: ${formatDependenciesWithStatus(task.dependencies, data.tasks, false, complexityReport)}\n`;
-			} else {
-				content += '# Dependencies: None\n';
-			}
-
-			content += `# Priority: ${task.priority || 'medium'}\n`;
-			content += `# Description: ${task.description || ''}\n`;
-
-			// Add more detailed sections
-			content += '# Details:\n';
-			content += (task.details || '')
-				.split('\n')
-				.map((line) => line)
-				.join('\n');
-			content += '\n\n';
-
-			content += '# Test Strategy:\n';
-			content += (task.testStrategy || '')
-				.split('\n')
-				.map((line) => line)
-				.join('\n');
-			content += '\n';
-
-			// Add subtasks if they exist
-			if (task.subtasks && task.subtasks.length > 0) {
-				content += '\n# Subtasks:\n';
-
-				task.subtasks.forEach((subtask) => {
-					content += `## ${subtask.id}. ${subtask.title} [${subtask.status || 'pending'}]\n`;
-
-					if (subtask.dependencies && subtask.dependencies.length > 0) {
-						// Format subtask dependencies
-						let subtaskDeps = subtask.dependencies
-							.map((depId) => {
-								if (typeof depId === 'number') {
-									// Handle numeric dependencies to other subtasks
-									const foundSubtask = task.subtasks.find(
-										(st) => st.id === depId
-									);
-									if (foundSubtask) {
-										// Just return the plain ID format without any color formatting
-										return `${task.id}.${depId}`;
-									}
-								}
-								return depId.toString();
-							})
-							.join(', ');
-
-						content += `### Dependencies: ${subtaskDeps}\n`;
-					} else {
-						content += '### Dependencies: None\n';
-					}
-
-					content += `### Description: ${subtask.description || ''}\n`;
-					content += '### Details:\n';
-					content += (subtask.details || '')
-						.split('\n')
-						.map((line) => line)
-						.join('\n');
-					content += '\n\n';
-				});
-			}
-
-			// Write the file
-			fs.writeFileSync(taskPath, content);
-			log('info', `Generated: task_${task.id.toString().padStart(3, '0')}.txt`);
-		});
-
-		log(
-			'success',
-			`All ${data.tasks.length} tasks have been generated into '${outputDir}'.`
-		);
-
-		// Return success data in MCP mode
-		if (isMcpMode) {
-			return {
-				success: true,
-				count: data.tasks.length,
-				directory: outputDir
-			};
-		}
-	} catch (error) {
-		log('error', `Error generating task files: ${error.message}`);
-
-		// Only show error UI in CLI mode
-		if (!options?.mcpLog) {
-			console.error(chalk.red(`Error generating task files: ${error.message}`));
-
-			if (CONFIG.debug) {
-				console.error(error);
-			}
-
-			process.exit(1);
-		} else {
-			// In MCP mode, throw the error for the caller to handle
-			throw error;
-		}
-	}
-}
-
-/**
- * Set the status of a task
- * @param {string} tasksPath - Path to the tasks.json file
- * @param {string} taskIdInput - Task ID(s) to update
- * @param {string} newStatus - New status
- * @param {Object} options - Additional options (mcpLog for MCP mode)
- * @returns {Object|undefined} Result object in MCP mode, undefined in CLI mode
- */
-async function setTaskStatus(
-	tasksPath,
-	taskIdInput,
-	newStatus,
-	complexityReportPath = null,
-	options = {}
-) {
-	try {
-		// Determine if we're in MCP mode by checking for mcpLog
-		const isMcpMode = !!options?.mcpLog;
-
-		// Only display UI elements if not in MCP mode
-		if (!isMcpMode) {
-			displayBanner();
-
-			console.log(
-				boxen(chalk.white.bold(`Updating Task Status to: ${newStatus}`), {
-					padding: 1,
-					borderColor: 'blue',
-					borderStyle: 'round'
-				})
-			);
-		}
-
-		log('info', `Reading tasks from ${tasksPath}...`);
-		const data = readJSON(tasksPath);
-		if (!data || !data.tasks) {
-			throw new Error(`No valid tasks found in ${tasksPath}`);
-		}
-
-		// Handle multiple task IDs (comma-separated)
-		const taskIds = taskIdInput.split(',').map((id) => id.trim());
-		const updatedTasks = [];
-
-		// Update each task
-		for (const id of taskIds) {
-			await updateSingleTaskStatus(tasksPath, id, newStatus, data, !isMcpMode);
-			updatedTasks.push(id);
-		}
-
-		// Write the updated tasks to the file
-		writeJSON(tasksPath, data);
-
-		// Validate dependencies after status update
-		log('info', 'Validating dependencies after status update...');
-		validateTaskDependencies(data.tasks);
-
-		// Generate individual task files
-		log('info', 'Regenerating task files...');
-		await generateTaskFiles(tasksPath, path.dirname(tasksPath), {
-			mcpLog: options.mcpLog
-		});
-
-		// Display success message - only in CLI mode
-		if (!isMcpMode) {
-			for (const id of updatedTasks) {
-				// Pass complexityReport to findTaskById
-				const task = findTaskById(data.tasks, id, complexityReport);
-				const taskName = task ? task.title : id;
-
-				console.log(
-					boxen(
-						chalk.white.bold(`Successfully updated task ${id} status:`) +
-							'\n' +
-							`From: ${chalk.yellow(task ? task.status : 'unknown')}\n` +
-							`To:   ${chalk.green(newStatus)}`,
-						{ padding: 1, borderColor: 'green', borderStyle: 'round' }
-					)
-				);
-			}
-		}
-
-		// Read complexity report once
-		const complexityReport = readComplexityReport(complexityReportPath);
-
-		// Return success value for programmatic use
-		return {
-			success: true,
-			updatedTasks: updatedTasks.map((id) => ({
-				id,
-				status: newStatus
-			}))
-		};
-	} catch (error) {
-		log('error', `Error setting task status: ${error.message}`);
-
-		// Only show error UI in CLI mode
-		if (!options?.mcpLog) {
-			console.error(chalk.red(`Error: ${error.message}`));
-
-			if (CONFIG.debug) {
-				console.error(error);
-			}
-
-			process.exit(1);
-		} else {
-			// In MCP mode, throw the error for the caller to handle
-			throw error;
-		}
-	}
-}
-
-/**
- * Update the status of a single task
- * @param {string} tasksPath - Path to the tasks.json file
- * @param {string} taskIdInput - Task ID to update
- * @param {string} newStatus - New status
- * @param {Object} data - Tasks data
- * @param {boolean} showUi - Whether to show UI elements
- */
-async function updateSingleTaskStatus(
-	tasksPath,
-	taskIdInput,
-	newStatus,
-	data,
-	showUi = true
-) {
-	// Check if it's a subtask (e.g., "1.2")
-	if (taskIdInput.includes('.')) {
-		const [parentId, subtaskId] = taskIdInput
-			.split('.')
-			.map((id) => parseInt(id, 10));
-
-		// Find the parent task
-		const parentTask = data.tasks.find((t) => t.id === parentId);
-		if (!parentTask) {
-			throw new Error(`Parent task ${parentId} not found`);
-		}
-
-		// Find the subtask
-		if (!parentTask.subtasks) {
-			throw new Error(`Parent task ${parentId} has no subtasks`);
-		}
-
-		const subtask = parentTask.subtasks.find((st) => st.id === subtaskId);
-		if (!subtask) {
-			throw new Error(
-				`Subtask ${subtaskId} not found in parent task ${parentId}`
-			);
-		}
-
-		// Update the subtask status
-		const oldStatus = subtask.status || 'pending';
-		subtask.status = newStatus;
-
-		log(
-			'info',
-			`Updated subtask ${parentId}.${subtaskId} status from '${oldStatus}' to '${newStatus}'`
-		);
-
-		// Check if all subtasks are done (if setting to 'done')
-		if (
-			newStatus.toLowerCase() === 'done' ||
-			newStatus.toLowerCase() === 'completed'
-		) {
-			const allSubtasksDone = parentTask.subtasks.every(
-				(st) => st.status === 'done' || st.status === 'completed'
-			);
-
-			// Suggest updating parent task if all subtasks are done
-			if (
-				allSubtasksDone &&
-				parentTask.status !== 'done' &&
-				parentTask.status !== 'completed'
-			) {
-				// Only show suggestion in CLI mode
-				if (showUi) {
-					console.log(
-						chalk.yellow(
-							`All subtasks of parent task ${parentId} are now marked as done.`
-						)
-					);
-					console.log(
-						chalk.yellow(
-							`Consider updating the parent task status with: task-master set-status --id=${parentId} --status=done`
-						)
-					);
-				}
-			}
-		}
-	} else {
-		// Handle regular task
-		const taskId = parseInt(taskIdInput, 10);
-		const task = data.tasks.find((t) => t.id === taskId);
-
-		if (!task) {
-			throw new Error(`Task ${taskId} not found`);
-		}
-
-		// Update the task status
-		const oldStatus = task.status || 'pending';
-		task.status = newStatus;
-
-		log(
-			'info',
-			`Updated task ${taskId} status from '${oldStatus}' to '${newStatus}'`
-		);
-
-		// If marking as done, also mark all subtasks as done
-		if (
-			(newStatus.toLowerCase() === 'done' ||
-				newStatus.toLowerCase() === 'completed') &&
-			task.subtasks &&
-			task.subtasks.length > 0
-		) {
-			const pendingSubtasks = task.subtasks.filter(
-				(st) => st.status !== 'done' && st.status !== 'completed'
-			);
-
-			if (pendingSubtasks.length > 0) {
-				log(
-					'info',
-					`Also marking ${pendingSubtasks.length} subtasks as '${newStatus}'`
-				);
-
-				pendingSubtasks.forEach((subtask) => {
-					subtask.status = newStatus;
-				});
-			}
-		}
-	}
-}
-
-/**
- * List all tasks
- * @param {string} tasksPath - Path to the tasks.json file
- * @param {string} statusFilter - Filter by status
- * @param {boolean} withSubtasks - Whether to show subtasks
- * @param {string} outputFormat - Output format (text or json)
- * @returns {Object} - Task list result for json format
- */
-function listTasks(
-	tasksPath,
-	statusFilter,
-	reportPath = null,
-	withSubtasks = false,
-	outputFormat = 'text'
-) {
-	try {
-		// Only display banner for text output
-		if (outputFormat === 'text') {
-			displayBanner();
-		}
-
-		const data = readJSON(tasksPath); // Reads the whole tasks.json
-		if (!data || !data.tasks) {
-			throw new Error(`No valid tasks found in ${tasksPath}`);
-		}
-
-		// Add complexity scores to tasks if report exists
-		const complexityReport = readComplexityReport(reportPath);
-		if (complexityReport && complexityReport.complexityAnalysis) {
-			data.tasks = data.tasks.map((task) => {
-				const analysis = complexityReport.complexityAnalysis.find(
-					(a) => a.taskId === task.id
-				);
-				if (analysis) {
-					return { ...task, complexityScore: analysis.complexityScore };
-				}
-				return task;
-			});
-		}
-		// Filter tasks by status if specified
-		const filteredTasks =
-			statusFilter && statusFilter.toLowerCase() !== 'all' // <-- Added check for 'all'
-				? data.tasks.filter(
-						(task) =>
-							task.status &&
-							task.status.toLowerCase() === statusFilter.toLowerCase()
-					)
-				: data.tasks; // Default to all tasks if no filter or filter is 'all'
-
-		// Calculate completion statistics
-		const totalTasks = data.tasks.length;
-		const completedTasks = data.tasks.filter(
-			(task) => task.status === 'done' || task.status === 'completed'
-		).length;
-		const completionPercentage =
-			totalTasks > 0 ? (completedTasks / totalTasks) * 100 : 0;
-
-		// Count statuses for tasks
-		const doneCount = completedTasks;
-		const inProgressCount = data.tasks.filter(
-			(task) => task.status === 'in-progress'
-		).length;
-		const pendingCount = data.tasks.filter(
-			(task) => task.status === 'pending'
-		).length;
-		const blockedCount = data.tasks.filter(
-			(task) => task.status === 'blocked'
-		).length;
-		const deferredCount = data.tasks.filter(
-			(task) => task.status === 'deferred'
-		).length;
-		const cancelledCount = data.tasks.filter(
-			(task) => task.status === 'cancelled'
-		).length;
-
-		// Count subtasks and their statuses
-		let totalSubtasks = 0;
-		let completedSubtasks = 0;
-		let inProgressSubtasks = 0;
-		let pendingSubtasks = 0;
-		let blockedSubtasks = 0;
-		let deferredSubtasks = 0;
-		let cancelledSubtasks = 0;
-
-		data.tasks.forEach((task) => {
-			if (task.subtasks && task.subtasks.length > 0) {
-				totalSubtasks += task.subtasks.length;
-				completedSubtasks += task.subtasks.filter(
-					(st) => st.status === 'done' || st.status === 'completed'
-				).length;
-				inProgressSubtasks += task.subtasks.filter(
-					(st) => st.status === 'in-progress'
-				).length;
-				pendingSubtasks += task.subtasks.filter(
-					(st) => st.status === 'pending'
-				).length;
-				blockedSubtasks += task.subtasks.filter(
-					(st) => st.status === 'blocked'
-				).length;
-				deferredSubtasks += task.subtasks.filter(
-					(st) => st.status === 'deferred'
-				).length;
-				cancelledSubtasks += task.subtasks.filter(
-					(st) => st.status === 'cancelled'
-				).length;
-			}
-		});
-
-		const subtaskCompletionPercentage =
-			totalSubtasks > 0 ? (completedSubtasks / totalSubtasks) * 100 : 0;
-
-		// For JSON output, return structured data
-		if (outputFormat === 'json') {
-			// *** Modification: Remove 'details' field for JSON output ***
-			const tasksWithoutDetails = filteredTasks.map((task) => {
-				// <-- USES filteredTasks!
-				// Omit 'details' from the parent task
-				const { details, ...taskRest } = task;
-
-				// If subtasks exist, omit 'details' from them too
-				if (taskRest.subtasks && Array.isArray(taskRest.subtasks)) {
-					taskRest.subtasks = taskRest.subtasks.map((subtask) => {
-						const { details: subtaskDetails, ...subtaskRest } = subtask;
-						return subtaskRest;
-					});
-				}
-				return taskRest;
-			});
-			// *** End of Modification ***
-
-			return {
-				tasks: tasksWithoutDetails, // <--- THIS IS THE ARRAY BEING RETURNED
-				filter: statusFilter || 'all', // Return the actual filter used
-				stats: {
-					total: totalTasks,
-					completed: doneCount,
-					inProgress: inProgressCount,
-					pending: pendingCount,
-					blocked: blockedCount,
-					deferred: deferredCount,
-					cancelled: cancelledCount,
-					completionPercentage,
-					subtasks: {
-						total: totalSubtasks,
-						completed: completedSubtasks,
-						inProgress: inProgressSubtasks,
-						pending: pendingSubtasks,
-						blocked: blockedSubtasks,
-						deferred: deferredSubtasks,
-						cancelled: cancelledSubtasks,
-						completionPercentage: subtaskCompletionPercentage
-					}
-				}
-			};
-		}
-
-		// ... existing code for text output ...
-
-		// Calculate status breakdowns as percentages of total
-		const taskStatusBreakdown = {
-			'in-progress': totalTasks > 0 ? (inProgressCount / totalTasks) * 100 : 0,
-			pending: totalTasks > 0 ? (pendingCount / totalTasks) * 100 : 0,
-			blocked: totalTasks > 0 ? (blockedCount / totalTasks) * 100 : 0,
-			deferred: totalTasks > 0 ? (deferredCount / totalTasks) * 100 : 0,
-			cancelled: totalTasks > 0 ? (cancelledCount / totalTasks) * 100 : 0
-		};
-
-		const subtaskStatusBreakdown = {
-			'in-progress':
-				totalSubtasks > 0 ? (inProgressSubtasks / totalSubtasks) * 100 : 0,
-			pending: totalSubtasks > 0 ? (pendingSubtasks / totalSubtasks) * 100 : 0,
-			blocked: totalSubtasks > 0 ? (blockedSubtasks / totalSubtasks) * 100 : 0,
-			deferred:
-				totalSubtasks > 0 ? (deferredSubtasks / totalSubtasks) * 100 : 0,
-			cancelled:
-				totalSubtasks > 0 ? (cancelledSubtasks / totalSubtasks) * 100 : 0
-		};
-
-		// Create progress bars with status breakdowns
-		const taskProgressBar = createProgressBar(
-			completionPercentage,
-			30,
-			taskStatusBreakdown
-		);
-		const subtaskProgressBar = createProgressBar(
-			subtaskCompletionPercentage,
-			30,
-			subtaskStatusBreakdown
-		);
-
-		// Calculate dependency statistics
-		const completedTaskIds = new Set(
-			data.tasks
-				.filter((t) => t.status === 'done' || t.status === 'completed')
-				.map((t) => t.id)
-		);
-
-		const tasksWithNoDeps = data.tasks.filter(
-			(t) =>
-				t.status !== 'done' &&
-				t.status !== 'completed' &&
-				(!t.dependencies || t.dependencies.length === 0)
-		).length;
-
-		const tasksWithAllDepsSatisfied = data.tasks.filter(
-			(t) =>
-				t.status !== 'done' &&
-				t.status !== 'completed' &&
-				t.dependencies &&
-				t.dependencies.length > 0 &&
-				t.dependencies.every((depId) => completedTaskIds.has(depId))
-		).length;
-
-		const tasksWithUnsatisfiedDeps = data.tasks.filter(
-			(t) =>
-				t.status !== 'done' &&
-				t.status !== 'completed' &&
-				t.dependencies &&
-				t.dependencies.length > 0 &&
-				!t.dependencies.every((depId) => completedTaskIds.has(depId))
-		).length;
-
-		// Calculate total tasks ready to work on (no deps + satisfied deps)
-		const tasksReadyToWork = tasksWithNoDeps + tasksWithAllDepsSatisfied;
-
-		// Calculate most depended-on tasks
-		const dependencyCount = {};
-		data.tasks.forEach((task) => {
-			if (task.dependencies && task.dependencies.length > 0) {
-				task.dependencies.forEach((depId) => {
-					dependencyCount[depId] = (dependencyCount[depId] || 0) + 1;
-				});
-			}
-		});
-
-		// Find the most depended-on task
-		let mostDependedOnTaskId = null;
-		let maxDependents = 0;
-
-		for (const [taskId, count] of Object.entries(dependencyCount)) {
-			if (count > maxDependents) {
-				maxDependents = count;
-				mostDependedOnTaskId = parseInt(taskId);
-			}
-		}
-
-		// Get the most depended-on task
-		const mostDependedOnTask =
-			mostDependedOnTaskId !== null
-				? data.tasks.find((t) => t.id === mostDependedOnTaskId)
-				: null;
-
-		// Calculate average dependencies per task
-		const totalDependencies = data.tasks.reduce(
-			(sum, task) => sum + (task.dependencies ? task.dependencies.length : 0),
-			0
-		);
-		const avgDependenciesPerTask = totalDependencies / data.tasks.length;
-
-		// Find next task to work on
-		const nextTask = findNextTask(data.tasks);
-		const nextTaskInfo = nextTask
-			? `ID: ${chalk.cyan(nextTask.id)} - ${chalk.white.bold(truncate(nextTask.title, 40))}\n` +
-				`Priority: ${chalk.white(nextTask.priority || 'medium')}  Dependencies: ${formatDependenciesWithStatus(nextTask.dependencies, data.tasks, true)}`
-			: chalk.yellow(
-					'No eligible tasks found. All tasks are either completed or have unsatisfied dependencies.'
-				);
-
-		// Get terminal width - more reliable method
-		let terminalWidth;
-		try {
-			// Try to get the actual terminal columns
-			terminalWidth = process.stdout.columns;
-		} catch (e) {
-			// Fallback if columns cannot be determined
-			log('debug', 'Could not determine terminal width, using default');
-		}
-		// Ensure we have a reasonable default if detection fails
-		terminalWidth = terminalWidth || 80;
-
-		// Ensure terminal width is at least a minimum value to prevent layout issues
-		terminalWidth = Math.max(terminalWidth, 80);
-
-		// Create dashboard content
-		const projectDashboardContent =
-			chalk.white.bold('Project Dashboard') +
-			'\n' +
-			`Tasks Progress: ${chalk.greenBright(taskProgressBar)} ${completionPercentage.toFixed(0)}%\n` +
-			`Done: ${chalk.green(doneCount)}  In Progress: ${chalk.blue(inProgressCount)}  Pending: ${chalk.yellow(pendingCount)}  Blocked: ${chalk.red(blockedCount)}  Deferred: ${chalk.gray(deferredCount)}  Cancelled: ${chalk.gray(cancelledCount)}\n\n` +
-			`Subtasks Progress: ${chalk.cyan(subtaskProgressBar)} ${subtaskCompletionPercentage.toFixed(0)}%\n` +
-			`Completed: ${chalk.green(completedSubtasks)}/${totalSubtasks}  In Progress: ${chalk.blue(inProgressSubtasks)}  Pending: ${chalk.yellow(pendingSubtasks)}  Blocked: ${chalk.red(blockedSubtasks)}  Deferred: ${chalk.gray(deferredSubtasks)}  Cancelled: ${chalk.gray(cancelledSubtasks)}\n\n` +
-			chalk.cyan.bold('Priority Breakdown:') +
-			'\n' +
-			`${chalk.red('•')} ${chalk.white('High priority:')} ${data.tasks.filter((t) => t.priority === 'high').length}\n` +
-			`${chalk.yellow('•')} ${chalk.white('Medium priority:')} ${data.tasks.filter((t) => t.priority === 'medium').length}\n` +
-			`${chalk.green('•')} ${chalk.white('Low priority:')} ${data.tasks.filter((t) => t.priority === 'low').length}`;
-
-		const dependencyDashboardContent =
-			chalk.white.bold('Dependency Status & Next Task') +
-			'\n' +
-			chalk.cyan.bold('Dependency Metrics:') +
-			'\n' +
-			`${chalk.green('•')} ${chalk.white('Tasks with no dependencies:')} ${tasksWithNoDeps}\n` +
-			`${chalk.green('•')} ${chalk.white('Tasks ready to work on:')} ${tasksReadyToWork}\n` +
-			`${chalk.yellow('•')} ${chalk.white('Tasks blocked by dependencies:')} ${tasksWithUnsatisfiedDeps}\n` +
-			`${chalk.magenta('•')} ${chalk.white('Most depended-on task:')} ${mostDependedOnTask ? chalk.cyan(`#${mostDependedOnTaskId} (${maxDependents} dependents)`) : chalk.gray('None')}\n` +
-			`${chalk.blue('•')} ${chalk.white('Avg dependencies per task:')} ${avgDependenciesPerTask.toFixed(1)}\n\n` +
-			chalk.cyan.bold('Next Task to Work On:') +
-			'\n' +
-			`ID: ${chalk.cyan(nextTask ? nextTask.id : 'N/A')} - ${nextTask ? chalk.white.bold(truncate(nextTask.title, 40)) : chalk.yellow('No task available')}\n` +
-			`Priority: ${nextTask ? chalk.white(nextTask.priority || 'medium') : ''}  Dependencies: ${nextTask ? formatDependenciesWithStatus(nextTask.dependencies, data.tasks, true) : ''}`;
-
-		// Calculate width for side-by-side display
-		// Box borders, padding take approximately 4 chars on each side
-		const minDashboardWidth = 50; // Minimum width for dashboard
-		const minDependencyWidth = 50; // Minimum width for dependency dashboard
-		const totalMinWidth = minDashboardWidth + minDependencyWidth + 4; // Extra 4 chars for spacing
-
-		// If terminal is wide enough, show boxes side by side with responsive widths
-		if (terminalWidth >= totalMinWidth) {
-			// Calculate widths proportionally for each box - use exact 50% width each
-			const availableWidth = terminalWidth;
-			const halfWidth = Math.floor(availableWidth / 2);
-
-			// Account for border characters (2 chars on each side)
-			const boxContentWidth = halfWidth - 4;
-
-			// Create boxen options with precise widths
-			const dashboardBox = boxen(projectDashboardContent, {
-				padding: 1,
-				borderColor: 'blue',
-				borderStyle: 'round',
-				width: boxContentWidth,
-				dimBorder: false
-			});
-
-			const dependencyBox = boxen(dependencyDashboardContent, {
-				padding: 1,
-				borderColor: 'magenta',
-				borderStyle: 'round',
-				width: boxContentWidth,
-				dimBorder: false
-			});
-
-			// Create a better side-by-side layout with exact spacing
-			const dashboardLines = dashboardBox.split('\n');
-			const dependencyLines = dependencyBox.split('\n');
-
-			// Make sure both boxes have the same height
-			const maxHeight = Math.max(dashboardLines.length, dependencyLines.length);
-
-			// For each line of output, pad the dashboard line to exactly halfWidth chars
-			// This ensures the dependency box starts at exactly the right position
-			const combinedLines = [];
-			for (let i = 0; i < maxHeight; i++) {
-				// Get the dashboard line (or empty string if we've run out of lines)
-				const dashLine = i < dashboardLines.length ? dashboardLines[i] : '';
-				// Get the dependency line (or empty string if we've run out of lines)
-				const depLine = i < dependencyLines.length ? dependencyLines[i] : '';
-
-				// Remove any trailing spaces from dashLine before padding to exact width
-				const trimmedDashLine = dashLine.trimEnd();
-				// Pad the dashboard line to exactly halfWidth chars with no extra spaces
-				const paddedDashLine = trimmedDashLine.padEnd(halfWidth, ' ');
-
-				// Join the lines with no space in between
-				combinedLines.push(paddedDashLine + depLine);
-			}
-
-			// Join all lines and output
-			console.log(combinedLines.join('\n'));
-		} else {
-			// Terminal too narrow, show boxes stacked vertically
-			const dashboardBox = boxen(projectDashboardContent, {
-				padding: 1,
-				borderColor: 'blue',
-				borderStyle: 'round',
-				margin: { top: 0, bottom: 1 }
-			});
-
-			const dependencyBox = boxen(dependencyDashboardContent, {
-				padding: 1,
-				borderColor: 'magenta',
-				borderStyle: 'round',
-				margin: { top: 0, bottom: 1 }
-			});
-
-			// Display stacked vertically
-			console.log(dashboardBox);
-			console.log(dependencyBox);
-		}
-
-		if (filteredTasks.length === 0) {
-			console.log(
-				boxen(
-					statusFilter
-						? chalk.yellow(`No tasks with status '${statusFilter}' found`)
-						: chalk.yellow('No tasks found'),
-					{ padding: 1, borderColor: 'yellow', borderStyle: 'round' }
-				)
-			);
-			return;
-		}
-
-		// COMPLETELY REVISED TABLE APPROACH
-		// Define percentage-based column widths and calculate actual widths
-		// Adjust percentages based on content type and user requirements
-
-		// Adjust ID width if showing subtasks (subtask IDs are longer: e.g., "1.2")
-		const idWidthPct = withSubtasks ? 10 : 7;
-
-		// Calculate max status length to accommodate "in-progress"
-		const statusWidthPct = 15;
-
-		// Increase priority column width as requested
-		const priorityWidthPct = 12;
-
-		// Make dependencies column smaller as requested (-20%)
-		const depsWidthPct = 20;
-
-		const complexityWidthPct = 10;
-
-		// Calculate title/description width as remaining space (+20% from dependencies reduction)
-		const titleWidthPct =
-			100 -
-			idWidthPct -
-			statusWidthPct -
-			priorityWidthPct -
-			depsWidthPct -
-			complexityWidthPct;
-
-		// Allow 10 characters for borders and padding
-		const availableWidth = terminalWidth - 10;
-
-		// Calculate actual column widths based on percentages
-		const idWidth = Math.floor(availableWidth * (idWidthPct / 100));
-		const statusWidth = Math.floor(availableWidth * (statusWidthPct / 100));
-		const priorityWidth = Math.floor(availableWidth * (priorityWidthPct / 100));
-		const depsWidth = Math.floor(availableWidth * (depsWidthPct / 100));
-		const titleWidth = Math.floor(availableWidth * (titleWidthPct / 100));
-		const complexityWidth = Math.floor(
-			availableWidth * (complexityWidthPct / 100)
-		);
-
-		// Create a table with correct borders and spacing
-		const table = new Table({
-			head: [
-				chalk.cyan.bold('ID'),
-				chalk.cyan.bold('Title'),
-				chalk.cyan.bold('Status'),
-				chalk.cyan.bold('Priority'),
-				chalk.cyan.bold('Dependencies'),
-				chalk.cyan.bold('Complexity')
-			],
-			colWidths: [
-				idWidth,
-				titleWidth,
-				statusWidth,
-				priorityWidth,
-				depsWidth,
-				complexityWidth
-			],
-			style: {
-				head: [], // No special styling for header
-				border: [], // No special styling for border
-				compact: false // Use default spacing
-			},
-			wordWrap: true,
-			wrapOnWordBoundary: true
-		});
-
-		// Process tasks for the table
-		filteredTasks.forEach((task) => {
-			// Format dependencies with status indicators (colored)
-			let depText = 'None';
-			if (task.dependencies && task.dependencies.length > 0) {
-				// Use the proper formatDependenciesWithStatus function for colored status
-				depText = formatDependenciesWithStatus(
-					task.dependencies,
-					data.tasks,
-					true
-				);
-			} else {
-				depText = chalk.gray('None');
-			}
-
-			// Clean up any ANSI codes or confusing characters
-			const cleanTitle = task.title.replace(/\n/g, ' ');
-
-			// Get priority color
-			const priorityColor =
-				{
-					high: chalk.red,
-					medium: chalk.yellow,
-					low: chalk.gray
-				}[task.priority || 'medium'] || chalk.white;
-
-			// Format status
-			const status = getStatusWithColor(task.status, true);
-
-			// Add the row without truncating dependencies
-			table.push([
-				task.id.toString(),
-				truncate(cleanTitle, titleWidth - 3),
-				status,
-				priorityColor(truncate(task.priority || 'medium', priorityWidth - 2)),
-				depText, // No truncation for dependencies
-				task.complexityScore
-					? getComplexityWithColor(task.complexityScore)
-					: chalk.gray('N/A')
-			]);
-
-			// Add subtasks if requested
-			if (withSubtasks && task.subtasks && task.subtasks.length > 0) {
-				task.subtasks.forEach((subtask) => {
-					// Format subtask dependencies with status indicators
-					let subtaskDepText = 'None';
-					if (subtask.dependencies && subtask.dependencies.length > 0) {
-						// Handle both subtask-to-subtask and subtask-to-task dependencies
-						const formattedDeps = subtask.dependencies
-							.map((depId) => {
-								// Check if it's a dependency on another subtask
-								if (typeof depId === 'number' && depId < 100) {
-									const foundSubtask = task.subtasks.find(
-										(st) => st.id === depId
-									);
-									if (foundSubtask) {
-										const isDone =
-											foundSubtask.status === 'done' ||
-											foundSubtask.status === 'completed';
-										const isInProgress = foundSubtask.status === 'in-progress';
-
-										// Use consistent color formatting instead of emojis
-										if (isDone) {
-											return chalk.green.bold(`${task.id}.${depId}`);
-										} else if (isInProgress) {
-											return chalk.hex('#FFA500').bold(`${task.id}.${depId}`);
-										} else {
-											return chalk.red.bold(`${task.id}.${depId}`);
-										}
-									}
-								}
-								// Default to regular task dependency
-								const depTask = data.tasks.find((t) => t.id === depId);
-								if (depTask) {
-									const isDone =
-										depTask.status === 'done' || depTask.status === 'completed';
-									const isInProgress = depTask.status === 'in-progress';
-									// Use the same color scheme as in formatDependenciesWithStatus
-									if (isDone) {
-										return chalk.green.bold(`${depId}`);
-									} else if (isInProgress) {
-										return chalk.hex('#FFA500').bold(`${depId}`);
-									} else {
-										return chalk.red.bold(`${depId}`);
-									}
-								}
-								return chalk.cyan(depId.toString());
-							})
-							.join(', ');
-
-						subtaskDepText = formattedDeps || chalk.gray('None');
-					}
-
-					// Add the subtask row without truncating dependencies
-					table.push([
-						`${task.id}.${subtask.id}`,
-						chalk.dim(`└─ ${truncate(subtask.title, titleWidth - 5)}`),
-						getStatusWithColor(subtask.status, true),
-						chalk.dim('-'),
-						subtaskDepText, // No truncation for dependencies
-						subtask.complexityScore
-							? chalk.gray(`${subtask.complexityScore}`)
-							: chalk.gray('N/A')
-					]);
-				});
-			}
-		});
-
-		// Ensure we output the table even if it had to wrap
-		try {
-			console.log(table.toString());
-		} catch (err) {
-			log('error', `Error rendering table: ${err.message}`);
-
-			// Fall back to simpler output
-			console.log(
-				chalk.yellow(
-					'\nFalling back to simple task list due to terminal width constraints:'
-				)
-			);
-			filteredTasks.forEach((task) => {
-				console.log(
-					`${chalk.cyan(task.id)}: ${chalk.white(task.title)} - ${getStatusWithColor(task.status)}`
-				);
-			});
-		}
-
-		// Show filter info if applied
-		if (statusFilter) {
-			console.log(chalk.yellow(`\nFiltered by status: ${statusFilter}`));
-			console.log(
-				chalk.yellow(`Showing ${filteredTasks.length} of ${totalTasks} tasks`)
-			);
-		}
-
-		// Define priority colors
-		const priorityColors = {
-			high: chalk.red.bold,
-			medium: chalk.yellow,
-			low: chalk.gray
-		};
-
-		// Show next task box in a prominent color
-		if (nextTask) {
-			// Prepare subtasks section if they exist
-			let subtasksSection = '';
-			if (nextTask.subtasks && nextTask.subtasks.length > 0) {
-				subtasksSection = `\n\n${chalk.white.bold('Subtasks:')}\n`;
-				subtasksSection += nextTask.subtasks
-					.map((subtask) => {
-						// Using a more simplified format for subtask status display
-						const status = subtask.status || 'pending';
-						const statusColors = {
-							done: chalk.green,
-							completed: chalk.green,
-							pending: chalk.yellow,
-							'in-progress': chalk.blue,
-							deferred: chalk.gray,
-							blocked: chalk.red,
-							cancelled: chalk.gray
-						};
-						const statusColor =
-							statusColors[status.toLowerCase()] || chalk.white;
-						return `${chalk.cyan(`${nextTask.id}.${subtask.id}`)} [${statusColor(status)}] ${subtask.title}`;
-					})
-					.join('\n');
-			}
-
-			console.log(
-				boxen(
-					chalk
-						.hex('#FF8800')
-						.bold(
-							`🔥 Next Task to Work On: #${nextTask.id} - ${nextTask.title}`
-						) +
-						'\n\n' +
-						`${chalk.white('Priority:')} ${priorityColors[nextTask.priority || 'medium'](nextTask.priority || 'medium')}   ${chalk.white('Status:')} ${getStatusWithColor(nextTask.status, true)}\n` +
-						`${chalk.white('Dependencies:')} ${nextTask.dependencies && nextTask.dependencies.length > 0 ? formatDependenciesWithStatus(nextTask.dependencies, data.tasks, true) : chalk.gray('None')}\n` +
-						`${chalk.white('Complexity:')} ${nextTask.complexityScore ? getComplexityWithColor(nextTask.complexityScore) : chalk.gray('N/A')}\n` +
-						`${chalk.white('Description:')} ${nextTask.description}` +
-						subtasksSection +
-						'\n\n' +
-						`${chalk.cyan('Start working:')} ${chalk.yellow(`task-master set-status --id=${nextTask.id} --status=in-progress`)}\n` +
-						`${chalk.cyan('View details:')} ${chalk.yellow(`task-master show ${nextTask.id}`)}`,
-					{
-						padding: { left: 2, right: 2, top: 1, bottom: 1 },
-						borderColor: '#FF8800',
-						borderStyle: 'round',
-						margin: { top: 1, bottom: 1 },
-						title: '⚡ RECOMMENDED NEXT TASK ⚡',
-						titleAlignment: 'center',
-						width: terminalWidth - 4, // Use full terminal width minus a small margin
-						fullscreen: false // Keep it expandable but not literally fullscreen
-					}
-				)
-			);
-		} else {
-			console.log(
-				boxen(
-					chalk.hex('#FF8800').bold('No eligible next task found') +
-						'\n\n' +
-						'All pending tasks have dependencies that are not yet completed, or all tasks are done.',
-					{
-						padding: 1,
-						borderColor: '#FF8800',
-						borderStyle: 'round',
-						margin: { top: 1, bottom: 1 },
-						title: '⚡ NEXT TASK ⚡',
-						titleAlignment: 'center',
-						width: terminalWidth - 4 // Use full terminal width minus a small margin
-					}
-				)
-			);
-		}
-
-		// Show next steps
-		console.log(
-			boxen(
-				chalk.white.bold('Suggested Next Steps:') +
-					'\n\n' +
-					`${chalk.cyan('1.')} Run ${chalk.yellow('task-master next')} to see what to work on next\n` +
-					`${chalk.cyan('2.')} Run ${chalk.yellow('task-master expand --id=<id>')} to break down a task into subtasks\n` +
-					`${chalk.cyan('3.')} Run ${chalk.yellow('task-master set-status --id=<id> --status=done')} to mark a task as complete`,
-				{
-					padding: 1,
-					borderColor: 'gray',
-					borderStyle: 'round',
-					margin: { top: 1 }
-				}
-			)
-		);
-	} catch (error) {
-		log('error', `Error listing tasks: ${error.message}`);
-
-		if (outputFormat === 'json') {
-			// Return structured error for JSON output
-			throw {
-				code: 'TASK_LIST_ERROR',
-				message: error.message,
-				details: error.stack
-			};
-		}
-
-		console.error(chalk.red(`Error: ${error.message}`));
-		process.exit(1);
-	}
-}
-
-/**
- * Safely apply chalk coloring, stripping ANSI codes when calculating string length
- * @param {string} text - Original text
- * @param {Function} colorFn - Chalk color function
- * @param {number} maxLength - Maximum allowed length
- * @returns {string} Colored text that won't break table layout
- */
-function safeColor(text, colorFn, maxLength = 0) {
-	if (!text) return '';
-
-	// If maxLength is provided, truncate the text first
-	const baseText = maxLength > 0 ? truncate(text, maxLength) : text;
-
-	// Apply color function if provided, otherwise return as is
-	return colorFn ? colorFn(baseText) : baseText;
-}
-
-/**
- * Expand a task into subtasks
- * @param {string} tasksPath - Path to the tasks.json file
- * @param {number} taskId - Task ID to expand
- * @param {number} numSubtasks - Number of subtasks to generate
- * @param {boolean} useResearch - Whether to use research with Perplexity
- * @param {string} additionalContext - Additional context
- * @param {Object} options - Options for expanding tasks
- * @param {function} options.reportProgress - Function to report progress
- * @param {Object} options.mcpLog - MCP logger object
- * @param {Object} options.session - Session object from MCP
- * @returns {Promise<Object>} Expanded task
- */
-async function expandTask(
-	tasksPath,
-	taskId,
-	numSubtasks,
-	useResearch = false,
-	additionalContext = '',
-	{ reportProgress, mcpLog, session } = {}
-) {
-	// Determine output format based on mcpLog presence (simplification)
-	const outputFormat = mcpLog ? 'json' : 'text';
-
-	// Create custom reporter that checks for MCP log and silent mode
-	const report = (message, level = 'info') => {
-		if (mcpLog) {
-			mcpLog[level](message);
-		} else if (!isSilentMode() && outputFormat === 'text') {
-			// Only log to console if not in silent mode and outputFormat is 'text'
-			log(level, message);
-		}
-	};
-
-	// Keep the mcpLog check for specific MCP context logging
-	if (mcpLog) {
-		mcpLog.info(
-			`expandTask - reportProgress available: ${!!reportProgress}, session available: ${!!session}`
-		);
-	}
-
-	try {
-		// Read the tasks.json file
-		const data = readJSON(tasksPath);
-		if (!data || !data.tasks) {
-			throw new Error('Invalid or missing tasks.json');
-		}
-
-		// Find the task
-		const task = data.tasks.find((t) => t.id === parseInt(taskId, 10));
-		if (!task) {
-			throw new Error(`Task with ID ${taskId} not found`);
-		}
-
-		report(`Expanding task ${taskId}: ${task.title}`);
-
-		// If the task already has subtasks and force flag is not set, return the existing subtasks
-		if (task.subtasks && task.subtasks.length > 0) {
-			report(`Task ${taskId} already has ${task.subtasks.length} subtasks`);
-			return task;
-		}
-
-		// Determine the number of subtasks to generate
-		let subtaskCount = parseInt(numSubtasks, 10) || CONFIG.defaultSubtasks;
-
-		// Check if we have a complexity analysis for this task
-		let taskAnalysis = null;
-		try {
-			const reportPath = 'scripts/task-complexity-report.json';
-			if (fs.existsSync(reportPath)) {
-				const report = readJSON(reportPath);
-				if (report && report.complexityAnalysis) {
-					taskAnalysis = report.complexityAnalysis.find(
-						(a) => a.taskId === task.id
-					);
-				}
-			}
-		} catch (error) {
-			report(`Could not read complexity analysis: ${error.message}`, 'warn');
-		}
-
-		// Use recommended subtask count if available
-		if (taskAnalysis) {
-			report(
-				`Found complexity analysis for task ${taskId}: Score ${taskAnalysis.complexityScore}/10`
-			);
-
-			// Use recommended number of subtasks if available
-			if (
-				taskAnalysis.recommendedSubtasks &&
-				subtaskCount === CONFIG.defaultSubtasks
-			) {
-				subtaskCount = taskAnalysis.recommendedSubtasks;
-				report(`Using recommended number of subtasks: ${subtaskCount}`);
-			}
-
-			// Use the expansion prompt from analysis as additional context
-			if (taskAnalysis.expansionPrompt && !additionalContext) {
-				additionalContext = taskAnalysis.expansionPrompt;
-				report(`Using expansion prompt from complexity analysis`);
-			}
-		}
-
-		// Generate subtasks with AI
-		let generatedSubtasks = [];
-
-		// Only create loading indicator if not in silent mode and no mcpLog (CLI mode)
-		let loadingIndicator = null;
-		if (!isSilentMode() && !mcpLog) {
-			loadingIndicator = startLoadingIndicator(
-				useResearch
-					? 'Generating research-backed subtasks...'
-					: 'Generating subtasks...'
-			);
-		}
-
-		try {
-			// Determine the next subtask ID
-			const nextSubtaskId = 1;
-
-			if (useResearch) {
-				// Use Perplexity for research-backed subtasks
-				if (!perplexity) {
-					report(
-						'Perplexity AI is not available. Falling back to Claude AI.',
-						'warn'
-					);
-					useResearch = false;
-				} else {
-					report('Using Perplexity for research-backed subtasks');
-					generatedSubtasks = await generateSubtasksWithPerplexity(
-						task,
-						subtaskCount,
-						nextSubtaskId,
-						additionalContext,
-						{ reportProgress, mcpLog, silentMode: isSilentMode(), session }
-					);
-				}
-			}
-
-			if (!useResearch) {
-				report('Using regular Claude for generating subtasks');
-
-				// Use our getConfiguredAnthropicClient function instead of getAnthropicClient
-				const client = getConfiguredAnthropicClient(session);
-
-				// Build the system prompt
-				const systemPrompt = `You are an AI assistant helping with task breakdown for software development. 
-You need to break down a high-level task into ${subtaskCount} specific subtasks that can be implemented one by one.
-
-Subtasks should:
-1. Be specific and actionable implementation steps
-2. Follow a logical sequence
-3. Each handle a distinct part of the parent task
-4. Include clear guidance on implementation approach
-5. Have appropriate dependency chains between subtasks
-6. Collectively cover all aspects of the parent task
-
-For each subtask, provide:
-- A clear, specific title
-- Detailed implementation steps
-- Dependencies on previous subtasks
-- Testing approach
-
-Each subtask should be implementable in a focused coding session.`;
-
-				const contextPrompt = additionalContext
-					? `\n\nAdditional context to consider: ${additionalContext}`
-					: '';
-
-				const userPrompt = `Please break down this task into ${subtaskCount} specific, actionable subtasks:
-
-Task ID: ${task.id}
-Title: ${task.title}
-Description: ${task.description}
-Current details: ${task.details || 'None provided'}
-${contextPrompt}
-
-Return exactly ${subtaskCount} subtasks with the following JSON structure:
-[
-  {
-    "id": ${nextSubtaskId},
-    "title": "First subtask title",
-    "description": "Detailed description",
-    "dependencies": [], 
-    "details": "Implementation details"
-  },
-  ...more subtasks...
-]
-
-Note on dependencies: Subtasks can depend on other subtasks with lower IDs. Use an empty array if there are no dependencies.`;
-
-				// Prepare API parameters
-				const apiParams = {
-					model: session?.env?.ANTHROPIC_MODEL || CONFIG.model,
-					max_tokens: session?.env?.MAX_TOKENS || CONFIG.maxTokens,
-					temperature: session?.env?.TEMPERATURE || CONFIG.temperature,
-					system: systemPrompt,
-					messages: [{ role: 'user', content: userPrompt }]
-				};
-
-				// Call the streaming API using our helper
-				const responseText = await _handleAnthropicStream(
-					client,
-					apiParams,
-					{ reportProgress, mcpLog, silentMode: isSilentMode() }, // Pass isSilentMode() directly
-					!isSilentMode() // Only use CLI mode if not in silent mode
-				);
-
-				// Parse the subtasks from the response
-				generatedSubtasks = parseSubtasksFromText(
-					responseText,
-					nextSubtaskId,
-					subtaskCount,
-					task.id
-				);
-			}
-
-			// Add the generated subtasks to the task
-			task.subtasks = generatedSubtasks;
-
-			// Write the updated tasks back to the file
-			writeJSON(tasksPath, data);
-
-			// Generate the individual task files
-			await generateTaskFiles(tasksPath, path.dirname(tasksPath));
-
-			return task;
-		} catch (error) {
-			report(`Error expanding task: ${error.message}`, 'error');
-			throw error;
-		} finally {
-			// Always stop the loading indicator if we created one
-			if (loadingIndicator) {
-				stopLoadingIndicator(loadingIndicator);
-			}
-		}
-	} catch (error) {
-		report(`Error expanding task: ${error.message}`, 'error');
-		throw error;
-	}
-}
-
-/**
- * Expand all pending tasks with subtasks
- * @param {string} tasksPath - Path to the tasks.json file
- * @param {number} numSubtasks - Number of subtasks per task
- * @param {boolean} useResearch - Whether to use research (Perplexity)
- * @param {string} additionalContext - Additional context
- * @param {boolean} forceFlag - Force regeneration for tasks with subtasks
- * @param {Object} options - Options for expanding tasks
- * @param {function} options.reportProgress - Function to report progress
- * @param {Object} options.mcpLog - MCP logger object
- * @param {Object} options.session - Session object from MCP
- * @param {string} outputFormat - Output format (text or json)
- */
-async function expandAllTasks(
-	tasksPath,
-	numSubtasks = CONFIG.defaultSubtasks,
-	useResearch = false,
-	additionalContext = '',
-	forceFlag = false,
-	{ reportProgress, mcpLog, session } = {},
-	outputFormat = 'text'
-) {
-	// Create custom reporter that checks for MCP log and silent mode
-	const report = (message, level = 'info') => {
-		if (mcpLog) {
-			mcpLog[level](message);
-		} else if (!isSilentMode() && outputFormat === 'text') {
-			// Only log to console if not in silent mode and outputFormat is 'text'
-			log(level, message);
-		}
-	};
-
-	// Only display banner and UI elements for text output (CLI)
-	if (outputFormat === 'text') {
-		displayBanner();
-	}
-
-	// Parse numSubtasks as integer if it's a string
-	if (typeof numSubtasks === 'string') {
-		numSubtasks = parseInt(numSubtasks, 10);
-		if (isNaN(numSubtasks)) {
-			numSubtasks = CONFIG.defaultSubtasks;
-		}
-	}
-
-	report(`Expanding all pending tasks with ${numSubtasks} subtasks each...`);
-	if (useResearch) {
-		report('Using research-backed AI for more detailed subtasks');
-	}
-
-	// Load tasks
-	let data;
-	try {
-		data = readJSON(tasksPath);
-		if (!data || !data.tasks) {
-			throw new Error('No valid tasks found');
-		}
-	} catch (error) {
-		report(`Error loading tasks: ${error.message}`, 'error');
-		throw error;
-	}
-
-	// Get all tasks that are pending/in-progress and don't have subtasks (or force regeneration)
-	const tasksToExpand = data.tasks.filter(
-		(task) =>
-			(task.status === 'pending' || task.status === 'in-progress') &&
-			(!task.subtasks || task.subtasks.length === 0 || forceFlag)
-	);
-
-	if (tasksToExpand.length === 0) {
-		report(
-			'No tasks eligible for expansion. Tasks should be in pending/in-progress status and not have subtasks already.',
-			'info'
-		);
-
-		// Return structured result for MCP
-		return {
-			success: true,
-			expandedCount: 0,
-			tasksToExpand: 0,
-			message: 'No tasks eligible for expansion'
-		};
-	}
-
-	report(`Found ${tasksToExpand.length} tasks to expand`);
-
-	// Check if we have a complexity report to prioritize complex tasks
-	let complexityReport;
-	const reportPath = path.join(
-		path.dirname(tasksPath),
-		'../scripts/task-complexity-report.json'
-	);
-	if (fs.existsSync(reportPath)) {
-		try {
-			complexityReport = readJSON(reportPath);
-			report('Using complexity analysis to prioritize tasks');
-		} catch (error) {
-			report(`Could not read complexity report: ${error.message}`, 'warn');
-		}
-	}
-
-	// Only create loading indicator if not in silent mode and outputFormat is 'text'
-	let loadingIndicator = null;
-	if (!isSilentMode() && outputFormat === 'text') {
-		loadingIndicator = startLoadingIndicator(
-			`Expanding ${tasksToExpand.length} tasks with ${numSubtasks} subtasks each`
-		);
-	}
-
-	let expandedCount = 0;
-	let expansionErrors = 0;
-	try {
-		// Sort tasks by complexity if report exists, otherwise by ID
-		if (complexityReport && complexityReport.complexityAnalysis) {
-			report('Sorting tasks by complexity...');
-
-			// Create a map of task IDs to complexity scores
-			const complexityMap = new Map();
-			complexityReport.complexityAnalysis.forEach((analysis) => {
-				complexityMap.set(analysis.taskId, analysis.complexityScore);
-			});
-
-			// Sort tasks by complexity score (high to low)
-			tasksToExpand.sort((a, b) => {
-				const scoreA = complexityMap.get(a.id) || 0;
-				const scoreB = complexityMap.get(b.id) || 0;
-				return scoreB - scoreA;
-			});
-		}
-
-		// Process each task
-		for (const task of tasksToExpand) {
-			if (loadingIndicator && outputFormat === 'text') {
-				loadingIndicator.text = `Expanding task ${task.id}: ${truncate(task.title, 30)} (${expandedCount + 1}/${tasksToExpand.length})`;
-			}
-
-			// Report progress to MCP if available
-			if (reportProgress) {
-				reportProgress({
-					status: 'processing',
-					current: expandedCount + 1,
-					total: tasksToExpand.length,
-					message: `Expanding task ${task.id}: ${truncate(task.title, 30)}`
-				});
-			}
-
-			report(`Expanding task ${task.id}: ${truncate(task.title, 50)}`);
-
-			// Check if task already has subtasks and forceFlag is enabled
-			if (task.subtasks && task.subtasks.length > 0 && forceFlag) {
-				report(
-					`Task ${task.id} already has ${task.subtasks.length} subtasks. Clearing them for regeneration.`
-				);
-				task.subtasks = [];
-			}
-
-			try {
-				// Get complexity analysis for this task if available
-				let taskAnalysis;
-				if (complexityReport && complexityReport.complexityAnalysis) {
-					taskAnalysis = complexityReport.complexityAnalysis.find(
-						(a) => a.taskId === task.id
-					);
-				}
-
-				let thisNumSubtasks = numSubtasks;
-
-				// Use recommended number of subtasks from complexity analysis if available
-				if (taskAnalysis && taskAnalysis.recommendedSubtasks) {
-					report(
-						`Using recommended ${taskAnalysis.recommendedSubtasks} subtasks based on complexity score ${taskAnalysis.complexityScore}/10 for task ${task.id}`
-					);
-					thisNumSubtasks = taskAnalysis.recommendedSubtasks;
-				}
-
-				// Generate prompt for subtask creation based on task details
-				const prompt = generateSubtaskPrompt(
-					task,
-					thisNumSubtasks,
-					additionalContext,
-					taskAnalysis
-				);
-
-				// Use AI to generate subtasks
-				const aiResponse = await getSubtasksFromAI(
-					prompt,
-					useResearch,
-					session,
-					mcpLog
-				);
-
-				if (
-					aiResponse &&
-					aiResponse.subtasks &&
-					Array.isArray(aiResponse.subtasks) &&
-					aiResponse.subtasks.length > 0
-				) {
-					// Process and add the subtasks to the task
-					task.subtasks = aiResponse.subtasks.map((subtask, index) => ({
-						id: index + 1,
-						title: subtask.title || `Subtask ${index + 1}`,
-						description: subtask.description || 'No description provided',
-						status: 'pending',
-						dependencies: subtask.dependencies || [],
-						details: subtask.details || ''
-					}));
-
-					report(`Added ${task.subtasks.length} subtasks to task ${task.id}`);
-					expandedCount++;
-				} else if (aiResponse && aiResponse.error) {
-					// Handle error response
-					const errorMsg = `Failed to generate subtasks for task ${task.id}: ${aiResponse.error}`;
-					report(errorMsg, 'error');
-
-					// Add task ID to error info and provide actionable guidance
-					const suggestion = aiResponse.suggestion.replace('<id>', task.id);
-					report(`Suggestion: ${suggestion}`, 'info');
-
-					expansionErrors++;
-				} else {
-					report(`Failed to generate subtasks for task ${task.id}`, 'error');
-					report(
-						`Suggestion: Run 'task-master update-task --id=${task.id} --prompt="Generate subtasks for this task"' to manually create subtasks.`,
-						'info'
-					);
-					expansionErrors++;
-				}
-			} catch (error) {
-				report(`Error expanding task ${task.id}: ${error.message}`, 'error');
-				expansionErrors++;
-			}
-
-			// Small delay to prevent rate limiting
-			await new Promise((resolve) => setTimeout(resolve, 100));
-		}
-
-		// Save the updated tasks
-		writeJSON(tasksPath, data);
-
-		// Generate task files
-		if (outputFormat === 'text') {
-			// Only perform file generation for CLI (text) mode
-			const outputDir = path.dirname(tasksPath);
-			await generateTaskFiles(tasksPath, outputDir);
-		}
-
-		// Return structured result for MCP
-		return {
-			success: true,
-			expandedCount,
-			tasksToExpand: tasksToExpand.length,
-			expansionErrors,
-			message: `Successfully expanded ${expandedCount} out of ${tasksToExpand.length} tasks${expansionErrors > 0 ? ` (${expansionErrors} errors)` : ''}`
-		};
-	} catch (error) {
-		report(`Error expanding tasks: ${error.message}`, 'error');
-		throw error;
-	} finally {
-		// Stop the loading indicator if it was created
-		if (loadingIndicator && outputFormat === 'text') {
-			stopLoadingIndicator(loadingIndicator);
-		}
-
-		// Final progress report
-		if (reportProgress) {
-			reportProgress({
-				status: 'completed',
-				current: expandedCount,
-				total: tasksToExpand.length,
-				message: `Completed expanding ${expandedCount} out of ${tasksToExpand.length} tasks`
-			});
-		}
-
-		// Display completion message for CLI mode
-		if (outputFormat === 'text') {
-			console.log(
-				boxen(
-					chalk.white.bold(`Task Expansion Completed`) +
-						'\n\n' +
-						chalk.white(
-							`Expanded ${expandedCount} out of ${tasksToExpand.length} tasks`
-						) +
-						'\n' +
-						chalk.white(
-							`Each task now has detailed subtasks to guide implementation`
-						),
-					{
-						padding: 1,
-						borderColor: 'green',
-						borderStyle: 'round',
-						margin: { top: 1 }
-					}
-				)
-			);
-
-			// Suggest next actions
-			if (expandedCount > 0) {
-				console.log(chalk.bold('\nNext Steps:'));
-				console.log(
-					chalk.cyan(
-						`1. Run ${chalk.yellow('task-master list --with-subtasks')} to see all tasks with their subtasks`
-					)
-				);
-				console.log(
-					chalk.cyan(
-						`2. Run ${chalk.yellow('task-master next')} to find the next task to work on`
-					)
-				);
-				console.log(
-					chalk.cyan(
-						`3. Run ${chalk.yellow('task-master set-status --id=<taskId> --status=in-progress')} to start working on a task`
-					)
-				);
-			}
-		}
-	}
-}
-
-/**
- * Clear subtasks from specified tasks
- * @param {string} tasksPath - Path to the tasks.json file
- * @param {string} taskIds - Task IDs to clear subtasks from
- */
-function clearSubtasks(tasksPath, taskIds, complexityReportPath = null) {
-	displayBanner();
-
-	log('info', `Reading tasks from ${tasksPath}...`);
-	const data = readJSON(tasksPath);
-	if (!data || !data.tasks) {
-		log('error', 'No valid tasks found.');
-		process.exit(1);
-	}
-
-	// Read complexity report once
-	const complexityReport = readComplexityReport(complexityReportPath);
-
-	console.log(
-		boxen(chalk.white.bold('Clearing Subtasks'), {
-			padding: 1,
-			borderColor: 'blue',
-			borderStyle: 'round',
-			margin: { top: 1, bottom: 1 }
-		})
-	);
-
-	// Handle multiple task IDs (comma-separated)
-	const taskIdArray = taskIds.split(',').map((id) => id.trim());
-	let clearedCount = 0;
-
-	// Create a summary table for the cleared subtasks
-	const summaryTable = new Table({
-		head: [
-			chalk.cyan.bold('Task ID'),
-			chalk.cyan.bold('Task Title'),
-			chalk.cyan.bold('Subtasks Cleared')
-		],
-		colWidths: [10, 50, 20],
-		style: { head: [], border: [] }
-	});
-
-	taskIdArray.forEach((taskId) => {
-		const id = parseInt(taskId, 10);
-		if (isNaN(id)) {
-			log('error', `Invalid task ID: ${taskId}`);
-			return;
-		}
-
-		// Pass complexityReport to findTaskById
-		const task = findTaskById(data.tasks, id, complexityReport);
-		if (!task) {
-			log('error', `Task ${id} not found`);
-			return;
-		}
-
-		if (!task.subtasks || task.subtasks.length === 0) {
-			log('info', `Task ${id} has no subtasks to clear`);
-			summaryTable.push([
-				id.toString(),
-				truncate(task.title, 47),
-				chalk.yellow('No subtasks')
-			]);
-			return;
-		}
-
-		const subtaskCount = task.subtasks.length;
-		task.subtasks = [];
-		clearedCount++;
-		log('info', `Cleared ${subtaskCount} subtasks from task ${id}`);
-
-		summaryTable.push([
-			id.toString(),
-			truncate(task.title, 47),
-			chalk.green(`${subtaskCount} subtasks cleared`)
-		]);
-	});
-
-	if (clearedCount > 0) {
-		writeJSON(tasksPath, data);
-
-		// Show summary table
-		console.log(
-			boxen(chalk.white.bold('Subtask Clearing Summary:'), {
-				padding: { left: 2, right: 2, top: 0, bottom: 0 },
-				margin: { top: 1, bottom: 0 },
-				borderColor: 'blue',
-				borderStyle: 'round'
-			})
-		);
-		console.log(summaryTable.toString());
-
-		// Regenerate task files to reflect changes
-		log('info', 'Regenerating task files...');
-		generateTaskFiles(tasksPath, path.dirname(tasksPath));
-
-		// Success message
-		console.log(
-			boxen(
-				chalk.green(
-					`Successfully cleared subtasks from ${chalk.bold(clearedCount)} task(s)`
-				),
-				{
-					padding: 1,
-					borderColor: 'green',
-					borderStyle: 'round',
-					margin: { top: 1 }
-				}
-			)
-		);
-
-		// Next steps suggestion
-		console.log(
-			boxen(
-				chalk.white.bold('Next Steps:') +
-					'\n\n' +
-					`${chalk.cyan('1.')} Run ${chalk.yellow('task-master expand --id=<id>')} to generate new subtasks\n` +
-					`${chalk.cyan('2.')} Run ${chalk.yellow('task-master list --with-subtasks')} to verify changes`,
-				{
-					padding: 1,
-					borderColor: 'cyan',
-					borderStyle: 'round',
-					margin: { top: 1 }
-				}
-			)
-		);
-	} else {
-		console.log(
-			boxen(chalk.yellow('No subtasks were cleared'), {
-				padding: 1,
-				borderColor: 'yellow',
-				borderStyle: 'round',
-				margin: { top: 1 }
-			})
-		);
-	}
-}
-
-/**
- * Add a new task using AI
- * @param {string} tasksPath - Path to the tasks.json file
- * @param {string} prompt - Description of the task to add (required for AI-driven creation)
- * @param {Array} dependencies - Task dependencies
- * @param {string} priority - Task priority
- * @param {function} reportProgress - Function to report progress to MCP server (optional)
- * @param {Object} mcpLog - MCP logger object (optional)
- * @param {Object} session - Session object from MCP server (optional)
- * @param {string} outputFormat - Output format (text or json)
- * @param {Object} customEnv - Custom environment variables (optional)
- * @param {Object} manualTaskData - Manual task data (optional, for direct task creation without AI)
- * @returns {number} The new task ID
- */
-async function addTask(
-	tasksPath,
-	prompt,
-	dependencies = [],
-	priority = 'medium',
-	{ reportProgress, mcpLog, session } = {},
-	outputFormat = 'text',
-	customEnv = null,
-	manualTaskData = null
-) {
-	let loadingIndicator = null; // Keep indicator variable accessible
-
-	try {
-		// Only display banner and UI elements for text output (CLI)
-		if (outputFormat === 'text') {
-			displayBanner();
-
-			console.log(
-				boxen(chalk.white.bold(`Creating New Task`), {
-					padding: 1,
-					borderColor: 'blue',
-					borderStyle: 'round',
-					margin: { top: 1, bottom: 1 }
-				})
-			);
-		}
-
-		// Read the existing tasks
-		const data = readJSON(tasksPath);
-		if (!data || !data.tasks) {
-			log('error', 'Invalid or missing tasks.json.');
-			throw new Error('Invalid or missing tasks.json.');
-		}
-
-		// Find the highest task ID to determine the next ID
-		const highestId = Math.max(...data.tasks.map((t) => t.id));
-		const newTaskId = highestId + 1;
-
-		// Only show UI box for CLI mode
-		if (outputFormat === 'text') {
-			console.log(
-				boxen(chalk.white.bold(`Creating New Task #${newTaskId}`), {
-					padding: 1,
-					borderColor: 'blue',
-					borderStyle: 'round',
-					margin: { top: 1, bottom: 1 }
-				})
-			);
-		}
-
-		// Validate dependencies before proceeding
-		const invalidDeps = dependencies.filter((depId) => {
-			return !data.tasks.some((t) => t.id === depId);
-		});
-
-		if (invalidDeps.length > 0) {
-			log(
-				'warn',
-				`The following dependencies do not exist: ${invalidDeps.join(', ')}`
-			);
-			log('info', 'Removing invalid dependencies...');
-			dependencies = dependencies.filter(
-				(depId) => !invalidDeps.includes(depId)
-			);
-		}
-
-		let taskData;
-
-		// Check if manual task data is provided
-		if (manualTaskData) {
-			// Use manual task data directly
-			log('info', 'Using manually provided task data');
-			taskData = manualTaskData;
-		} else {
-			// Use AI to generate task data
-			// Create context string for task creation prompt
-			let contextTasks = '';
-			if (dependencies.length > 0) {
-				// Provide context for the dependent tasks
-				const dependentTasks = data.tasks.filter((t) =>
-					dependencies.includes(t.id)
-				);
-				contextTasks = `\nThis task depends on the following tasks:\n${dependentTasks
-					.map((t) => `- Task ${t.id}: ${t.title} - ${t.description}`)
-					.join('\n')}`;
-			} else {
-				// Provide a few recent tasks as context
-				const recentTasks = [...data.tasks]
-					.sort((a, b) => b.id - a.id)
-					.slice(0, 3);
-				contextTasks = `\nRecent tasks in the project:\n${recentTasks
-					.map((t) => `- Task ${t.id}: ${t.title} - ${t.description}`)
-					.join('\n')}`;
-			}
-
-			// Start the loading indicator - only for text mode
-			if (outputFormat === 'text') {
-				loadingIndicator = startLoadingIndicator(
-					'Generating new task with Claude AI...'
-				);
-			}
-
-			try {
-				// Import the AI services - explicitly importing here to avoid circular dependencies
-				const {
-					_handleAnthropicStream,
-					_buildAddTaskPrompt,
-					parseTaskJsonResponse,
-					getAvailableAIModel
-				} = await import('./ai-services.js');
-
-				// Initialize model state variables
-				let claudeOverloaded = false;
-				let modelAttempts = 0;
-				const maxModelAttempts = 2; // Try up to 2 models before giving up
-				let aiGeneratedTaskData = null;
-
-				// Loop through model attempts
-				while (modelAttempts < maxModelAttempts && !aiGeneratedTaskData) {
-					modelAttempts++; // Increment attempt counter
-					const isLastAttempt = modelAttempts >= maxModelAttempts;
-					let modelType = null; // Track which model we're using
-
-					try {
-						// Get the best available model based on our current state
-						const result = getAvailableAIModel({
-							claudeOverloaded,
-							requiresResearch: false // We're not using the research flag here
-						});
-						modelType = result.type;
-						const client = result.client;
-
-						log(
-							'info',
-							`Attempt ${modelAttempts}/${maxModelAttempts}: Generating task using ${modelType}`
-						);
-
-						// Update loading indicator text - only for text output
-						if (outputFormat === 'text') {
-							if (loadingIndicator) {
-								stopLoadingIndicator(loadingIndicator); // Stop previous indicator
-							}
-							loadingIndicator = startLoadingIndicator(
-								`Attempt ${modelAttempts}: Using ${modelType.toUpperCase()}...`
-							);
-						}
-
-						// Build the prompts using the helper
-						const { systemPrompt, userPrompt } = _buildAddTaskPrompt(
-							prompt,
-							contextTasks,
-							{ newTaskId }
-						);
-
-						if (modelType === 'perplexity') {
-							// Use Perplexity AI
-							const perplexityModel =
-								process.env.PERPLEXITY_MODEL ||
-								session?.env?.PERPLEXITY_MODEL ||
-								'sonar-pro';
-							const response = await client.chat.completions.create({
-								model: perplexityModel,
-								messages: [
-									{ role: 'system', content: systemPrompt },
-									{ role: 'user', content: userPrompt }
-								],
-								temperature: parseFloat(
-									process.env.TEMPERATURE ||
-										session?.env?.TEMPERATURE ||
-										CONFIG.temperature
-								),
-								max_tokens: parseInt(
-									process.env.MAX_TOKENS ||
-										session?.env?.MAX_TOKENS ||
-										CONFIG.maxTokens
-								)
-							});
-
-							const responseText = response.choices[0].message.content;
-							aiGeneratedTaskData = parseTaskJsonResponse(responseText);
-						} else {
-							// Use Claude (default)
-							// Prepare API parameters
-							const apiParams = {
-								model:
-									session?.env?.ANTHROPIC_MODEL ||
-									CONFIG.model ||
-									customEnv?.ANTHROPIC_MODEL,
-								max_tokens:
-									session?.env?.MAX_TOKENS ||
-									CONFIG.maxTokens ||
-									customEnv?.MAX_TOKENS,
-								temperature:
-									session?.env?.TEMPERATURE ||
-									CONFIG.temperature ||
-									customEnv?.TEMPERATURE,
-								system: systemPrompt,
-								messages: [{ role: 'user', content: userPrompt }]
-							};
-
-							// Call the streaming API using our helper
-							try {
-								const fullResponse = await _handleAnthropicStream(
-									client,
-									apiParams,
-									{ reportProgress, mcpLog },
-									outputFormat === 'text' // CLI mode flag
-								);
-
-								log(
-									'debug',
-									`Streaming response length: ${fullResponse.length} characters`
-								);
-
-								// Parse the response using our helper
-								aiGeneratedTaskData = parseTaskJsonResponse(fullResponse);
-							} catch (streamError) {
-								// Process stream errors explicitly
-								log('error', `Stream error: ${streamError.message}`);
-
-								// Check if this is an overload error
-								let isOverload = false;
-								// Check 1: SDK specific property
-								if (streamError.type === 'overloaded_error') {
-									isOverload = true;
-								}
-								// Check 2: Check nested error property
-								else if (streamError.error?.type === 'overloaded_error') {
-									isOverload = true;
-								}
-								// Check 3: Check status code
-								else if (
-									streamError.status === 429 ||
-									streamError.status === 529
-								) {
-									isOverload = true;
-								}
-								// Check 4: Check message string
-								else if (
-									streamError.message?.toLowerCase().includes('overloaded')
-								) {
-									isOverload = true;
-								}
-
-								if (isOverload) {
-									claudeOverloaded = true;
-									log(
-										'warn',
-										'Claude overloaded. Will attempt fallback model if available.'
-									);
-									// Throw to continue to next model attempt
-									throw new Error('Claude overloaded');
-								} else {
-									// Re-throw non-overload errors
-									throw streamError;
-								}
-							}
-						}
-
-						// If we got here without errors and have task data, we're done
-						if (aiGeneratedTaskData) {
-							log(
-								'info',
-								`Successfully generated task data using ${modelType} on attempt ${modelAttempts}`
-							);
-							break;
-						}
-					} catch (modelError) {
-						const failedModel = modelType || 'unknown model';
-						log(
-							'warn',
-							`Attempt ${modelAttempts} failed using ${failedModel}: ${modelError.message}`
-						);
-
-						// Continue to next attempt if we have more attempts and this was specifically an overload error
-						const wasOverload = modelError.message
-							?.toLowerCase()
-							.includes('overload');
-
-						if (wasOverload && !isLastAttempt) {
-							if (modelType === 'claude') {
-								claudeOverloaded = true;
-								log('info', 'Will attempt with Perplexity AI next');
-							}
-							continue; // Continue to next attempt
-						} else if (isLastAttempt) {
-							log(
-								'error',
-								`Final attempt (${modelAttempts}/${maxModelAttempts}) failed. No fallback possible.`
-							);
-							throw modelError; // Re-throw on last attempt
-						} else {
-							throw modelError; // Re-throw for non-overload errors
-						}
-					}
-				}
-
-				// If we don't have task data after all attempts, throw an error
-				if (!aiGeneratedTaskData) {
-					throw new Error(
-						'Failed to generate task data after all model attempts'
-					);
-				}
-
-				// Set the AI-generated task data
-				taskData = aiGeneratedTaskData;
-			} catch (error) {
-				// Handle AI errors
-				log('error', `Error generating task with AI: ${error.message}`);
-
-				// Stop any loading indicator
-				if (outputFormat === 'text' && loadingIndicator) {
-					stopLoadingIndicator(loadingIndicator);
-				}
-
-				throw error;
-			}
-		}
-
-		// Create the new task object
-		const newTask = {
-			id: newTaskId,
-			title: taskData.title,
-			description: taskData.description,
-			details: taskData.details || '',
-			testStrategy: taskData.testStrategy || '',
-			status: 'pending',
-			dependencies: dependencies,
-			priority: priority
-		};
-
-		// Add the task to the tasks array
-		data.tasks.push(newTask);
-
-		// Write the updated tasks to the file
-		writeJSON(tasksPath, data);
-
-		// Generate markdown task files
-		log('info', 'Generating task files...');
-		await generateTaskFiles(tasksPath, path.dirname(tasksPath));
-
-		// Stop the loading indicator if it's still running
-		if (outputFormat === 'text' && loadingIndicator) {
-			stopLoadingIndicator(loadingIndicator);
-		}
-
-		// Show success message - only for text output (CLI)
-		if (outputFormat === 'text') {
-			const table = new Table({
-				head: [
-					chalk.cyan.bold('ID'),
-					chalk.cyan.bold('Title'),
-					chalk.cyan.bold('Description')
-				],
-				colWidths: [5, 30, 50]
-			});
-
-			table.push([
-				newTask.id,
-				truncate(newTask.title, 27),
-				truncate(newTask.description, 47)
-			]);
-
-			console.log(chalk.green('✅ New task created successfully:'));
-			console.log(table.toString());
-
-			// Show success message
-			console.log(
-				boxen(
-					chalk.white.bold(`Task ${newTaskId} Created Successfully`) +
-						'\n\n' +
-						chalk.white(`Title: ${newTask.title}`) +
-						'\n' +
-						chalk.white(`Status: ${getStatusWithColor(newTask.status)}`) +
-						'\n' +
-						chalk.white(
-							`Priority: ${chalk.keyword(getPriorityColor(newTask.priority))(newTask.priority)}`
-						) +
-						'\n' +
-						(dependencies.length > 0
-							? chalk.white(`Dependencies: ${dependencies.join(', ')}`) + '\n'
-							: '') +
-						'\n' +
-						chalk.white.bold('Next Steps:') +
-						'\n' +
-						chalk.cyan(
-							`1. Run ${chalk.yellow(`task-master show ${newTaskId}`)} to see complete task details`
-						) +
-						'\n' +
-						chalk.cyan(
-							`2. Run ${chalk.yellow(`task-master set-status --id=${newTaskId} --status=in-progress`)} to start working on it`
-						) +
-						'\n' +
-						chalk.cyan(
-							`3. Run ${chalk.yellow(`task-master expand --id=${newTaskId}`)} to break it down into subtasks`
-						),
-					{ padding: 1, borderColor: 'green', borderStyle: 'round' }
-				)
-			);
-		}
-
-		// Return the new task ID
-		return newTaskId;
-	} catch (error) {
-		// Stop any loading indicator
-		if (outputFormat === 'text' && loadingIndicator) {
-			stopLoadingIndicator(loadingIndicator);
-		}
-
-		log('error', `Error adding task: ${error.message}`);
-		if (outputFormat === 'text') {
-			console.error(chalk.red(`Error: ${error.message}`));
-		}
-		throw error;
-	}
-}
-
-/**
- * Analyzes task complexity and generates expansion recommendations
- * @param {Object} options Command options
- * @param {function} reportProgress - Function to report progress to MCP server (optional)
- * @param {Object} mcpLog - MCP logger object (optional)
- * @param {Object} session - Session object from MCP server (optional)
- */
-async function analyzeTaskComplexity(
-	options,
-	{ reportProgress, mcpLog, session } = {}
-) {
-	const tasksPath = options.file || 'tasks/tasks.json';
-	const outputPath = options.output || 'scripts/task-complexity-report.json';
-	const modelOverride = options.model;
-	const thresholdScore = parseFloat(options.threshold || '5');
-	const useResearch = options.research || false;
-
-	// Determine output format based on mcpLog presence (simplification)
-	const outputFormat = mcpLog ? 'json' : 'text';
-
-	// Create custom reporter that checks for MCP log and silent mode
-	const reportLog = (message, level = 'info') => {
-		if (mcpLog) {
-			mcpLog[level](message);
-		} else if (!isSilentMode() && outputFormat === 'text') {
-			// Only log to console if not in silent mode and outputFormat is 'text'
-			log(level, message);
-		}
-	};
-
-	// Only show UI elements for text output (CLI)
-	if (outputFormat === 'text') {
-		console.log(
-			chalk.blue(
-				`Analyzing task complexity and generating expansion recommendations...`
-			)
-		);
-	}
-
-	try {
-		// Read tasks.json
-		reportLog(`Reading tasks from ${tasksPath}...`, 'info');
-
-		// Use either the filtered tasks data provided by the direct function or read from file
-		let tasksData;
-		let originalTaskCount = 0;
-
-		if (options._filteredTasksData) {
-			// If we have pre-filtered data from the direct function, use it
-			tasksData = options._filteredTasksData;
-			originalTaskCount = options._filteredTasksData.tasks.length;
-
-			// Get the original task count from the full tasks array
-			if (options._filteredTasksData._originalTaskCount) {
-				originalTaskCount = options._filteredTasksData._originalTaskCount;
-			} else {
-				// Try to read the original file to get the count
-				try {
-					const originalData = readJSON(tasksPath);
-					if (originalData && originalData.tasks) {
-						originalTaskCount = originalData.tasks.length;
-					}
-				} catch (e) {
-					// If we can't read the original file, just use the filtered count
-					log('warn', `Could not read original tasks file: ${e.message}`);
-				}
-			}
-		} else {
-			// No filtered data provided, read from file
-			tasksData = readJSON(tasksPath);
-
-			if (
-				!tasksData ||
-				!tasksData.tasks ||
-				!Array.isArray(tasksData.tasks) ||
-				tasksData.tasks.length === 0
-			) {
-				throw new Error('No tasks found in the tasks file');
-			}
-
-			originalTaskCount = tasksData.tasks.length;
-
-			// Filter out tasks with status done/cancelled/deferred
-			const activeStatuses = ['pending', 'blocked', 'in-progress'];
-			const filteredTasks = tasksData.tasks.filter((task) =>
-				activeStatuses.includes(task.status?.toLowerCase() || 'pending')
-			);
-
-			// Store original data before filtering
-			const skippedCount = originalTaskCount - filteredTasks.length;
-
-			// Update tasksData with filtered tasks
-			tasksData = {
-				...tasksData,
-				tasks: filteredTasks,
-				_originalTaskCount: originalTaskCount
-			};
-		}
-
-		// Calculate how many tasks we're skipping (done/cancelled/deferred)
-		const skippedCount = originalTaskCount - tasksData.tasks.length;
-
-		reportLog(
-			`Found ${originalTaskCount} total tasks in the task file.`,
-			'info'
-		);
-
-		if (skippedCount > 0) {
-			const skipMessage = `Skipping ${skippedCount} tasks marked as done/cancelled/deferred. Analyzing ${tasksData.tasks.length} active tasks.`;
-			reportLog(skipMessage, 'info');
-
-			// For CLI output, make this more visible
-			if (outputFormat === 'text') {
-				console.log(chalk.yellow(skipMessage));
-			}
-		}
-
-		// Prepare the prompt for the LLM
-		const prompt = generateComplexityAnalysisPrompt(tasksData);
-
-		// Only start loading indicator for text output (CLI)
-		let loadingIndicator = null;
-		if (outputFormat === 'text') {
-			loadingIndicator = startLoadingIndicator(
-				'Calling AI to analyze task complexity...'
-			);
-		}
-
-		let fullResponse = '';
-		let streamingInterval = null;
-
-		try {
-			// If research flag is set, use Perplexity first
-			if (useResearch) {
-				try {
-					reportLog(
-						'Using Perplexity AI for research-backed complexity analysis...',
-						'info'
-					);
-
-					// Only show UI elements for text output (CLI)
-					if (outputFormat === 'text') {
-						console.log(
-							chalk.blue(
-								'Using Perplexity AI for research-backed complexity analysis...'
-							)
-						);
-					}
-
-					// Modify prompt to include more context for Perplexity and explicitly request JSON
-					const researchPrompt = `You are conducting a detailed analysis of software development tasks to determine their complexity and how they should be broken down into subtasks.
-
-Please research each task thoroughly, considering best practices, industry standards, and potential implementation challenges before providing your analysis.
-
-CRITICAL: You MUST respond ONLY with a valid JSON array. Do not include ANY explanatory text, markdown formatting, or code block markers.
-
-${prompt}
-
-Your response must be a clean JSON array only, following exactly this format:
-[
-  {
-    "taskId": 1,
-    "taskTitle": "Example Task",
-    "complexityScore": 7,
-    "recommendedSubtasks": 4,
-    "expansionPrompt": "Detailed prompt for expansion",
-    "reasoning": "Explanation of complexity assessment"
-  },
-  // more tasks...
-]
-
-DO NOT include any text before or after the JSON array. No explanations, no markdown formatting.`;
-
-					const result = await perplexity.chat.completions.create({
-						model:
-							process.env.PERPLEXITY_MODEL ||
-							session?.env?.PERPLEXITY_MODEL ||
-							'sonar-pro',
-						messages: [
-							{
-								role: 'system',
-								content:
-									'You are a technical analysis AI that only responds with clean, valid JSON. Never include explanatory text or markdown formatting in your response.'
-							},
-							{
-								role: 'user',
-								content: researchPrompt
-							}
-						],
-						temperature: session?.env?.TEMPERATURE || CONFIG.temperature,
-						max_tokens: session?.env?.MAX_TOKENS || CONFIG.maxTokens
-					});
-
-					// Extract the response text
-					fullResponse = result.choices[0].message.content;
-					reportLog(
-						'Successfully generated complexity analysis with Perplexity AI',
-						'success'
-					);
-
-					// Only show UI elements for text output (CLI)
-					if (outputFormat === 'text') {
-						console.log(
-							chalk.green(
-								'Successfully generated complexity analysis with Perplexity AI'
-							)
-						);
-					}
-
-					if (streamingInterval) clearInterval(streamingInterval);
-
-					// Stop loading indicator if it was created
-					if (loadingIndicator) {
-						stopLoadingIndicator(loadingIndicator);
-						loadingIndicator = null;
-					}
-
-					// ALWAYS log the first part of the response for debugging
-					if (outputFormat === 'text') {
-						console.log(chalk.gray('Response first 200 chars:'));
-						console.log(chalk.gray(fullResponse.substring(0, 200)));
-					}
-				} catch (perplexityError) {
-					reportLog(
-						`Falling back to Claude for complexity analysis: ${perplexityError.message}`,
-						'warn'
-					);
-
-					// Only show UI elements for text output (CLI)
-					if (outputFormat === 'text') {
-						console.log(
-							chalk.yellow('Falling back to Claude for complexity analysis...')
-						);
-						console.log(
-							chalk.gray('Perplexity error:'),
-							perplexityError.message
-						);
-					}
-
-					// Continue to Claude as fallback
-					await useClaudeForComplexityAnalysis();
-				}
-			} else {
-				// Use Claude directly if research flag is not set
-				await useClaudeForComplexityAnalysis();
-			}
-
-			// Helper function to use Claude for complexity analysis
-			async function useClaudeForComplexityAnalysis() {
-				// Initialize retry variables for handling Claude overload
-				let retryAttempt = 0;
-				const maxRetryAttempts = 2;
-				let claudeOverloaded = false;
-
-				// Retry loop for Claude API calls
-				while (retryAttempt < maxRetryAttempts) {
-					retryAttempt++;
-					const isLastAttempt = retryAttempt >= maxRetryAttempts;
-
-					try {
-						reportLog(
-							`Claude API attempt ${retryAttempt}/${maxRetryAttempts}`,
-							'info'
-						);
-
-						// Update loading indicator for CLI
-						if (outputFormat === 'text' && loadingIndicator) {
-							stopLoadingIndicator(loadingIndicator);
-							loadingIndicator = startLoadingIndicator(
-								`Claude API attempt ${retryAttempt}/${maxRetryAttempts}...`
-							);
-						}
-
-						// Call the LLM API with streaming
-						const stream = await anthropic.messages.create({
-							max_tokens: session?.env?.MAX_TOKENS || CONFIG.maxTokens,
-							model:
-								modelOverride || CONFIG.model || session?.env?.ANTHROPIC_MODEL,
-							temperature: session?.env?.TEMPERATURE || CONFIG.temperature,
-							messages: [{ role: 'user', content: prompt }],
-							system:
-								'You are an expert software architect and project manager analyzing task complexity. Respond only with valid JSON.',
-							stream: true
-						});
-
-						// Update loading indicator to show streaming progress - only for text output (CLI)
-						if (outputFormat === 'text') {
-							let dotCount = 0;
-							streamingInterval = setInterval(() => {
-								readline.cursorTo(process.stdout, 0);
-								process.stdout.write(
-									`Receiving streaming response from Claude${'.'.repeat(dotCount)}`
-								);
-								dotCount = (dotCount + 1) % 4;
-							}, 500);
-						}
-
-						// Process the stream
-						for await (const chunk of stream) {
-							if (chunk.type === 'content_block_delta' && chunk.delta.text) {
-								fullResponse += chunk.delta.text;
-							}
-							if (reportProgress) {
-								await reportProgress({
-									progress: (fullResponse.length / CONFIG.maxTokens) * 100
-								});
-							}
-							if (mcpLog) {
-								mcpLog.info(
-									`Progress: ${(fullResponse.length / CONFIG.maxTokens) * 100}%`
-								);
-							}
-						}
-
-						if (streamingInterval) clearInterval(streamingInterval);
-
-						// Stop loading indicator if it was created
-						if (loadingIndicator) {
-							stopLoadingIndicator(loadingIndicator);
-							loadingIndicator = null;
-						}
-
-						reportLog(
-							'Completed streaming response from Claude API!',
-							'success'
-						);
-
-						// Only show UI elements for text output (CLI)
-						if (outputFormat === 'text') {
-							console.log(
-								chalk.green('Completed streaming response from Claude API!')
-							);
-						}
-
-						// Successfully received response, break the retry loop
-						break;
-					} catch (claudeError) {
-						if (streamingInterval) clearInterval(streamingInterval);
-
-						// Process error to check if it's an overload condition
-						reportLog(
-							`Error in Claude API call: ${claudeError.message}`,
-							'error'
-						);
-
-						// Check if this is an overload error
-						let isOverload = false;
-						// Check 1: SDK specific property
-						if (claudeError.type === 'overloaded_error') {
-							isOverload = true;
-						}
-						// Check 2: Check nested error property
-						else if (claudeError.error?.type === 'overloaded_error') {
-							isOverload = true;
-						}
-						// Check 3: Check status code
-						else if (claudeError.status === 429 || claudeError.status === 529) {
-							isOverload = true;
-						}
-						// Check 4: Check message string
-						else if (
-							claudeError.message?.toLowerCase().includes('overloaded')
-						) {
-							isOverload = true;
-						}
-
-						if (isOverload) {
-							claudeOverloaded = true;
-							reportLog(
-								`Claude overloaded (attempt ${retryAttempt}/${maxRetryAttempts})`,
-								'warn'
-							);
-
-							// Only show UI elements for text output (CLI)
-							if (outputFormat === 'text') {
-								console.log(
-									chalk.yellow(
-										`Claude overloaded (attempt ${retryAttempt}/${maxRetryAttempts})`
-									)
-								);
-							}
-
-							if (isLastAttempt) {
-								reportLog(
-									'Maximum retry attempts reached for Claude API',
-									'error'
-								);
-
-								// Only show UI elements for text output (CLI)
-								if (outputFormat === 'text') {
-									console.log(
-										chalk.red('Maximum retry attempts reached for Claude API')
-									);
-								}
-
-								// Let the outer error handling take care of it
-								throw new Error(
-									`Claude API overloaded after ${maxRetryAttempts} attempts`
-								);
-							}
-
-							// Wait a bit before retrying - adds backoff delay
-							const retryDelay = 1000 * retryAttempt; // Increases with each retry
-							reportLog(
-								`Waiting ${retryDelay / 1000} seconds before retry...`,
-								'info'
-							);
-
-							// Only show UI elements for text output (CLI)
-							if (outputFormat === 'text') {
-								console.log(
-									chalk.blue(
-										`Waiting ${retryDelay / 1000} seconds before retry...`
-									)
-								);
-							}
-
-							await new Promise((resolve) => setTimeout(resolve, retryDelay));
-							continue; // Try again
-						} else {
-							// Non-overload error - don't retry
-							reportLog(
-								`Non-overload Claude API error: ${claudeError.message}`,
-								'error'
-							);
-
-							// Only show UI elements for text output (CLI)
-							if (outputFormat === 'text') {
-								console.log(
-									chalk.red(`Claude API error: ${claudeError.message}`)
-								);
-							}
-
-							throw claudeError; // Let the outer error handling take care of it
-						}
-					}
-				}
-			}
-
-			// Parse the JSON response
-			reportLog(`Parsing complexity analysis...`, 'info');
-
-			// Only show UI elements for text output (CLI)
-			if (outputFormat === 'text') {
-				console.log(chalk.blue(`Parsing complexity analysis...`));
-			}
-
-			let complexityAnalysis;
-			try {
-				// Clean up the response to ensure it's valid JSON
-				let cleanedResponse = fullResponse;
-
-				// First check for JSON code blocks (common in markdown responses)
-				const codeBlockMatch = fullResponse.match(
-					/```(?:json)?\s*([\s\S]*?)\s*```/
-				);
-				if (codeBlockMatch) {
-					cleanedResponse = codeBlockMatch[1];
-					reportLog('Extracted JSON from code block', 'info');
-
-					// Only show UI elements for text output (CLI)
-					if (outputFormat === 'text') {
-						console.log(chalk.blue('Extracted JSON from code block'));
-					}
-				} else {
-					// Look for a complete JSON array pattern
-					// This regex looks for an array of objects starting with [ and ending with ]
-					const jsonArrayMatch = fullResponse.match(
-						/(\[\s*\{\s*"[^"]*"\s*:[\s\S]*\}\s*\])/
-					);
-					if (jsonArrayMatch) {
-						cleanedResponse = jsonArrayMatch[1];
-						reportLog('Extracted JSON array pattern', 'info');
-
-						// Only show UI elements for text output (CLI)
-						if (outputFormat === 'text') {
-							console.log(chalk.blue('Extracted JSON array pattern'));
-						}
-					} else {
-						// Try to find the start of a JSON array and capture to the end
-						const jsonStartMatch = fullResponse.match(/(\[\s*\{[\s\S]*)/);
-						if (jsonStartMatch) {
-							cleanedResponse = jsonStartMatch[1];
-							// Try to find a proper closing to the array
-							const properEndMatch = cleanedResponse.match(/([\s\S]*\}\s*\])/);
-							if (properEndMatch) {
-								cleanedResponse = properEndMatch[1];
-							}
-							reportLog('Extracted JSON from start of array to end', 'info');
-
-							// Only show UI elements for text output (CLI)
-							if (outputFormat === 'text') {
-								console.log(
-									chalk.blue('Extracted JSON from start of array to end')
-								);
-							}
-						}
-					}
-				}
-
-				// Log the cleaned response for debugging - only for text output (CLI)
-				if (outputFormat === 'text') {
-					console.log(chalk.gray('Attempting to parse cleaned JSON...'));
-					console.log(chalk.gray('Cleaned response (first 100 chars):'));
-					console.log(chalk.gray(cleanedResponse.substring(0, 100)));
-					console.log(chalk.gray('Last 100 chars:'));
-					console.log(
-						chalk.gray(cleanedResponse.substring(cleanedResponse.length - 100))
-					);
-				}
-
-				// More aggressive cleaning - strip any non-JSON content at the beginning or end
-				const strictArrayMatch = cleanedResponse.match(
-					/(\[\s*\{[\s\S]*\}\s*\])/
-				);
-				if (strictArrayMatch) {
-					cleanedResponse = strictArrayMatch[1];
-					reportLog('Applied strict JSON array extraction', 'info');
-
-					// Only show UI elements for text output (CLI)
-					if (outputFormat === 'text') {
-						console.log(chalk.blue('Applied strict JSON array extraction'));
-					}
-				}
-
-				try {
-					complexityAnalysis = JSON.parse(cleanedResponse);
-				} catch (jsonError) {
-					reportLog(
-						'Initial JSON parsing failed, attempting to fix common JSON issues...',
-						'warn'
-					);
-
-					// Only show UI elements for text output (CLI)
-					if (outputFormat === 'text') {
-						console.log(
-							chalk.yellow(
-								'Initial JSON parsing failed, attempting to fix common JSON issues...'
-							)
-						);
-					}
-
-					// Try to fix common JSON issues
-					// 1. Remove any trailing commas in arrays or objects
-					cleanedResponse = cleanedResponse.replace(/,(\s*[\]}])/g, '$1');
-
-					// 2. Ensure property names are double-quoted
-					cleanedResponse = cleanedResponse.replace(
-						/(\s*)(\w+)(\s*):(\s*)/g,
-						'$1"$2"$3:$4'
-					);
-
-					// 3. Replace single quotes with double quotes for property values
-					cleanedResponse = cleanedResponse.replace(
-						/:(\s*)'([^']*)'(\s*[,}])/g,
-						':$1"$2"$3'
-					);
-
-					// 4. Fix unterminated strings - common with LLM responses
-					const untermStringPattern = /:(\s*)"([^"]*)(?=[,}])/g;
-					cleanedResponse = cleanedResponse.replace(
-						untermStringPattern,
-						':$1"$2"'
-					);
-
-					// 5. Fix multi-line strings by replacing newlines
-					cleanedResponse = cleanedResponse.replace(
-						/:(\s*)"([^"]*)\n([^"]*)"/g,
-						':$1"$2 $3"'
-					);
-
-					try {
-						complexityAnalysis = JSON.parse(cleanedResponse);
-						reportLog(
-							'Successfully parsed JSON after fixing common issues',
-							'success'
-						);
-
-						// Only show UI elements for text output (CLI)
-						if (outputFormat === 'text') {
-							console.log(
-								chalk.green(
-									'Successfully parsed JSON after fixing common issues'
-								)
-							);
-						}
-					} catch (fixedJsonError) {
-						reportLog(
-							'Failed to parse JSON even after fixes, attempting more aggressive cleanup...',
-							'error'
-						);
-
-						// Only show UI elements for text output (CLI)
-						if (outputFormat === 'text') {
-							console.log(
-								chalk.red(
-									'Failed to parse JSON even after fixes, attempting more aggressive cleanup...'
-								)
-							);
-						}
-
-						// Try to extract and process each task individually
-						try {
-							const taskMatches = cleanedResponse.match(
-								/\{\s*"taskId"\s*:\s*(\d+)[^}]*\}/g
-							);
-							if (taskMatches && taskMatches.length > 0) {
-								reportLog(
-									`Found ${taskMatches.length} task objects, attempting to process individually`,
-									'info'
-								);
-
-								// Only show UI elements for text output (CLI)
-								if (outputFormat === 'text') {
-									console.log(
-										chalk.yellow(
-											`Found ${taskMatches.length} task objects, attempting to process individually`
-										)
-									);
-								}
-
-								complexityAnalysis = [];
-								for (const taskMatch of taskMatches) {
-									try {
-										// Try to parse each task object individually
-										const fixedTask = taskMatch.replace(/,\s*$/, ''); // Remove trailing commas
-										const taskObj = JSON.parse(`${fixedTask}`);
-										if (taskObj && taskObj.taskId) {
-											complexityAnalysis.push(taskObj);
-										}
-									} catch (taskParseError) {
-										reportLog(
-											`Could not parse individual task: ${taskMatch.substring(0, 30)}...`,
-											'warn'
-										);
-
-										// Only show UI elements for text output (CLI)
-										if (outputFormat === 'text') {
-											console.log(
-												chalk.yellow(
-													`Could not parse individual task: ${taskMatch.substring(0, 30)}...`
-												)
-											);
-										}
-									}
-								}
-
-								if (complexityAnalysis.length > 0) {
-									reportLog(
-										`Successfully parsed ${complexityAnalysis.length} tasks individually`,
-										'success'
-									);
-
-									// Only show UI elements for text output (CLI)
-									if (outputFormat === 'text') {
-										console.log(
-											chalk.green(
-												`Successfully parsed ${complexityAnalysis.length} tasks individually`
-											)
-										);
-									}
-								} else {
-									throw new Error('Could not parse any tasks individually');
-								}
-							} else {
-								throw fixedJsonError;
-							}
-						} catch (individualError) {
-							reportLog('All parsing attempts failed', 'error');
-
-							// Only show UI elements for text output (CLI)
-							if (outputFormat === 'text') {
-								console.log(chalk.red('All parsing attempts failed'));
-							}
-							throw jsonError; // throw the original error
-						}
-					}
-				}
-
-				// Ensure complexityAnalysis is an array
-				if (!Array.isArray(complexityAnalysis)) {
-					reportLog(
-						'Response is not an array, checking if it contains an array property...',
-						'warn'
-					);
-
-					// Only show UI elements for text output (CLI)
-					if (outputFormat === 'text') {
-						console.log(
-							chalk.yellow(
-								'Response is not an array, checking if it contains an array property...'
-							)
-						);
-					}
-
-					// Handle the case where the response might be an object with an array property
-					if (
-						complexityAnalysis.tasks ||
-						complexityAnalysis.analysis ||
-						complexityAnalysis.results
-					) {
-						complexityAnalysis =
-							complexityAnalysis.tasks ||
-							complexityAnalysis.analysis ||
-							complexityAnalysis.results;
-					} else {
-						// If no recognizable array property, wrap it as an array if it's an object
-						if (
-							typeof complexityAnalysis === 'object' &&
-							complexityAnalysis !== null
-						) {
-							reportLog('Converting object to array...', 'warn');
-
-							// Only show UI elements for text output (CLI)
-							if (outputFormat === 'text') {
-								console.log(chalk.yellow('Converting object to array...'));
-							}
-							complexityAnalysis = [complexityAnalysis];
-						} else {
-							throw new Error(
-								'Response does not contain a valid array or object'
-							);
-						}
-					}
-				}
-
-				// Final check to ensure we have an array
-				if (!Array.isArray(complexityAnalysis)) {
-					throw new Error('Failed to extract an array from the response');
-				}
-
-				// Check that we have an analysis for each task in the input file
-				const taskIds = tasksData.tasks.map((t) => t.id);
-				const analysisTaskIds = complexityAnalysis.map((a) => a.taskId);
-				const missingTaskIds = taskIds.filter(
-					(id) => !analysisTaskIds.includes(id)
-				);
-
-				// Only show missing task warnings for text output (CLI)
-				if (missingTaskIds.length > 0 && outputFormat === 'text') {
-					reportLog(
-						`Missing analysis for ${missingTaskIds.length} tasks: ${missingTaskIds.join(', ')}`,
-						'warn'
-					);
-
-					if (outputFormat === 'text') {
-						console.log(
-							chalk.yellow(
-								`Missing analysis for ${missingTaskIds.length} tasks: ${missingTaskIds.join(', ')}`
-							)
-						);
-						console.log(chalk.blue(`Attempting to analyze missing tasks...`));
-					}
-
-					// Handle missing tasks with a basic default analysis
-					for (const missingId of missingTaskIds) {
-						const missingTask = tasksData.tasks.find((t) => t.id === missingId);
-						if (missingTask) {
-							reportLog(
-								`Adding default analysis for task ${missingId}`,
-								'info'
-							);
-
-							// Create a basic analysis for the missing task
-							complexityAnalysis.push({
-								taskId: missingId,
-								taskTitle: missingTask.title,
-								complexityScore: 5, // Default middle complexity
-								recommendedSubtasks: 3, // Default recommended subtasks
-								expansionPrompt: `Break down this task with a focus on ${missingTask.title.toLowerCase()}.`,
-								reasoning:
-									'Automatically added due to missing analysis in API response.'
-							});
-						}
-					}
-				}
-
-				// Create the final report
-				const finalReport = {
-					meta: {
-						generatedAt: new Date().toISOString(),
-						tasksAnalyzed: tasksData.tasks.length,
-						thresholdScore: thresholdScore,
-						projectName: tasksData.meta?.projectName || 'Your Project Name',
-						usedResearch: useResearch
-					},
-					complexityAnalysis: complexityAnalysis
-				};
-
-				// Write the report to file
-				reportLog(`Writing complexity report to ${outputPath}...`, 'info');
-				writeJSON(outputPath, finalReport);
-
-				reportLog(
-					`Task complexity analysis complete. Report written to ${outputPath}`,
-					'success'
-				);
-
-				// Only show UI elements for text output (CLI)
-				if (outputFormat === 'text') {
-					console.log(
-						chalk.green(
-							`Task complexity analysis complete. Report written to ${outputPath}`
-						)
-					);
-
-					// Display a summary of findings
-					const highComplexity = complexityAnalysis.filter(
-						(t) => t.complexityScore >= 8
-					).length;
-					const mediumComplexity = complexityAnalysis.filter(
-						(t) => t.complexityScore >= 5 && t.complexityScore < 8
-					).length;
-					const lowComplexity = complexityAnalysis.filter(
-						(t) => t.complexityScore < 5
-					).length;
-					const totalAnalyzed = complexityAnalysis.length;
-
-					console.log('\nComplexity Analysis Summary:');
-					console.log('----------------------------');
-					console.log(`Tasks in input file: ${tasksData.tasks.length}`);
-					console.log(`Tasks successfully analyzed: ${totalAnalyzed}`);
-					console.log(`High complexity tasks: ${highComplexity}`);
-					console.log(`Medium complexity tasks: ${mediumComplexity}`);
-					console.log(`Low complexity tasks: ${lowComplexity}`);
-					console.log(
-						`Sum verification: ${highComplexity + mediumComplexity + lowComplexity} (should equal ${totalAnalyzed})`
-					);
-					console.log(
-						`Research-backed analysis: ${useResearch ? 'Yes' : 'No'}`
-					);
-					console.log(
-						`\nSee ${outputPath} for the full report and expansion commands.`
-					);
-
-					// Show next steps suggestions
-					console.log(
-						boxen(
-							chalk.white.bold('Suggested Next Steps:') +
-								'\n\n' +
-								`${chalk.cyan('1.')} Run ${chalk.yellow('task-master complexity-report')} to review detailed findings\n` +
-								`${chalk.cyan('2.')} Run ${chalk.yellow('task-master expand --id=<id>')} to break down complex tasks\n` +
-								`${chalk.cyan('3.')} Run ${chalk.yellow('task-master expand --all')} to expand all pending tasks based on complexity`,
-							{
-								padding: 1,
-								borderColor: 'cyan',
-								borderStyle: 'round',
-								margin: { top: 1 }
-							}
-						)
-					);
-				}
-
-				return finalReport;
-			} catch (error) {
-				if (streamingInterval) clearInterval(streamingInterval);
-
-				// Stop loading indicator if it was created
-				if (loadingIndicator) {
-					stopLoadingIndicator(loadingIndicator);
-				}
-
-				reportLog(
-					`Error parsing complexity analysis: ${error.message}`,
-					'error'
-				);
-
-				if (outputFormat === 'text') {
-					console.error(
-						chalk.red(`Error parsing complexity analysis: ${error.message}`)
-					);
-					if (CONFIG.debug) {
-						console.debug(
-							chalk.gray(`Raw response: ${fullResponse.substring(0, 500)}...`)
-						);
-					}
-				}
-
-				throw error;
-			}
-		} catch (error) {
-			if (streamingInterval) clearInterval(streamingInterval);
-
-			// Stop loading indicator if it was created
-			if (loadingIndicator) {
-				stopLoadingIndicator(loadingIndicator);
-			}
-
-			reportLog(`Error during AI analysis: ${error.message}`, 'error');
-			throw error;
-		}
-	} catch (error) {
-		reportLog(`Error analyzing task complexity: ${error.message}`, 'error');
-
-		// Only show error UI for text output (CLI)
-		if (outputFormat === 'text') {
-			console.error(
-				chalk.red(`Error analyzing task complexity: ${error.message}`)
-			);
-
-			// Provide more helpful error messages for common issues
-			if (error.message.includes('ANTHROPIC_API_KEY')) {
-				console.log(
-					chalk.yellow('\nTo fix this issue, set your Anthropic API key:')
-				);
-				console.log('  export ANTHROPIC_API_KEY=your_api_key_here');
-			} else if (error.message.includes('PERPLEXITY_API_KEY')) {
-				console.log(chalk.yellow('\nTo fix this issue:'));
-				console.log(
-					'  1. Set your Perplexity API key: export PERPLEXITY_API_KEY=your_api_key_here'
-				);
-				console.log(
-					'  2. Or run without the research flag: task-master analyze-complexity'
-				);
-			}
-
-			if (CONFIG.debug) {
-				console.error(error);
-			}
-
-			process.exit(1);
-		} else {
-			throw error; // Re-throw for JSON output
-		}
-	}
-}
-
-/**
- * Find the next pending task based on dependencies
- * @param {Object[]} tasks - The array of tasks
- * @returns {Object|null} The next task to work on or null if no eligible tasks
- */
-function findNextTask(tasks, complexityReport = null) {
-	// Get all completed task IDs
-	const completedTaskIds = new Set(
-		tasks
-			.filter((t) => t.status === 'done' || t.status === 'completed')
-			.map((t) => t.id)
-	);
-
-	// Filter for pending tasks whose dependencies are all satisfied
-	const eligibleTasks = tasks.filter(
-		(task) =>
-			(task.status === 'pending' || task.status === 'in-progress') &&
-			task.dependencies && // Make sure dependencies array exists
-			task.dependencies.every((depId) => completedTaskIds.has(depId))
-	);
-
-	if (eligibleTasks.length === 0) {
-		return null;
-	}
-
-	// Sort eligible tasks by:
-	// 1. Priority (high > medium > low)
-	// 2. Dependencies count (fewer dependencies first)
-	// 3. ID (lower ID first)
-	const priorityValues = { high: 3, medium: 2, low: 1 };
-
-	const nextTask = eligibleTasks.sort((a, b) => {
-		// Sort by priority first
-		const priorityA = priorityValues[a.priority || 'medium'] || 2;
-		const priorityB = priorityValues[b.priority || 'medium'] || 2;
-
-		if (priorityB !== priorityA) {
-			return priorityB - priorityA; // Higher priority first
-		}
-
-		// If priority is the same, sort by dependency count
-		if (
-			a.dependencies &&
-			b.dependencies &&
-			a.dependencies.length !== b.dependencies.length
-		) {
-			return a.dependencies.length - b.dependencies.length; // Fewer dependencies first
-		}
-
-		// If dependency count is the same, sort by ID
-		return a.id - b.id; // Lower ID first
-	})[0]; // Return the first (highest priority) task
-
-	// Add complexity to the task
-	addComplexityToTask(nextTask, complexityReport);
-
-	return nextTask;
-}
-
-/**
- * Add a subtask to a parent task
- * @param {string} tasksPath - Path to the tasks.json file
- * @param {number|string} parentId - ID of the parent task
- * @param {number|string|null} existingTaskId - ID of an existing task to convert to subtask (optional)
- * @param {Object} newSubtaskData - Data for creating a new subtask (used if existingTaskId is null)
- * @param {boolean} generateFiles - Whether to regenerate task files after adding the subtask
- * @returns {Object} The newly created or converted subtask
- */
-async function addSubtask(
-	tasksPath,
-	parentId,
-	existingTaskId = null,
-	newSubtaskData = null,
-	generateFiles = true
-) {
-	try {
-		log('info', `Adding subtask to parent task ${parentId}...`);
-
-		// Read the existing tasks
-		const data = readJSON(tasksPath);
-		if (!data || !data.tasks) {
-			throw new Error(`Invalid or missing tasks file at ${tasksPath}`);
-		}
-
-		// Convert parent ID to number
-		const parentIdNum = parseInt(parentId, 10);
-
-		// Find the parent task
-		const parentTask = data.tasks.find((t) => t.id === parentIdNum);
-		if (!parentTask) {
-			throw new Error(`Parent task with ID ${parentIdNum} not found`);
-		}
-
-		// Initialize subtasks array if it doesn't exist
-		if (!parentTask.subtasks) {
-			parentTask.subtasks = [];
-		}
-
-		let newSubtask;
-
-		// Case 1: Convert an existing task to a subtask
-		if (existingTaskId !== null) {
-			const existingTaskIdNum = parseInt(existingTaskId, 10);
-
-			// Find the existing task
-			const existingTaskIndex = data.tasks.findIndex(
-				(t) => t.id === existingTaskIdNum
-			);
-			if (existingTaskIndex === -1) {
-				throw new Error(`Task with ID ${existingTaskIdNum} not found`);
-			}
-
-			const existingTask = data.tasks[existingTaskIndex];
-
-			// Check if task is already a subtask
-			if (existingTask.parentTaskId) {
-				throw new Error(
-					`Task ${existingTaskIdNum} is already a subtask of task ${existingTask.parentTaskId}`
-				);
-			}
-
-			// Check for circular dependency
-			if (existingTaskIdNum === parentIdNum) {
-				throw new Error(`Cannot make a task a subtask of itself`);
-			}
-
-			// Check if parent task is a subtask of the task we're converting
-			// This would create a circular dependency
-			if (isTaskDependentOn(data.tasks, parentTask, existingTaskIdNum)) {
-				throw new Error(
-					`Cannot create circular dependency: task ${parentIdNum} is already a subtask or dependent of task ${existingTaskIdNum}`
-				);
-			}
-
-			// Find the highest subtask ID to determine the next ID
-			const highestSubtaskId =
-				parentTask.subtasks.length > 0
-					? Math.max(...parentTask.subtasks.map((st) => st.id))
-					: 0;
-			const newSubtaskId = highestSubtaskId + 1;
-
-			// Clone the existing task to be converted to a subtask
-			newSubtask = {
-				...existingTask,
-				id: newSubtaskId,
-				parentTaskId: parentIdNum
-			};
-
-			// Add to parent's subtasks
-			parentTask.subtasks.push(newSubtask);
-
-			// Remove the task from the main tasks array
-			data.tasks.splice(existingTaskIndex, 1);
-
-			log(
-				'info',
-				`Converted task ${existingTaskIdNum} to subtask ${parentIdNum}.${newSubtaskId}`
-			);
-		}
-		// Case 2: Create a new subtask
-		else if (newSubtaskData) {
-			// Find the highest subtask ID to determine the next ID
-			const highestSubtaskId =
-				parentTask.subtasks.length > 0
-					? Math.max(...parentTask.subtasks.map((st) => st.id))
-					: 0;
-			const newSubtaskId = highestSubtaskId + 1;
-
-			// Create the new subtask object
-			newSubtask = {
-				id: newSubtaskId,
-				title: newSubtaskData.title,
-				description: newSubtaskData.description || '',
-				details: newSubtaskData.details || '',
-				status: newSubtaskData.status || 'pending',
-				dependencies: newSubtaskData.dependencies || [],
-				parentTaskId: parentIdNum
-			};
-
-			// Add to parent's subtasks
-			parentTask.subtasks.push(newSubtask);
-
-			log('info', `Created new subtask ${parentIdNum}.${newSubtaskId}`);
-		} else {
-			throw new Error(
-				'Either existingTaskId or newSubtaskData must be provided'
-			);
-		}
-
-		// Write the updated tasks back to the file
-		writeJSON(tasksPath, data);
-
-		// Generate task files if requested
-		if (generateFiles) {
-			log('info', 'Regenerating task files...');
-			await generateTaskFiles(tasksPath, path.dirname(tasksPath));
-		}
-
-		return newSubtask;
-	} catch (error) {
-		log('error', `Error adding subtask: ${error.message}`);
-		throw error;
-	}
-}
-
-/**
- * Check if a task is dependent on another task (directly or indirectly)
- * Used to prevent circular dependencies
- * @param {Array} allTasks - Array of all tasks
- * @param {Object} task - The task to check
- * @param {number} targetTaskId - The task ID to check dependency against
- * @returns {boolean} Whether the task depends on the target task
- */
-function isTaskDependentOn(allTasks, task, targetTaskId) {
-	// If the task is a subtask, check if its parent is the target
-	if (task.parentTaskId === targetTaskId) {
-		return true;
-	}
-
-	// Check direct dependencies
-	if (task.dependencies && task.dependencies.includes(targetTaskId)) {
-		return true;
-	}
-
-	// Check dependencies of dependencies (recursive)
-	if (task.dependencies) {
-		for (const depId of task.dependencies) {
-			const depTask = allTasks.find((t) => t.id === depId);
-			if (depTask && isTaskDependentOn(allTasks, depTask, targetTaskId)) {
-				return true;
-			}
-		}
-	}
-
-	// Check subtasks for dependencies
-	if (task.subtasks) {
-		for (const subtask of task.subtasks) {
-			if (isTaskDependentOn(allTasks, subtask, targetTaskId)) {
-				return true;
-			}
-		}
-	}
-
-	return false;
-}
-
-/**
- * Remove a subtask from its parent task
- * @param {string} tasksPath - Path to the tasks.json file
- * @param {string} subtaskId - ID of the subtask to remove in format "parentId.subtaskId"
- * @param {boolean} convertToTask - Whether to convert the subtask to a standalone task
- * @param {boolean} generateFiles - Whether to regenerate task files after removing the subtask
- * @returns {Object|null} The removed subtask if convertToTask is true, otherwise null
- */
-async function removeSubtask(
-	tasksPath,
-	subtaskId,
-	convertToTask = false,
-	generateFiles = true
-) {
-	try {
-		log('info', `Removing subtask ${subtaskId}...`);
-
-		// Read the existing tasks
-		const data = readJSON(tasksPath);
-		if (!data || !data.tasks) {
-			throw new Error(`Invalid or missing tasks file at ${tasksPath}`);
-		}
-
-		// Parse the subtask ID (format: "parentId.subtaskId")
-		if (!subtaskId.includes('.')) {
-			throw new Error(
-				`Invalid subtask ID format: ${subtaskId}. Expected format: "parentId.subtaskId"`
-			);
-		}
-
-		const [parentIdStr, subtaskIdStr] = subtaskId.split('.');
-		const parentId = parseInt(parentIdStr, 10);
-		const subtaskIdNum = parseInt(subtaskIdStr, 10);
-
-		// Find the parent task
-		const parentTask = data.tasks.find((t) => t.id === parentId);
-		if (!parentTask) {
-			throw new Error(`Parent task with ID ${parentId} not found`);
-		}
-
-		// Check if parent has subtasks
-		if (!parentTask.subtasks || parentTask.subtasks.length === 0) {
-			throw new Error(`Parent task ${parentId} has no subtasks`);
-		}
-
-		// Find the subtask to remove
-		const subtaskIndex = parentTask.subtasks.findIndex(
-			(st) => st.id === subtaskIdNum
-		);
-		if (subtaskIndex === -1) {
-			throw new Error(`Subtask ${subtaskId} not found`);
-		}
-
-		// Get a copy of the subtask before removing it
-		const removedSubtask = { ...parentTask.subtasks[subtaskIndex] };
-
-		// Remove the subtask from the parent
-		parentTask.subtasks.splice(subtaskIndex, 1);
-
-		// If parent has no more subtasks, remove the subtasks array
-		if (parentTask.subtasks.length === 0) {
-			delete parentTask.subtasks;
-		}
-
-		let convertedTask = null;
-
-		// Convert the subtask to a standalone task if requested
-		if (convertToTask) {
-			log('info', `Converting subtask ${subtaskId} to a standalone task...`);
-
-			// Find the highest task ID to determine the next ID
-			const highestId = Math.max(...data.tasks.map((t) => t.id));
-			const newTaskId = highestId + 1;
-
-			// Create the new task from the subtask
-			convertedTask = {
-				id: newTaskId,
-				title: removedSubtask.title,
-				description: removedSubtask.description || '',
-				details: removedSubtask.details || '',
-				status: removedSubtask.status || 'pending',
-				dependencies: removedSubtask.dependencies || [],
-				priority: parentTask.priority || 'medium' // Inherit priority from parent
-			};
-
-			// Add the parent task as a dependency if not already present
-			if (!convertedTask.dependencies.includes(parentId)) {
-				convertedTask.dependencies.push(parentId);
-			}
-
-			// Add the converted task to the tasks array
-			data.tasks.push(convertedTask);
-
-			log('info', `Created new task ${newTaskId} from subtask ${subtaskId}`);
-		} else {
-			log('info', `Subtask ${subtaskId} deleted`);
-		}
-
-		// Write the updated tasks back to the file
-		writeJSON(tasksPath, data);
-
-		// Generate task files if requested
-		if (generateFiles) {
-			log('info', 'Regenerating task files...');
-			await generateTaskFiles(tasksPath, path.dirname(tasksPath));
-		}
-
-		return convertedTask;
-	} catch (error) {
-		log('error', `Error removing subtask: ${error.message}`);
-		throw error;
-	}
-}
-
-/**
- * Update a subtask by appending additional information to its description and details
- * @param {string} tasksPath - Path to the tasks.json file
- * @param {string} subtaskId - ID of the subtask to update in format "parentId.subtaskId"
- * @param {string} prompt - Prompt for generating additional information
- * @param {boolean} useResearch - Whether to use Perplexity AI for research-backed updates
- * @param {function} reportProgress - Function to report progress to MCP server (optional)
- * @param {Object} mcpLog - MCP logger object (optional)
- * @param {Object} session - Session object from MCP server (optional)
- * @returns {Object|null} - The updated subtask or null if update failed
- */
-async function updateSubtaskById(
-	tasksPath,
-	subtaskId,
-	prompt,
-	useResearch = false,
-	{ reportProgress, mcpLog, session } = {}
-) {
-	// Determine output format based on mcpLog presence (simplification)
-	const outputFormat = mcpLog ? 'json' : 'text';
-
-	// Create custom reporter that checks for MCP log and silent mode
-	const report = (message, level = 'info') => {
-		if (mcpLog) {
-			mcpLog[level](message);
-		} else if (!isSilentMode() && outputFormat === 'text') {
-			// Only log to console if not in silent mode and outputFormat is 'text'
-			log(level, message);
-		}
-	};
-
-	let loadingIndicator = null;
-	try {
-		report(`Updating subtask ${subtaskId} with prompt: "${prompt}"`, 'info');
-
-		// Validate subtask ID format
-		if (
-			!subtaskId ||
-			typeof subtaskId !== 'string' ||
-			!subtaskId.includes('.')
-		) {
-			throw new Error(
-				`Invalid subtask ID format: ${subtaskId}. Subtask ID must be in format "parentId.subtaskId"`
-			);
-		}
-
-		// Validate prompt
-		if (!prompt || typeof prompt !== 'string' || prompt.trim() === '') {
-			throw new Error(
-				'Prompt cannot be empty. Please provide context for the subtask update.'
-			);
-		}
-
-		// Prepare for fallback handling
-		let claudeOverloaded = false;
-
-		// Validate tasks file exists
-		if (!fs.existsSync(tasksPath)) {
-			throw new Error(`Tasks file not found at path: ${tasksPath}`);
-		}
-
-		// Read the tasks file
-		const data = readJSON(tasksPath);
-		if (!data || !data.tasks) {
-			throw new Error(
-				`No valid tasks found in ${tasksPath}. The file may be corrupted or have an invalid format.`
-			);
-		}
-
-		// Parse parent and subtask IDs
-		const [parentIdStr, subtaskIdStr] = subtaskId.split('.');
-		const parentId = parseInt(parentIdStr, 10);
-		const subtaskIdNum = parseInt(subtaskIdStr, 10);
-
-		if (
-			isNaN(parentId) ||
-			parentId <= 0 ||
-			isNaN(subtaskIdNum) ||
-			subtaskIdNum <= 0
-		) {
-			throw new Error(
-				`Invalid subtask ID format: ${subtaskId}. Both parent ID and subtask ID must be positive integers.`
-			);
-		}
-
-		// Find the parent task
-		const parentTask = data.tasks.find((task) => task.id === parentId);
-		if (!parentTask) {
-			throw new Error(
-				`Parent task with ID ${parentId} not found. Please verify the task ID and try again.`
-			);
-		}
-
-		// Find the subtask
-		if (!parentTask.subtasks || !Array.isArray(parentTask.subtasks)) {
-			throw new Error(`Parent task ${parentId} has no subtasks.`);
-		}
-
-		const subtask = parentTask.subtasks.find((st) => st.id === subtaskIdNum);
-		if (!subtask) {
-			throw new Error(
-				`Subtask with ID ${subtaskId} not found. Please verify the subtask ID and try again.`
-			);
-		}
-
-		// Check if subtask is already completed
-		if (subtask.status === 'done' || subtask.status === 'completed') {
-			report(
-				`Subtask ${subtaskId} is already marked as done and cannot be updated`,
-				'warn'
-			);
-
-			// Only show UI elements for text output (CLI)
-			if (outputFormat === 'text') {
-				console.log(
-					boxen(
-						chalk.yellow(
-							`Subtask ${subtaskId} is already marked as ${subtask.status} and cannot be updated.`
-						) +
-							'\n\n' +
-							chalk.white(
-								'Completed subtasks are locked to maintain consistency. To modify a completed subtask, you must first:'
-							) +
-							'\n' +
-							chalk.white(
-								'1. Change its status to "pending" or "in-progress"'
-							) +
-							'\n' +
-							chalk.white('2. Then run the update-subtask command'),
-						{ padding: 1, borderColor: 'yellow', borderStyle: 'round' }
-					)
-				);
-			}
-			return null;
-		}
-
-		// Only show UI elements for text output (CLI)
-		if (outputFormat === 'text') {
-			// Show the subtask that will be updated
-			const table = new Table({
-				head: [
-					chalk.cyan.bold('ID'),
-					chalk.cyan.bold('Title'),
-					chalk.cyan.bold('Status')
-				],
-				colWidths: [10, 55, 10]
-			});
-
-			table.push([
-				subtaskId,
-				truncate(subtask.title, 52),
-				getStatusWithColor(subtask.status)
-			]);
-
-			console.log(
-				boxen(chalk.white.bold(`Updating Subtask #${subtaskId}`), {
-					padding: 1,
-					borderColor: 'blue',
-					borderStyle: 'round',
-					margin: { top: 1, bottom: 0 }
-				})
-			);
-
-			console.log(table.toString());
-
-			// Start the loading indicator - only for text output
-			loadingIndicator = startLoadingIndicator(
-				'Generating additional information with AI...'
-			);
-		}
-
-		// Create the system prompt (as before)
-		const systemPrompt = `You are an AI assistant helping to update software development subtasks with additional information.
-Given a subtask, you will provide additional details, implementation notes, or technical insights based on user request.
-Focus only on adding content that enhances the subtask - don't repeat existing information.
-Be technical, specific, and implementation-focused rather than general.
-Provide concrete examples, code snippets, or implementation details when relevant.`;
-
-		// Replace the old research/Claude code with the new model selection approach
-		let additionalInformation = '';
-		let modelAttempts = 0;
-		const maxModelAttempts = 2; // Try up to 2 models before giving up
-
-		while (modelAttempts < maxModelAttempts && !additionalInformation) {
-			modelAttempts++; // Increment attempt counter at the start
-			const isLastAttempt = modelAttempts >= maxModelAttempts;
-			let modelType = null; // Declare modelType outside the try block
-
-			try {
-				// Get the best available model based on our current state
-				const result = getAvailableAIModel({
-					claudeOverloaded,
-					requiresResearch: useResearch
-				});
-				modelType = result.type;
-				const client = result.client;
-
-				report(
-					`Attempt ${modelAttempts}/${maxModelAttempts}: Generating subtask info using ${modelType}`,
-					'info'
-				);
-
-				// Update loading indicator text - only for text output
-				if (outputFormat === 'text') {
-					if (loadingIndicator) {
-						stopLoadingIndicator(loadingIndicator); // Stop previous indicator
-					}
-					loadingIndicator = startLoadingIndicator(
-						`Attempt ${modelAttempts}: Using ${modelType.toUpperCase()}...`
-					);
-				}
-
-				const subtaskData = JSON.stringify(subtask, null, 2);
-				const userMessageContent = `Here is the subtask to enhance:\n${subtaskData}\n\nPlease provide additional information addressing this request:\n${prompt}\n\nReturn ONLY the new information to add - do not repeat existing content.`;
-
-				if (modelType === 'perplexity') {
-					// Construct Perplexity payload
-					const perplexityModel =
-						process.env.PERPLEXITY_MODEL ||
-						session?.env?.PERPLEXITY_MODEL ||
-						'sonar-pro';
-					const response = await client.chat.completions.create({
-						model: perplexityModel,
-						messages: [
-							{ role: 'system', content: systemPrompt },
-							{ role: 'user', content: userMessageContent }
-						],
-						temperature: parseFloat(
-							process.env.TEMPERATURE ||
-								session?.env?.TEMPERATURE ||
-								CONFIG.temperature
-						),
-						max_tokens: parseInt(
-							process.env.MAX_TOKENS ||
-								session?.env?.MAX_TOKENS ||
-								CONFIG.maxTokens
-						)
-					});
-					additionalInformation = response.choices[0].message.content.trim();
-				} else {
-					// Claude
-					let responseText = '';
-					let streamingInterval = null;
-
-					try {
-						// Only update streaming indicator for text output
-						if (outputFormat === 'text') {
-							let dotCount = 0;
-							const readline = await import('readline');
-							streamingInterval = setInterval(() => {
-								readline.cursorTo(process.stdout, 0);
-								process.stdout.write(
-									`Receiving streaming response from Claude${'.'.repeat(dotCount)}`
-								);
-								dotCount = (dotCount + 1) % 4;
-							}, 500);
-						}
-
-						// Construct Claude payload
-						const stream = await client.messages.create({
-							model: CONFIG.model,
-							max_tokens: CONFIG.maxTokens,
-							temperature: CONFIG.temperature,
-							system: systemPrompt,
-							messages: [{ role: 'user', content: userMessageContent }],
-							stream: true
-						});
-
-						for await (const chunk of stream) {
-							if (chunk.type === 'content_block_delta' && chunk.delta.text) {
-								responseText += chunk.delta.text;
-							}
-							if (reportProgress) {
-								await reportProgress({
-									progress: (responseText.length / CONFIG.maxTokens) * 100
-								});
-							}
-							if (mcpLog) {
-								mcpLog.info(
-									`Progress: ${(responseText.length / CONFIG.maxTokens) * 100}%`
-								);
-							}
-						}
-					} finally {
-						if (streamingInterval) clearInterval(streamingInterval);
-						// Clear the loading dots line - only for text output
-						if (outputFormat === 'text') {
-							const readline = await import('readline');
-							readline.cursorTo(process.stdout, 0);
-							process.stdout.clearLine(0);
-						}
-					}
-
-					report(
-						`Completed streaming response from Claude API! (Attempt ${modelAttempts})`,
-						'info'
-					);
-					additionalInformation = responseText.trim();
-				}
-
-				// Success - break the loop
-				if (additionalInformation) {
-					report(
-						`Successfully generated information using ${modelType} on attempt ${modelAttempts}.`,
-						'info'
-					);
-					break;
-				} else {
-					// Handle case where AI gave empty response without erroring
-					report(
-						`AI (${modelType}) returned empty response on attempt ${modelAttempts}.`,
-						'warn'
-					);
-					if (isLastAttempt) {
-						throw new Error(
-							'AI returned empty response after maximum attempts.'
-						);
-					}
-					// Allow loop to continue to try another model/attempt if possible
-				}
-			} catch (modelError) {
-				const failedModel =
-					modelType || modelError.modelType || 'unknown model';
-				report(
-					`Attempt ${modelAttempts} failed using ${failedModel}: ${modelError.message}`,
-					'warn'
-				);
-
-				// --- More robust overload check ---
-				let isOverload = false;
-				// Check 1: SDK specific property (common pattern)
-				if (modelError.type === 'overloaded_error') {
-					isOverload = true;
-				}
-				// Check 2: Check nested error property (as originally intended)
-				else if (modelError.error?.type === 'overloaded_error') {
-					isOverload = true;
-				}
-				// Check 3: Check status code if available (e.g., 429 Too Many Requests or 529 Overloaded)
-				else if (modelError.status === 429 || modelError.status === 529) {
-					isOverload = true;
-				}
-				// Check 4: Check the message string itself (less reliable)
-				else if (modelError.message?.toLowerCase().includes('overloaded')) {
-					isOverload = true;
-				}
-				// --- End robust check ---
-
-				if (isOverload) {
-					// Use the result of the check
-					claudeOverloaded = true; // Mark Claude as overloaded for the *next* potential attempt
-					if (!isLastAttempt) {
-						report(
-							'Claude overloaded. Will attempt fallback model if available.',
-							'info'
-						);
-						// Stop the current indicator before continuing - only for text output
-						if (outputFormat === 'text' && loadingIndicator) {
-							stopLoadingIndicator(loadingIndicator);
-							loadingIndicator = null; // Reset indicator
-						}
-						continue; // Go to next iteration of the while loop to try fallback
-					} else {
-						// It was the last attempt, and it failed due to overload
-						report(
-							`Overload error on final attempt (${modelAttempts}/${maxModelAttempts}). No fallback possible.`,
-							'error'
-						);
-						// Let the error be thrown after the loop finishes, as additionalInformation will be empty.
-						// We don't throw immediately here, let the loop exit and the check after the loop handle it.
-					}
-				} else {
-					// Error was NOT an overload
-					// If it's not an overload, throw it immediately to be caught by the outer catch.
-					report(
-						`Non-overload error on attempt ${modelAttempts}: ${modelError.message}`,
-						'error'
-					);
-					throw modelError; // Re-throw non-overload errors immediately.
-				}
-			} // End inner catch
-		} // End while loop
-
-		// If loop finished without getting information
-		if (!additionalInformation) {
-			// Only show debug info for text output (CLI)
-			if (outputFormat === 'text') {
-				console.log(
-					'>>> DEBUG: additionalInformation is falsy! Value:',
-					additionalInformation
-				);
-			}
-			throw new Error(
-				'Failed to generate additional information after all attempts.'
-			);
-		}
-
-		// Only show debug info for text output (CLI)
-		if (outputFormat === 'text') {
-			console.log(
-				'>>> DEBUG: Got additionalInformation:',
-				additionalInformation.substring(0, 50) + '...'
-			);
-		}
-
-		// Create timestamp
-		const currentDate = new Date();
-		const timestamp = currentDate.toISOString();
-
-		// Format the additional information with timestamp
-		const formattedInformation = `\n\n<info added on ${timestamp}>\n${additionalInformation}\n</info added on ${timestamp}>`;
-
-		// Only show debug info for text output (CLI)
-		if (outputFormat === 'text') {
-			console.log(
-				'>>> DEBUG: formattedInformation:',
-				formattedInformation.substring(0, 70) + '...'
-			);
-		}
-
-		// Append to subtask details and description
-		// Only show debug info for text output (CLI)
-		if (outputFormat === 'text') {
-			console.log('>>> DEBUG: Subtask details BEFORE append:', subtask.details);
-		}
-
-		if (subtask.details) {
-			subtask.details += formattedInformation;
-		} else {
-			subtask.details = `${formattedInformation}`;
-		}
-
-		// Only show debug info for text output (CLI)
-		if (outputFormat === 'text') {
-			console.log('>>> DEBUG: Subtask details AFTER append:', subtask.details);
-		}
-
-		if (subtask.description) {
-			// Only append to description if it makes sense (for shorter updates)
-			if (additionalInformation.length < 200) {
-				// Only show debug info for text output (CLI)
-				if (outputFormat === 'text') {
-					console.log(
-						'>>> DEBUG: Subtask description BEFORE append:',
-						subtask.description
-					);
-				}
-				subtask.description += ` [Updated: ${currentDate.toLocaleDateString()}]`;
-				// Only show debug info for text output (CLI)
-				if (outputFormat === 'text') {
-					console.log(
-						'>>> DEBUG: Subtask description AFTER append:',
-						subtask.description
-					);
-				}
-			}
-		}
-
-		// Only show debug info for text output (CLI)
-		if (outputFormat === 'text') {
-			console.log('>>> DEBUG: About to call writeJSON with updated data...');
-		}
-
-		// Write the updated tasks to the file
-		writeJSON(tasksPath, data);
-
-		// Only show debug info for text output (CLI)
-		if (outputFormat === 'text') {
-			console.log('>>> DEBUG: writeJSON call completed.');
-		}
-
-		report(`Successfully updated subtask ${subtaskId}`, 'success');
-
-		// Generate individual task files
-		await generateTaskFiles(tasksPath, path.dirname(tasksPath));
-
-		// Stop indicator before final console output - only for text output (CLI)
-		if (outputFormat === 'text') {
-			if (loadingIndicator) {
-				stopLoadingIndicator(loadingIndicator);
-				loadingIndicator = null;
-			}
-
-			console.log(
-				boxen(
-					chalk.green(`Successfully updated subtask #${subtaskId}`) +
-						'\n\n' +
-						chalk.white.bold('Title:') +
-						' ' +
-						subtask.title +
-						'\n\n' +
-						chalk.white.bold('Information Added:') +
-						'\n' +
-						chalk.white(truncate(additionalInformation, 300, true)),
-					{ padding: 1, borderColor: 'green', borderStyle: 'round' }
-				)
-			);
-		}
-
-		return subtask;
-	} catch (error) {
-		// Outer catch block handles final errors after loop/attempts
-		// Stop indicator on error - only for text output (CLI)
-		if (outputFormat === 'text' && loadingIndicator) {
-			stopLoadingIndicator(loadingIndicator);
-			loadingIndicator = null;
-		}
-
-		report(`Error updating subtask: ${error.message}`, 'error');
-
-		// Only show error UI for text output (CLI)
-		if (outputFormat === 'text') {
-			console.error(chalk.red(`Error: ${error.message}`));
-
-			// Provide helpful error messages based on error type
-			if (error.message?.includes('ANTHROPIC_API_KEY')) {
-				console.log(
-					chalk.yellow('\nTo fix this issue, set your Anthropic API key:')
-				);
-				console.log('  export ANTHROPIC_API_KEY=your_api_key_here');
-			} else if (error.message?.includes('PERPLEXITY_API_KEY')) {
-				console.log(chalk.yellow('\nTo fix this issue:'));
-				console.log(
-					'  1. Set your Perplexity API key: export PERPLEXITY_API_KEY=your_api_key_here'
-				);
-				console.log(
-					'  2. Or run without the research flag: task-master update-subtask --id=<id> --prompt=\"...\"'
-				);
-			} else if (error.message?.includes('overloaded')) {
-				// Catch final overload error
-				console.log(
-					chalk.yellow(
-						'\nAI model overloaded, and fallback failed or was unavailable:'
-					)
-				);
-				console.log('  1. Try again in a few minutes.');
-				console.log('  2. Ensure PERPLEXITY_API_KEY is set for fallback.');
-				console.log('  3. Consider breaking your prompt into smaller updates.');
-			} else if (error.message?.includes('not found')) {
-				console.log(chalk.yellow('\nTo fix this issue:'));
-				console.log(
-					'  1. Run task-master list --with-subtasks to see all available subtask IDs'
-				);
-				console.log(
-					'  2. Use a valid subtask ID with the --id parameter in format \"parentId.subtaskId\"'
-				);
-			} else if (error.message?.includes('empty response from AI')) {
-				console.log(
-					chalk.yellow(
-						'\nThe AI model returned an empty response. This might be due to the prompt or API issues. Try rephrasing or trying again later.'
-					)
-				);
-			}
-
-			if (CONFIG.debug) {
-				console.error(error);
-			}
-		} else {
-			throw error; // Re-throw for JSON output
-		}
-
-		return null;
-	} finally {
-		// Final cleanup check for the indicator, although it should be stopped by now
-		if (outputFormat === 'text' && loadingIndicator) {
-			stopLoadingIndicator(loadingIndicator);
-		}
-	}
-}
-
-/**
- * Removes a task or subtask from the tasks file
- * @param {string} tasksPath - Path to the tasks file
- * @param {string|number} taskId - ID of task or subtask to remove (e.g., '5' or '5.2')
- * @returns {Object} Result object with success message and removed task info
- */
-async function removeTask(tasksPath, taskId) {
-	try {
-		// Read the tasks file
-		const data = readJSON(tasksPath);
-		if (!data || !data.tasks) {
-			throw new Error(`No valid tasks found in ${tasksPath}`);
-		}
-
-		// Check if the task ID exists
-		if (!taskExists(data.tasks, taskId)) {
-			throw new Error(`Task with ID ${taskId} not found`);
-		}
-
-		// Handle subtask removal (e.g., '5.2')
-		if (typeof taskId === 'string' && taskId.includes('.')) {
-			const [parentTaskId, subtaskId] = taskId
-				.split('.')
-				.map((id) => parseInt(id, 10));
-
-			// Find the parent task
-			const parentTask = data.tasks.find((t) => t.id === parentTaskId);
-			if (!parentTask || !parentTask.subtasks) {
-				throw new Error(
-					`Parent task with ID ${parentTaskId} or its subtasks not found`
-				);
-			}
-
-			// Find the subtask to remove
-			const subtaskIndex = parentTask.subtasks.findIndex(
-				(st) => st.id === subtaskId
-			);
-			if (subtaskIndex === -1) {
-				throw new Error(
-					`Subtask with ID ${subtaskId} not found in parent task ${parentTaskId}`
-				);
-			}
-
-			// Store the subtask info before removal for the result
-			const removedSubtask = parentTask.subtasks[subtaskIndex];
-
-			// Remove the subtask
-			parentTask.subtasks.splice(subtaskIndex, 1);
-
-			// Remove references to this subtask in other subtasks' dependencies
-			if (parentTask.subtasks && parentTask.subtasks.length > 0) {
-				parentTask.subtasks.forEach((subtask) => {
-					if (
-						subtask.dependencies &&
-						subtask.dependencies.includes(subtaskId)
-					) {
-						subtask.dependencies = subtask.dependencies.filter(
-							(depId) => depId !== subtaskId
-						);
-					}
-				});
-			}
-
-			// Save the updated tasks
-			writeJSON(tasksPath, data);
-
-			// Generate updated task files
-			try {
-				await generateTaskFiles(tasksPath, path.dirname(tasksPath));
-			} catch (genError) {
-				log(
-					'warn',
-					`Successfully removed subtask but failed to regenerate task files: ${genError.message}`
-				);
-			}
-
-			return {
-				success: true,
-				message: `Successfully removed subtask ${subtaskId} from task ${parentTaskId}`,
-				removedTask: removedSubtask,
-				parentTaskId: parentTaskId
-			};
-		}
-
-		// Handle main task removal
-		const taskIdNum = parseInt(taskId, 10);
-		const taskIndex = data.tasks.findIndex((t) => t.id === taskIdNum);
-		if (taskIndex === -1) {
-			throw new Error(`Task with ID ${taskId} not found`);
-		}
-
-		// Store the task info before removal for the result
-		const removedTask = data.tasks[taskIndex];
-
-		// Remove the task
-		data.tasks.splice(taskIndex, 1);
-
-		// Remove references to this task in other tasks' dependencies
-		data.tasks.forEach((task) => {
-			if (task.dependencies && task.dependencies.includes(taskIdNum)) {
-				task.dependencies = task.dependencies.filter(
-					(depId) => depId !== taskIdNum
-				);
-			}
-		});
-
-		// Save the updated tasks
-		writeJSON(tasksPath, data);
-
-		// Delete the task file if it exists
-		const taskFileName = path.join(
-			path.dirname(tasksPath),
-			`task_${taskIdNum.toString().padStart(3, '0')}.txt`
-		);
-		if (fs.existsSync(taskFileName)) {
-			try {
-				fs.unlinkSync(taskFileName);
-			} catch (unlinkError) {
-				log(
-					'warn',
-					`Successfully removed task from tasks.json but failed to delete task file: ${unlinkError.message}`
-				);
-			}
-		}
-
-		// Generate updated task files
-		try {
-			await generateTaskFiles(tasksPath, path.dirname(tasksPath));
-		} catch (genError) {
-			log(
-				'warn',
-				`Successfully removed task but failed to regenerate task files: ${genError.message}`
-			);
-		}
-
-		return {
-			success: true,
-			message: `Successfully removed task ${taskId}`,
-			removedTask: removedTask
-		};
-	} catch (error) {
-		log('error', `Error removing task: ${error.message}`);
-		throw {
-			code: 'REMOVE_TASK_ERROR',
-			message: error.message,
-			details: error.stack
-		};
-	}
-}
-
-/**
- * Checks if a task with the given ID exists
- * @param {Array} tasks - Array of tasks to search
- * @param {string|number} taskId - ID of task or subtask to check
- * @returns {boolean} Whether the task exists
- */
-function taskExists(tasks, taskId) {
-	// Handle subtask IDs (e.g., "1.2")
-	if (typeof taskId === 'string' && taskId.includes('.')) {
-		const [parentIdStr, subtaskIdStr] = taskId.split('.');
-		const parentId = parseInt(parentIdStr, 10);
-		const subtaskId = parseInt(subtaskIdStr, 10);
-
-		// Find the parent task
-		const parentTask = tasks.find((t) => t.id === parentId);
-
-		// If parent exists, check if subtask exists
-		return (
-			parentTask &&
-			parentTask.subtasks &&
-			parentTask.subtasks.some((st) => st.id === subtaskId)
-		);
-	}
-
-	// Handle regular task IDs
-	const id = parseInt(taskId, 10);
-	return tasks.some((t) => t.id === id);
-}
-
-/**
- * Generate a prompt for creating subtasks from a task
- * @param {Object} task - The task to generate subtasks for
- * @param {number} numSubtasks - Number of subtasks to generate
- * @param {string} additionalContext - Additional context to include in the prompt
- * @param {Object} taskAnalysis - Optional complexity analysis for the task
- * @returns {string} - The generated prompt
- */
-function generateSubtaskPrompt(
-	task,
-	numSubtasks,
-	additionalContext = '',
-	taskAnalysis = null
-) {
-	// Build the system prompt
-	const basePrompt = `You need to break down the following task into ${numSubtasks} specific subtasks that can be implemented one by one.
-
-Task ID: ${task.id}
-Title: ${task.title}
-Description: ${task.description || 'No description provided'}
-Current details: ${task.details || 'No details provided'}
-${additionalContext ? `\nAdditional context to consider: ${additionalContext}` : ''}
-${taskAnalysis ? `\nComplexity analysis: This task has a complexity score of ${taskAnalysis.complexityScore}/10.` : ''}
-${taskAnalysis && taskAnalysis.reasoning ? `\nReasoning for complexity: ${taskAnalysis.reasoning}` : ''}
-
-Subtasks should:
-1. Be specific and actionable implementation steps
-2. Follow a logical sequence
-3. Each handle a distinct part of the parent task
-4. Include clear guidance on implementation approach
-5. Have appropriate dependency chains between subtasks
-6. Collectively cover all aspects of the parent task
-
-Return exactly ${numSubtasks} subtasks with the following JSON structure:
-[
-  {
-    "id": 1,
-    "title": "First subtask title",
-    "description": "Detailed description",
-    "dependencies": [], 
-    "details": "Implementation details"
-  },
-  ...more subtasks...
-]
-
-Note on dependencies: Subtasks can depend on other subtasks with lower IDs. Use an empty array if there are no dependencies.`;
-
-	return basePrompt;
-}
-
-/**
- * Call AI to generate subtasks based on a prompt
- * @param {string} prompt - The prompt to send to the AI
- * @param {boolean} useResearch - Whether to use Perplexity for research
- * @param {Object} session - Session object from MCP
- * @param {Object} mcpLog - MCP logger object
- * @returns {Object} - Object containing generated subtasks
- */
-async function getSubtasksFromAI(
-	prompt,
-	useResearch = false,
-	session = null,
-	mcpLog = null
-) {
-	try {
-		// Get the configured client
-		const client = getConfiguredAnthropicClient(session);
-
-		// Prepare API parameters
-		const apiParams = {
-			model: session?.env?.ANTHROPIC_MODEL || CONFIG.model,
-			max_tokens: session?.env?.MAX_TOKENS || CONFIG.maxTokens,
-			temperature: session?.env?.TEMPERATURE || CONFIG.temperature,
-			system:
-				'You are an AI assistant helping with task breakdown for software development.',
-			messages: [{ role: 'user', content: prompt }]
-		};
-
-		if (mcpLog) {
-			mcpLog.info('Calling AI to generate subtasks');
-		}
-
-		let responseText;
-
-		// Call the AI - with research if requested
-		if (useResearch && perplexity) {
-			if (mcpLog) {
-				mcpLog.info('Using Perplexity AI for research-backed subtasks');
-			}
-
-			const perplexityModel =
-				process.env.PERPLEXITY_MODEL ||
-				session?.env?.PERPLEXITY_MODEL ||
-				'sonar-pro';
-			const result = await perplexity.chat.completions.create({
-				model: perplexityModel,
-				messages: [
-					{
-						role: 'system',
-						content:
-							'You are an AI assistant helping with task breakdown for software development. Research implementation details and provide comprehensive subtasks.'
-					},
-					{ role: 'user', content: prompt }
-				],
-				temperature: session?.env?.TEMPERATURE || CONFIG.temperature,
-				max_tokens: session?.env?.MAX_TOKENS || CONFIG.maxTokens
-			});
-
-			responseText = result.choices[0].message.content;
-		} else {
-			// Use regular Claude
-			if (mcpLog) {
-				mcpLog.info('Using Claude for generating subtasks');
-			}
-
-			// Call the streaming API
-			responseText = await _handleAnthropicStream(
-				client,
-				apiParams,
-				{ mcpLog, silentMode: isSilentMode() },
-				!isSilentMode()
-			);
-		}
-
-		// Ensure we have a valid response
-		if (!responseText) {
-			throw new Error('Empty response from AI');
-		}
-
-		// Try to parse the subtasks
-		try {
-			const parsedSubtasks = parseSubtasksFromText(responseText);
-			if (
-				!parsedSubtasks ||
-				!Array.isArray(parsedSubtasks) ||
-				parsedSubtasks.length === 0
-			) {
-				throw new Error(
-					'Failed to parse valid subtasks array from AI response'
-				);
-			}
-			return { subtasks: parsedSubtasks };
-		} catch (parseError) {
-			if (mcpLog) {
-				mcpLog.error(`Error parsing subtasks: ${parseError.message}`);
-				mcpLog.error(`Response start: ${responseText.substring(0, 200)}...`);
-			} else {
-				log('error', `Error parsing subtasks: ${parseError.message}`);
-			}
-			// Return error information instead of fallback subtasks
-			return {
-				error: parseError.message,
-				taskId: null, // This will be filled in by the calling function
-				suggestion:
-					'Use \'task-master update-task --id=<id> --prompt="Generate subtasks for this task"\' to manually create subtasks.'
-			};
-		}
-	} catch (error) {
-		if (mcpLog) {
-			mcpLog.error(`Error generating subtasks: ${error.message}`);
-		} else {
-			log('error', `Error generating subtasks: ${error.message}`);
-		}
-		// Return error information instead of fallback subtasks
-		return {
-			error: error.message,
-			taskId: null, // This will be filled in by the calling function
-			suggestion:
-				'Use \'task-master update-task --id=<id> --prompt="Generate subtasks for this task"\' to manually create subtasks.'
-		};
-	}
-}
-=======
 import { findTaskById } from './utils.js';
 import parsePRD from './task-manager/parse-prd.js';
 import updateTasks from './task-manager/update-tasks.js';
@@ -5841,7 +23,6 @@
 import removeTask from './task-manager/remove-task.js';
 import taskExists from './task-manager/task-exists.js';
 import isTaskDependentOn from './task-manager/is-task-dependent.js';
->>>>>>> d4a2e34b
 
 // Export task manager functions
 export {
