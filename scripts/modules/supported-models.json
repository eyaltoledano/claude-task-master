{
	"anthropic": [
		{
			"id": "claude-sonnet-4-20250514",
			"swe_score": 0.727,
			"cost_per_1m_tokens": {
				"input": 3.0,
				"output": 15.0
			},
			"allowed_roles": ["main", "fallback"],
			"max_tokens": 64000
		},
		{
			"id": "claude-opus-4-20250514",
			"swe_score": 0.725,
			"cost_per_1m_tokens": {
				"input": 15.0,
				"output": 75.0
			},
			"allowed_roles": ["main", "fallback"],
			"max_tokens": 32000
		},
		{
			"id": "claude-3-7-sonnet-20250219",
			"swe_score": 0.623,
			"cost_per_1m_tokens": {
				"input": 3.0,
				"output": 15.0
			},
			"allowed_roles": ["main", "fallback"],
			"max_tokens": 120000
		},
		{
			"id": "claude-3-5-sonnet-20241022",
			"swe_score": 0.49,
			"cost_per_1m_tokens": {
				"input": 3.0,
				"output": 15.0
			},
			"allowed_roles": ["main", "fallback"],
			"max_tokens": 8192
		}
	],
	"claude-code": [
		{
			"id": "opus",
			"swe_score": 0.725,
			"cost_per_1m_tokens": {
				"input": 0,
				"output": 0
			},
			"allowed_roles": ["main", "fallback", "research"],
			"max_tokens": 32000
		},
		{
			"id": "sonnet",
			"swe_score": 0.727,
			"cost_per_1m_tokens": {
				"input": 0,
				"output": 0
			},
			"allowed_roles": ["main", "fallback", "research"],
			"max_tokens": 64000
		}
	],
	"mcp": [
		{
			"id": "mcp-sampling",
			"swe_score": null,
			"cost_per_1m_tokens": {
				"input": 0,
				"output": 0
			},
			"allowed_roles": ["main", "fallback", "research"],
			"max_tokens": 100000
		}
	],
	"gemini-cli": [
		{
			"id": "gemini-2.5-pro",
			"swe_score": 0.72,
			"cost_per_1m_tokens": {
				"input": 0,
				"output": 0
			},
			"allowed_roles": ["main", "fallback", "research"],
			"max_tokens": 65536
		},
		{
			"id": "gemini-2.5-flash",
			"swe_score": 0.71,
			"cost_per_1m_tokens": {
				"input": 0,
				"output": 0
			},
			"allowed_roles": ["main", "fallback", "research"],
			"max_tokens": 65536
		}
	],
	"openai": [
		{
			"id": "gpt-4o",
			"swe_score": 0.332,
			"cost_per_1m_tokens": {
				"input": 2.5,
				"output": 10.0
			},
			"allowed_roles": ["main", "fallback"],
			"max_tokens": 16384
		},
		{
			"id": "o1",
			"swe_score": 0.489,
			"cost_per_1m_tokens": {
				"input": 15.0,
				"output": 60.0
			},
			"allowed_roles": ["main"]
		},
		{
			"id": "o3",
			"swe_score": 0.5,
			"cost_per_1m_tokens": {
				"input": 2.0,
				"output": 8.0
			},
			"allowed_roles": ["main", "fallback"],
			"max_tokens": 100000
		},
		{
			"id": "o3-mini",
			"swe_score": 0.493,
			"cost_per_1m_tokens": {
				"input": 1.1,
				"output": 4.4
			},
			"allowed_roles": ["main"],
			"max_tokens": 100000
		},
		{
			"id": "o4-mini",
			"swe_score": 0.45,
			"cost_per_1m_tokens": {
				"input": 1.1,
				"output": 4.4
			},
			"allowed_roles": ["main", "fallback"]
		},
		{
			"id": "o1-mini",
			"swe_score": 0.4,
			"cost_per_1m_tokens": {
				"input": 1.1,
				"output": 4.4
			},
			"allowed_roles": ["main"]
		},
		{
			"id": "o1-pro",
			"swe_score": 0,
			"cost_per_1m_tokens": {
				"input": 150.0,
				"output": 600.0
			},
			"allowed_roles": ["main"]
		},
		{
			"id": "gpt-4-5-preview",
			"swe_score": 0.38,
			"cost_per_1m_tokens": {
				"input": 75.0,
				"output": 150.0
			},
			"allowed_roles": ["main"]
		},
		{
			"id": "gpt-4-1-mini",
			"swe_score": 0,
			"cost_per_1m_tokens": {
				"input": 0.4,
				"output": 1.6
			},
			"allowed_roles": ["main"]
		},
		{
			"id": "gpt-4-1-nano",
			"swe_score": 0,
			"cost_per_1m_tokens": {
				"input": 0.1,
				"output": 0.4
			},
			"allowed_roles": ["main"]
		},
		{
			"id": "gpt-4o-mini",
			"swe_score": 0.3,
			"cost_per_1m_tokens": {
				"input": 0.15,
				"output": 0.6
			},
			"allowed_roles": ["main"]
		},
		{
			"id": "gpt-4o-search-preview",
			"swe_score": 0.33,
			"cost_per_1m_tokens": {
				"input": 2.5,
				"output": 10.0
			},
			"allowed_roles": ["research"]
		},
		{
			"id": "gpt-4o-mini-search-preview",
			"swe_score": 0.3,
			"cost_per_1m_tokens": {
				"input": 0.15,
				"output": 0.6
			},
			"allowed_roles": ["research"]
		}
	],
	"google": [
		{
			"id": "gemini-2.5-pro-preview-05-06",
			"swe_score": 0.638,
			"cost_per_1m_tokens": null,
			"allowed_roles": ["main", "fallback"],
			"max_tokens": 1048000
		},
		{
			"id": "gemini-2.5-pro-preview-03-25",
			"swe_score": 0.638,
			"cost_per_1m_tokens": null,
			"allowed_roles": ["main", "fallback"],
			"max_tokens": 1048000
		},
		{
			"id": "gemini-2.5-flash-preview-05-20",
			"swe_score": 0.604,
			"cost_per_1m_tokens": null,
			"allowed_roles": ["main", "fallback"],
			"max_tokens": 1048000
		},
		{
			"id": "gemini-2.0-flash",
			"swe_score": 0.518,
			"cost_per_1m_tokens": {
				"input": 0.15,
				"output": 0.6
			},
			"allowed_roles": ["main", "fallback"],
			"max_tokens": 1048000
		},
		{
			"id": "gemini-2.0-flash-lite",
			"swe_score": 0,
			"cost_per_1m_tokens": null,
			"allowed_roles": ["main", "fallback"],
			"max_tokens": 1048000
		}
	],
	"xai": [
		{
			"id": "grok-3",
			"name": "Grok 3",
			"swe_score": null,
			"cost_per_1m_tokens": {
				"input": 3,
				"output": 15
			},
			"allowed_roles": ["main", "fallback", "research"],
			"max_tokens": 131072
		},
		{
			"id": "grok-3-fast",
			"name": "Grok 3 Fast",
			"swe_score": 0,
			"cost_per_1m_tokens": {
				"input": 5,
				"output": 25
			},
			"allowed_roles": ["main", "fallback", "research"],
			"max_tokens": 131072
		},
		{
			"id": "grok-4",
			"name": "Grok 4",
			"swe_score": null,
			"cost_per_1m_tokens": {
				"input": 3,
				"output": 15
			},
			"allowed_roles": ["main", "fallback", "research"],
			"max_tokens": 131072
		}
	],
	"groq": [
		{
			"id": "llama-3.3-70b-versatile",
			"swe_score": 0.55,
			"cost_per_1m_tokens": {
				"input": 0.59,
				"output": 0.79
			},
			"allowed_roles": ["main", "fallback", "research"],
			"max_tokens": 32768
		},
		{
			"id": "llama-3.1-8b-instant",
			"swe_score": 0.32,
			"cost_per_1m_tokens": {
				"input": 0.05,
				"output": 0.08
			},
			"allowed_roles": ["main", "fallback"],
			"max_tokens": 131072
		},
		{
			"id": "llama-4-scout",
			"swe_score": 0.45,
			"cost_per_1m_tokens": {
				"input": 0.11,
				"output": 0.34
			},
			"allowed_roles": ["main", "fallback", "research"],
			"max_tokens": 32768
		},
		{
			"id": "llama-4-maverick",
			"swe_score": 0.52,
			"cost_per_1m_tokens": {
				"input": 0.5,
				"output": 0.77
			},
			"allowed_roles": ["main", "fallback", "research"],
			"max_tokens": 32768
		},
		{
			"id": "mixtral-8x7b-32768",
			"swe_score": 0.35,
			"cost_per_1m_tokens": {
				"input": 0.24,
				"output": 0.24
			},
			"allowed_roles": ["main", "fallback"],
			"max_tokens": 32768
		},
		{
			"id": "qwen-qwq-32b-preview",
			"swe_score": 0.4,
			"cost_per_1m_tokens": {
				"input": 0.18,
				"output": 0.18
			},
			"allowed_roles": ["main", "fallback", "research"],
			"max_tokens": 32768
		},
		{
			"id": "deepseek-r1-distill-llama-70b",
			"swe_score": 0.52,
			"cost_per_1m_tokens": {
				"input": 0.75,
				"output": 0.99
			},
			"allowed_roles": ["main", "research"],
			"max_tokens": 8192
		},
		{
			"id": "gemma2-9b-it",
			"swe_score": 0.3,
			"cost_per_1m_tokens": {
				"input": 0.2,
				"output": 0.2
			},
			"allowed_roles": ["main", "fallback"],
			"max_tokens": 8192
		},
		{
			"id": "whisper-large-v3",
			"swe_score": 0,
			"cost_per_1m_tokens": {
				"input": 0.11,
				"output": 0
			},
			"allowed_roles": ["main"],
			"max_tokens": 0
		}
	],
	"perplexity": [
		{
			"id": "sonar-pro",
			"swe_score": 0,
			"cost_per_1m_tokens": {
				"input": 3,
				"output": 15
			},
			"allowed_roles": ["main", "research"],
			"max_tokens": 8700
		},
		{
			"id": "sonar",
			"swe_score": 0,
			"cost_per_1m_tokens": {
				"input": 1,
				"output": 1
			},
			"allowed_roles": ["research"],
			"max_tokens": 8700
		},
		{
			"id": "deep-research",
			"swe_score": 0.211,
			"cost_per_1m_tokens": {
				"input": 2,
				"output": 8
			},
			"allowed_roles": ["research"],
			"max_tokens": 8700
		},
		{
			"id": "sonar-reasoning-pro",
			"swe_score": 0.211,
			"cost_per_1m_tokens": {
				"input": 2,
				"output": 8
			},
			"allowed_roles": ["main", "research", "fallback"],
			"max_tokens": 8700
		},
		{
			"id": "sonar-reasoning",
			"swe_score": 0.211,
			"cost_per_1m_tokens": {
				"input": 1,
				"output": 5
			},
			"allowed_roles": ["main", "research", "fallback"],
			"max_tokens": 8700
		}
	],
	"openrouter": [
		{
			"id": "google/gemini-2.5-flash-preview-05-20",
			"swe_score": 0,
			"cost_per_1m_tokens": {
				"input": 0.15,
				"output": 0.6
			},
			"allowed_roles": ["main", "fallback"],
			"max_tokens": 1048576
		},
		{
			"id": "google/gemini-2.5-flash-preview-05-20:thinking",
			"swe_score": 0,
			"cost_per_1m_tokens": {
				"input": 0.15,
				"output": 3.5
			},
			"allowed_roles": ["main", "fallback"],
			"max_tokens": 1048576
		},
		{
			"id": "google/gemini-2.5-pro-exp-03-25",
			"swe_score": 0,
			"cost_per_1m_tokens": {
				"input": 0,
				"output": 0
			},
			"allowed_roles": ["main", "fallback"],
			"max_tokens": 1000000
		},
		{
			"id": "deepseek/deepseek-chat-v3-0324:free",
			"swe_score": 0,
			"cost_per_1m_tokens": {
				"input": 0,
				"output": 0
			},
			"allowed_roles": ["main", "fallback"],
			"max_tokens": 163840
		},
		{
			"id": "deepseek/deepseek-chat-v3-0324",
			"swe_score": 0,
			"cost_per_1m_tokens": {
				"input": 0.27,
				"output": 1.1
			},
			"allowed_roles": ["main"],
			"max_tokens": 64000
		},
		{
			"id": "openai/gpt-4.1",
			"swe_score": 0,
			"cost_per_1m_tokens": {
				"input": 2,
				"output": 8
			},
			"allowed_roles": ["main", "fallback"],
			"max_tokens": 1000000
		},
		{
			"id": "openai/gpt-4.1-mini",
			"swe_score": 0,
			"cost_per_1m_tokens": {
				"input": 0.4,
				"output": 1.6
			},
			"allowed_roles": ["main", "fallback"],
			"max_tokens": 1000000
		},
		{
			"id": "openai/gpt-4.1-nano",
			"swe_score": 0,
			"cost_per_1m_tokens": {
				"input": 0.1,
				"output": 0.4
			},
			"allowed_roles": ["main", "fallback"],
			"max_tokens": 1000000
		},
		{
			"id": "openai/o3",
			"swe_score": 0,
			"cost_per_1m_tokens": {
				"input": 10,
				"output": 40
			},
			"allowed_roles": ["main", "fallback"],
			"max_tokens": 200000
		},
		{
			"id": "openai/codex-mini",
			"swe_score": 0,
			"cost_per_1m_tokens": {
				"input": 1.5,
				"output": 6
			},
			"allowed_roles": ["main", "fallback"],
			"max_tokens": 100000
		},
		{
			"id": "openai/gpt-4o-mini",
			"swe_score": 0,
			"cost_per_1m_tokens": {
				"input": 0.15,
				"output": 0.6
			},
			"allowed_roles": ["main", "fallback"],
			"max_tokens": 100000
		},
		{
			"id": "openai/o4-mini",
			"swe_score": 0.45,
			"cost_per_1m_tokens": {
				"input": 1.1,
				"output": 4.4
			},
			"allowed_roles": ["main", "fallback"],
			"max_tokens": 100000
		},
		{
			"id": "openai/o4-mini-high",
			"swe_score": 0,
			"cost_per_1m_tokens": {
				"input": 1.1,
				"output": 4.4
			},
			"allowed_roles": ["main", "fallback"],
			"max_tokens": 100000
		},
		{
			"id": "openai/o1-pro",
			"swe_score": 0,
			"cost_per_1m_tokens": {
				"input": 150,
				"output": 600
			},
			"allowed_roles": ["main", "fallback"],
			"max_tokens": 100000
		},
		{
			"id": "meta-llama/llama-3.3-70b-instruct",
			"swe_score": 0,
			"cost_per_1m_tokens": {
				"input": 120,
				"output": 600
			},
			"allowed_roles": ["main", "fallback"],
			"max_tokens": 1048576
		},
		{
			"id": "meta-llama/llama-4-maverick",
			"swe_score": 0,
			"cost_per_1m_tokens": {
				"input": 0.18,
				"output": 0.6
			},
			"allowed_roles": ["main", "fallback"],
			"max_tokens": 1000000
		},
		{
			"id": "meta-llama/llama-4-scout",
			"swe_score": 0,
			"cost_per_1m_tokens": {
				"input": 0.08,
				"output": 0.3
			},
			"allowed_roles": ["main", "fallback"],
			"max_tokens": 1000000
		},
		{
			"id": "qwen/qwen-max",
			"swe_score": 0,
			"cost_per_1m_tokens": {
				"input": 1.6,
				"output": 6.4
			},
			"allowed_roles": ["main", "fallback"],
			"max_tokens": 32768
		},
		{
			"id": "qwen/qwen-turbo",
			"swe_score": 0,
			"cost_per_1m_tokens": {
				"input": 0.05,
				"output": 0.2
			},
			"allowed_roles": ["main", "fallback"],
			"max_tokens": 1000000
		},
		{
			"id": "qwen/qwen3-235b-a22b",
			"swe_score": 0,
			"cost_per_1m_tokens": {
				"input": 0.14,
				"output": 2
			},
			"allowed_roles": ["main", "fallback"],
			"max_tokens": 24000
		},
		{
			"id": "mistralai/mistral-small-3.1-24b-instruct:free",
			"swe_score": 0,
			"cost_per_1m_tokens": {
				"input": 0,
				"output": 0
			},
			"allowed_roles": ["main", "fallback"],
			"max_tokens": 96000
		},
		{
			"id": "mistralai/mistral-small-3.1-24b-instruct",
			"swe_score": 0,
			"cost_per_1m_tokens": {
				"input": 0.1,
				"output": 0.3
			},
			"allowed_roles": ["main", "fallback"],
			"max_tokens": 128000
		},
		{
			"id": "mistralai/devstral-small",
			"swe_score": 0,
			"cost_per_1m_tokens": {
				"input": 0.1,
				"output": 0.3
			},
			"allowed_roles": ["main"],
			"max_tokens": 110000
		},
		{
			"id": "mistralai/mistral-nemo",
			"swe_score": 0,
			"cost_per_1m_tokens": {
				"input": 0.03,
				"output": 0.07
			},
			"allowed_roles": ["main", "fallback"],
			"max_tokens": 100000
		},
		{
			"id": "thudm/glm-4-32b:free",
			"swe_score": 0,
			"cost_per_1m_tokens": {
				"input": 0,
				"output": 0
			},
			"allowed_roles": ["main", "fallback"],
			"max_tokens": 32768
		}
	],
	"ollama": [
		{
			"id": "devstral:latest",
			"swe_score": 0,
			"cost_per_1m_tokens": {
				"input": 0,
				"output": 0
			},
			"allowed_roles": ["main", "fallback"]
		},
		{
			"id": "qwen3:latest",
			"swe_score": 0,
			"cost_per_1m_tokens": {
				"input": 0,
				"output": 0
			},
			"allowed_roles": ["main", "fallback"]
		},
		{
			"id": "qwen3:14b",
			"swe_score": 0,
			"cost_per_1m_tokens": {
				"input": 0,
				"output": 0
			},
			"allowed_roles": ["main", "fallback"]
		},
		{
			"id": "qwen3:32b",
			"swe_score": 0,
<<<<<<< HEAD
=======
			"cost_per_1m_tokens": {
				"input": 0,
				"output": 0
			},
			"allowed_roles": ["main", "fallback"]
		},
		{
			"id": "mistral-small3.1:latest",
			"swe_score": 0,
			"cost_per_1m_tokens": {
				"input": 0,
				"output": 0
			},
			"allowed_roles": ["main", "fallback"]
		},
		{
			"id": "llama3.3:latest",
			"swe_score": 0,
			"cost_per_1m_tokens": {
				"input": 0,
				"output": 0
			},
			"allowed_roles": ["main", "fallback"]
		},
		{
			"id": "phi4:latest",
			"swe_score": 0,
>>>>>>> baf9bd54
			"cost_per_1m_tokens": {
				"input": 0,
				"output": 0
			},
			"allowed_roles": ["main", "fallback"]
<<<<<<< HEAD
		},
		{
			"id": "mistral-small3.1:latest",
			"swe_score": 0,
			"cost_per_1m_tokens": {
				"input": 0,
				"output": 0
			},
			"allowed_roles": ["main", "fallback"]
		},
		{
			"id": "llama3.3:latest",
			"swe_score": 0,
			"cost_per_1m_tokens": {
				"input": 0,
				"output": 0
			},
			"allowed_roles": ["main", "fallback"]
		},
		{
			"id": "phi4:latest",
			"swe_score": 0,
			"cost_per_1m_tokens": {
				"input": 0,
				"output": 0
			},
			"allowed_roles": ["main", "fallback"]
=======
>>>>>>> baf9bd54
		}
	],
	"azure": [
		{
			"id": "gpt-4o",
			"swe_score": 0.332,
			"cost_per_1m_tokens": {
				"input": 2.5,
				"output": 10.0
			},
			"allowed_roles": ["main", "fallback"],
			"max_tokens": 16384
		},
		{
			"id": "gpt-4o-mini",
			"swe_score": 0.3,
			"cost_per_1m_tokens": {
				"input": 0.15,
				"output": 0.6
			},
			"allowed_roles": ["main", "fallback"],
			"max_tokens": 16384
		},
		{
			"id": "gpt-4-1",
			"swe_score": 0,
			"cost_per_1m_tokens": {
				"input": 2.0,
				"output": 10.0
			},
			"allowed_roles": ["main", "fallback"],
			"max_tokens": 16384
		}
	],
	"bedrock": [
		{
			"id": "us.anthropic.claude-3-haiku-20240307-v1:0",
			"swe_score": 0.4,
			"cost_per_1m_tokens": {
				"input": 0.25,
				"output": 1.25
			},
			"allowed_roles": ["main", "fallback"]
		},
		{
			"id": "us.anthropic.claude-3-opus-20240229-v1:0",
			"swe_score": 0.725,
			"cost_per_1m_tokens": {
				"input": 15,
				"output": 75
			},
			"allowed_roles": ["main", "fallback", "research"]
		},
		{
			"id": "us.anthropic.claude-3-5-sonnet-20240620-v1:0",
			"swe_score": 0.49,
			"cost_per_1m_tokens": {
				"input": 3,
				"output": 15
			},
			"allowed_roles": ["main", "fallback", "research"]
		},
		{
			"id": "us.anthropic.claude-3-5-sonnet-20241022-v2:0",
			"swe_score": 0.49,
			"cost_per_1m_tokens": {
				"input": 3,
				"output": 15
			},
			"allowed_roles": ["main", "fallback", "research"]
		},
		{
			"id": "us.anthropic.claude-3-7-sonnet-20250219-v1:0",
			"swe_score": 0.623,
			"cost_per_1m_tokens": {
				"input": 3,
				"output": 15
			},
			"allowed_roles": ["main", "fallback", "research"],
			"max_tokens": 65536
		},
		{
			"id": "us.anthropic.claude-3-5-haiku-20241022-v1:0",
			"swe_score": 0.4,
			"cost_per_1m_tokens": {
				"input": 0.8,
				"output": 4
			},
			"allowed_roles": ["main", "fallback"]
		},
		{
			"id": "us.anthropic.claude-opus-4-20250514-v1:0",
			"swe_score": 0.725,
			"cost_per_1m_tokens": {
				"input": 15,
				"output": 75
			},
			"allowed_roles": ["main", "fallback", "research"]
		},
		{
			"id": "us.anthropic.claude-sonnet-4-20250514-v1:0",
			"swe_score": 0.727,
			"cost_per_1m_tokens": {
				"input": 3,
				"output": 15
			},
			"allowed_roles": ["main", "fallback", "research"]
		},
		{
			"id": "us.deepseek.r1-v1:0",
			"swe_score": 0,
			"cost_per_1m_tokens": {
				"input": 1.35,
				"output": 5.4
			},
			"allowed_roles": ["research"],
			"max_tokens": 65536
<<<<<<< HEAD
		}
	],
  "agentllm": [
		{
			"id": "agent-delegated-model",
			"name": "Agent-Managed Model",
			"swe_score": 0,
			"description": "LLM calls are delegated to MCP Client. The specific model used is configured within the client.",
			"type": "text",
			"context_window": null,
			"cost_per_1m_tokens": { "input": 0, "output": 0 },
			"allowed_roles": ["main", "research", "fallback"],
			"max_tokens": null,
			"supports_tools": true,
			"supports_image_input": true,
			"notes": "Context window, actual costs, and specific capabilities are determined by the agent's configuration."
=======
>>>>>>> baf9bd54
		}
	]
}<|MERGE_RESOLUTION|>--- conflicted
+++ resolved
@@ -721,8 +721,6 @@
 		{
 			"id": "qwen3:32b",
 			"swe_score": 0,
-<<<<<<< HEAD
-=======
 			"cost_per_1m_tokens": {
 				"input": 0,
 				"output": 0
@@ -750,42 +748,11 @@
 		{
 			"id": "phi4:latest",
 			"swe_score": 0,
->>>>>>> baf9bd54
-			"cost_per_1m_tokens": {
-				"input": 0,
-				"output": 0
-			},
-			"allowed_roles": ["main", "fallback"]
-<<<<<<< HEAD
-		},
-		{
-			"id": "mistral-small3.1:latest",
-			"swe_score": 0,
-			"cost_per_1m_tokens": {
-				"input": 0,
-				"output": 0
-			},
-			"allowed_roles": ["main", "fallback"]
-		},
-		{
-			"id": "llama3.3:latest",
-			"swe_score": 0,
-			"cost_per_1m_tokens": {
-				"input": 0,
-				"output": 0
-			},
-			"allowed_roles": ["main", "fallback"]
-		},
-		{
-			"id": "phi4:latest",
-			"swe_score": 0,
-			"cost_per_1m_tokens": {
-				"input": 0,
-				"output": 0
-			},
-			"allowed_roles": ["main", "fallback"]
-=======
->>>>>>> baf9bd54
+			"cost_per_1m_tokens": {
+				"input": 0,
+				"output": 0
+			},
+			"allowed_roles": ["main", "fallback"]
 		}
 	],
 	"azure": [
@@ -903,10 +870,9 @@
 			},
 			"allowed_roles": ["research"],
 			"max_tokens": 65536
-<<<<<<< HEAD
-		}
-	],
-  "agentllm": [
+		}
+	],
+	"agentllm": [
 		{
 			"id": "agent-delegated-model",
 			"name": "Agent-Managed Model",
@@ -920,8 +886,6 @@
 			"supports_tools": true,
 			"supports_image_input": true,
 			"notes": "Context window, actual costs, and specific capabilities are determined by the agent's configuration."
-=======
->>>>>>> baf9bd54
 		}
 	]
 }