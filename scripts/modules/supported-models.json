{
	"bedrock": [
		{
			"id": "us.anthropic.claude-3-haiku-20240307-v1:0",
			"swe_score": 0.4,
			"cost_per_1m_tokens": { "input": 0.25, "output": 1.25 },
			"allowed_roles": ["main", "fallback"]
		},
		{
			"id": "us.anthropic.claude-3-opus-20240229-v1:0",
			"swe_score": 0.725,
			"cost_per_1m_tokens": { "input": 15, "output": 75 },
			"allowed_roles": ["main", "fallback", "research"]
		},
		{
			"id": "us.anthropic.claude-3-5-sonnet-20240620-v1:0",
			"swe_score": 0.49,
			"cost_per_1m_tokens": { "input": 3, "output": 15 },
			"allowed_roles": ["main", "fallback", "research"]
		},
		{
			"id": "us.anthropic.claude-3-5-sonnet-20241022-v2:0",
			"swe_score": 0.49,
			"cost_per_1m_tokens": { "input": 3, "output": 15 },
			"allowed_roles": ["main", "fallback", "research"]
		},
		{
			"id": "us.anthropic.claude-3-7-sonnet-20250219-v1:0",
			"swe_score": 0.623,
<<<<<<< HEAD
			"cost_per_1m_tokens": { "input": 3, "output": 15 },
			"allowed_roles": ["main", "fallback", "research"],
=======
			"cost_per_1m_tokens": {
				"input": 3,
				"output": 15
			},
			"allowed_roles": ["main", "fallback"],
>>>>>>> e4456b11
			"max_tokens": 65536
		},
		{
			"id": "us.anthropic.claude-3-5-haiku-20241022-v1:0",
			"swe_score": 0.4,
			"cost_per_1m_tokens": { "input": 0.8, "output": 4 },
			"allowed_roles": ["main", "fallback"]
		},
		{
			"id": "us.anthropic.claude-opus-4-20250514-v1:0",
			"swe_score": 0.725,
			"cost_per_1m_tokens": { "input": 15, "output": 75 },
			"allowed_roles": ["main", "fallback", "research"]
		},
		{
			"id": "us.anthropic.claude-sonnet-4-20250514-v1:0",
			"swe_score": 0.727,
			"cost_per_1m_tokens": { "input": 3, "output": 15 },
			"allowed_roles": ["main", "fallback", "research"]
		},
		{
			"id": "us.deepseek.r1-v1:0",
			"swe_score": 0,
			"cost_per_1m_tokens": {
				"input": 1.35,
				"output": 5.4
			},
			"allowed_roles": ["research"],
			"max_tokens": 65536
		}
	],
	"anthropic": [
		{
			"id": "claude-sonnet-4-20250514",
			"swe_score": 0.727,
			"cost_per_1m_tokens": {
				"input": 3.0,
				"output": 15.0
			},
			"allowed_roles": ["main", "fallback"],
			"max_tokens": 64000
		},
		{
			"id": "claude-opus-4-20250514",
			"swe_score": 0.725,
			"cost_per_1m_tokens": {
				"input": 15.0,
				"output": 75.0
			},
			"allowed_roles": ["main", "fallback"],
			"max_tokens": 32000
		},
		{
			"id": "claude-3-7-sonnet-20250219",
			"swe_score": 0.623,
			"cost_per_1m_tokens": {
				"input": 3.0,
				"output": 15.0
			},
			"allowed_roles": ["main", "fallback"],
			"max_tokens": 120000
		},
		{
			"id": "claude-3-5-sonnet-20241022",
			"swe_score": 0.49,
			"cost_per_1m_tokens": {
				"input": 3.0,
				"output": 15.0
			},
			"allowed_roles": ["main", "fallback"],
			"max_tokens": 8192
		}
	],
	"azure": [
		{
			"id": "gpt-4o",
			"swe_score": 0.332,
			"cost_per_1m_tokens": {
				"input": 2.5,
				"output": 10.0
			},
			"allowed_roles": ["main", "fallback"],
			"max_tokens": 16384
		},
		{
			"id": "gpt-4o-mini",
			"swe_score": 0.3,
			"cost_per_1m_tokens": {
				"input": 0.15,
				"output": 0.6
			},
			"allowed_roles": ["main", "fallback"],
			"max_tokens": 16384
		},
		{
			"id": "gpt-4-1",
			"swe_score": 0,
			"cost_per_1m_tokens": {
				"input": 2.0,
				"output": 10.0
			},
			"allowed_roles": ["main", "fallback"],
			"max_tokens": 16384
		}
	],
	"openai": [
		{
			"id": "gpt-4o",
			"swe_score": 0.332,
			"cost_per_1m_tokens": {
				"input": 2.5,
				"output": 10.0
			},
			"allowed_roles": ["main", "fallback"],
			"max_tokens": 16384
		},
		{
			"id": "o1",
			"swe_score": 0.489,
			"cost_per_1m_tokens": {
				"input": 15.0,
				"output": 60.0
			},
			"allowed_roles": ["main"]
		},
		{
			"id": "o3",
			"swe_score": 0.5,
			"cost_per_1m_tokens": {
				"input": 2.0,
				"output": 8.0
			},
			"allowed_roles": ["main", "fallback"],
			"max_tokens": 100000
		},
		{
			"id": "o3-mini",
			"swe_score": 0.493,
			"cost_per_1m_tokens": {
				"input": 1.1,
				"output": 4.4
			},
			"allowed_roles": ["main"],
			"max_tokens": 100000
		},
		{
			"id": "o4-mini",
			"swe_score": 0.45,
			"cost_per_1m_tokens": {
				"input": 1.1,
				"output": 4.4
			},
			"allowed_roles": ["main", "fallback"]
		},
		{
			"id": "o1-mini",
			"swe_score": 0.4,
			"cost_per_1m_tokens": {
				"input": 1.1,
				"output": 4.4
			},
			"allowed_roles": ["main"]
		},
		{
			"id": "o1-pro",
			"swe_score": 0,
			"cost_per_1m_tokens": {
				"input": 150.0,
				"output": 600.0
			},
			"allowed_roles": ["main"]
		},
		{
			"id": "gpt-4-5-preview",
			"swe_score": 0.38,
			"cost_per_1m_tokens": {
				"input": 75.0,
				"output": 150.0
			},
			"allowed_roles": ["main"]
		},
		{
			"id": "gpt-4-1-mini",
			"swe_score": 0,
			"cost_per_1m_tokens": {
				"input": 0.4,
				"output": 1.6
			},
			"allowed_roles": ["main"]
		},
		{
			"id": "gpt-4-1-nano",
			"swe_score": 0,
			"cost_per_1m_tokens": {
				"input": 0.1,
				"output": 0.4
			},
			"allowed_roles": ["main"]
		},
		{
			"id": "gpt-4o-mini",
			"swe_score": 0.3,
			"cost_per_1m_tokens": {
				"input": 0.15,
				"output": 0.6
			},
			"allowed_roles": ["main"]
		},
		{
			"id": "gpt-4o-search-preview",
			"swe_score": 0.33,
			"cost_per_1m_tokens": {
				"input": 2.5,
				"output": 10.0
			},
			"allowed_roles": ["research"]
		},
		{
			"id": "gpt-4o-mini-search-preview",
			"swe_score": 0.3,
			"cost_per_1m_tokens": {
				"input": 0.15,
				"output": 0.6
			},
			"allowed_roles": ["research"]
		}
	],
	"google": [
		{
			"id": "gemini-2.5-pro-preview-05-06",
			"swe_score": 0.638,
			"cost_per_1m_tokens": null,
			"allowed_roles": ["main", "fallback"],
			"max_tokens": 1048000
		},
		{
			"id": "gemini-2.5-pro-preview-03-25",
			"swe_score": 0.638,
			"cost_per_1m_tokens": null,
			"allowed_roles": ["main", "fallback"],
			"max_tokens": 1048000
		},
		{
			"id": "gemini-2.5-flash-preview-04-17",
			"swe_score": 0.604,
			"cost_per_1m_tokens": null,
			"allowed_roles": ["main", "fallback"],
			"max_tokens": 1048000
		},
		{
			"id": "gemini-2.0-flash",
			"swe_score": 0.518,
			"cost_per_1m_tokens": {
				"input": 0.15,
				"output": 0.6
			},
			"allowed_roles": ["main", "fallback"],
			"max_tokens": 1048000
		},
		{
			"id": "gemini-2.0-flash-lite",
			"swe_score": 0,
			"cost_per_1m_tokens": null,
			"allowed_roles": ["main", "fallback"],
			"max_tokens": 1048000
		}
	],
	"perplexity": [
		{
			"id": "sonar-pro",
			"swe_score": 0,
			"cost_per_1m_tokens": {
				"input": 3,
				"output": 15
			},
			"allowed_roles": ["main", "research"],
			"max_tokens": 8700
		},
		{
			"id": "sonar",
			"swe_score": 0,
			"cost_per_1m_tokens": {
				"input": 1,
				"output": 1
			},
			"allowed_roles": ["research"],
			"max_tokens": 8700
		},
		{
			"id": "deep-research",
			"swe_score": 0.211,
			"cost_per_1m_tokens": {
				"input": 2,
				"output": 8
			},
			"allowed_roles": ["research"],
			"max_tokens": 8700
		},
		{
			"id": "sonar-reasoning-pro",
			"swe_score": 0.211,
			"cost_per_1m_tokens": {
				"input": 2,
				"output": 8
			},
			"allowed_roles": ["main", "research", "fallback"],
			"max_tokens": 8700
		},
		{
			"id": "sonar-reasoning",
			"swe_score": 0.211,
			"cost_per_1m_tokens": {
				"input": 1,
				"output": 5
			},
			"allowed_roles": ["main", "research", "fallback"],
			"max_tokens": 8700
		}
	],
	"xai": [
		{
			"id": "grok-3",
			"name": "Grok 3",
			"swe_score": null,
			"cost_per_1m_tokens": {
				"input": 3,
				"output": 15
			},
			"allowed_roles": ["main", "fallback", "research"],
			"max_tokens": 131072
		},
		{
			"id": "grok-3-fast",
			"name": "Grok 3 Fast",
			"swe_score": 0,
			"cost_per_1m_tokens": {
				"input": 5,
				"output": 25
			},
			"allowed_roles": ["main", "fallback", "research"],
			"max_tokens": 131072
		}
	],
	"ollama": [
		{
			"id": "devstral:latest",
			"swe_score": 0,
			"cost_per_1m_tokens": {
				"input": 0,
				"output": 0
			},
			"allowed_roles": ["main", "fallback"]
		},
		{
			"id": "qwen3:latest",
			"swe_score": 0,
			"cost_per_1m_tokens": {
				"input": 0,
				"output": 0
			},
			"allowed_roles": ["main", "fallback"]
		},
		{
			"id": "qwen3:14b",
			"swe_score": 0,
			"cost_per_1m_tokens": {
				"input": 0,
				"output": 0
			},
			"allowed_roles": ["main", "fallback"]
		},
		{
			"id": "qwen3:32b",
			"swe_score": 0,
			"cost_per_1m_tokens": {
				"input": 0,
				"output": 0
			},
			"allowed_roles": ["main", "fallback"]
		},
		{
			"id": "mistral-small3.1:latest",
			"swe_score": 0,
			"cost_per_1m_tokens": {
				"input": 0,
				"output": 0
			},
			"allowed_roles": ["main", "fallback"]
		},
		{
			"id": "llama3.3:latest",
			"swe_score": 0,
			"cost_per_1m_tokens": {
				"input": 0,
				"output": 0
			},
			"allowed_roles": ["main", "fallback"]
		},
		{
			"id": "phi4:latest",
			"swe_score": 0,
			"cost_per_1m_tokens": {
				"input": 0,
				"output": 0
			},
			"allowed_roles": ["main", "fallback"]
		}
	],
	"openrouter": [
		{
			"id": "google/gemini-2.5-flash-preview-05-20",
			"swe_score": 0,
			"cost_per_1m_tokens": {
				"input": 0.15,
				"output": 0.6
			},
			"allowed_roles": ["main", "fallback"],
			"max_tokens": 1048576
		},
		{
			"id": "google/gemini-2.5-flash-preview-05-20:thinking",
			"swe_score": 0,
			"cost_per_1m_tokens": {
				"input": 0.15,
				"output": 3.5
			},
			"allowed_roles": ["main", "fallback"],
			"max_tokens": 1048576
		},
		{
			"id": "google/gemini-2.5-pro-exp-03-25",
			"swe_score": 0,
			"cost_per_1m_tokens": {
				"input": 0,
				"output": 0
			},
			"allowed_roles": ["main", "fallback"],
			"max_tokens": 1000000
		},
		{
			"id": "deepseek/deepseek-chat-v3-0324:free",
			"swe_score": 0,
			"cost_per_1m_tokens": {
				"input": 0,
				"output": 0
			},
			"allowed_roles": ["main", "fallback"],
			"max_tokens": 163840
		},
		{
			"id": "deepseek/deepseek-chat-v3-0324",
			"swe_score": 0,
			"cost_per_1m_tokens": {
				"input": 0.27,
				"output": 1.1
			},
			"allowed_roles": ["main"],
			"max_tokens": 64000
		},
		{
			"id": "openai/gpt-4.1",
			"swe_score": 0,
			"cost_per_1m_tokens": {
				"input": 2,
				"output": 8
			},
			"allowed_roles": ["main", "fallback"],
			"max_tokens": 1000000
		},
		{
			"id": "openai/gpt-4.1-mini",
			"swe_score": 0,
			"cost_per_1m_tokens": {
				"input": 0.4,
				"output": 1.6
			},
			"allowed_roles": ["main", "fallback"],
			"max_tokens": 1000000
		},
		{
			"id": "openai/gpt-4.1-nano",
			"swe_score": 0,
			"cost_per_1m_tokens": {
				"input": 0.1,
				"output": 0.4
			},
			"allowed_roles": ["main", "fallback"],
			"max_tokens": 1000000
		},
		{
			"id": "openai/o3",
			"swe_score": 0,
			"cost_per_1m_tokens": {
				"input": 10,
				"output": 40
			},
			"allowed_roles": ["main", "fallback"],
			"max_tokens": 200000
		},
		{
			"id": "openai/codex-mini",
			"swe_score": 0,
			"cost_per_1m_tokens": {
				"input": 1.5,
				"output": 6
			},
			"allowed_roles": ["main", "fallback"],
			"max_tokens": 100000
		},
		{
			"id": "openai/gpt-4o-mini",
			"swe_score": 0,
			"cost_per_1m_tokens": {
				"input": 0.15,
				"output": 0.6
			},
			"allowed_roles": ["main", "fallback"],
			"max_tokens": 100000
		},
		{
			"id": "openai/o4-mini",
			"swe_score": 0.45,
			"cost_per_1m_tokens": {
				"input": 1.1,
				"output": 4.4
			},
			"allowed_roles": ["main", "fallback"],
			"max_tokens": 100000
		},
		{
			"id": "openai/o4-mini-high",
			"swe_score": 0,
			"cost_per_1m_tokens": {
				"input": 1.1,
				"output": 4.4
			},
			"allowed_roles": ["main", "fallback"],
			"max_tokens": 100000
		},
		{
			"id": "openai/o1-pro",
			"swe_score": 0,
			"cost_per_1m_tokens": {
				"input": 150,
				"output": 600
			},
			"allowed_roles": ["main", "fallback"],
			"max_tokens": 100000
		},
		{
			"id": "meta-llama/llama-3.3-70b-instruct",
			"swe_score": 0,
			"cost_per_1m_tokens": {
				"input": 120,
				"output": 600
			},
			"allowed_roles": ["main", "fallback"],
			"max_tokens": 1048576
		},
		{
			"id": "meta-llama/llama-4-maverick",
			"swe_score": 0,
			"cost_per_1m_tokens": {
				"input": 0.18,
				"output": 0.6
			},
			"allowed_roles": ["main", "fallback"],
			"max_tokens": 1000000
		},
		{
			"id": "meta-llama/llama-4-scout",
			"swe_score": 0,
			"cost_per_1m_tokens": {
				"input": 0.08,
				"output": 0.3
			},
			"allowed_roles": ["main", "fallback"],
			"max_tokens": 1000000
		},
		{
			"id": "qwen/qwen-max",
			"swe_score": 0,
			"cost_per_1m_tokens": {
				"input": 1.6,
				"output": 6.4
			},
			"allowed_roles": ["main", "fallback"],
			"max_tokens": 32768
		},
		{
			"id": "qwen/qwen-turbo",
			"swe_score": 0,
			"cost_per_1m_tokens": {
				"input": 0.05,
				"output": 0.2
			},
			"allowed_roles": ["main", "fallback"],
			"max_tokens": 1000000
		},
		{
			"id": "qwen/qwen3-235b-a22b",
			"swe_score": 0,
			"cost_per_1m_tokens": {
				"input": 0.14,
				"output": 2
			},
			"allowed_roles": ["main", "fallback"],
			"max_tokens": 24000
		},
		{
			"id": "mistralai/mistral-small-3.1-24b-instruct:free",
			"swe_score": 0,
			"cost_per_1m_tokens": {
				"input": 0,
				"output": 0
			},
			"allowed_roles": ["main", "fallback"],
			"max_tokens": 96000
		},
		{
			"id": "mistralai/mistral-small-3.1-24b-instruct",
			"swe_score": 0,
			"cost_per_1m_tokens": {
				"input": 0.1,
				"output": 0.3
			},
			"allowed_roles": ["main", "fallback"],
			"max_tokens": 128000
		},
		{
			"id": "mistralai/devstral-small",
			"swe_score": 0,
			"cost_per_1m_tokens": {
				"input": 0.1,
				"output": 0.3
			},
			"allowed_roles": ["main"],
			"max_tokens": 110000
		},
		{
			"id": "mistralai/mistral-nemo",
			"swe_score": 0,
			"cost_per_1m_tokens": {
				"input": 0.03,
				"output": 0.07
			},
			"allowed_roles": ["main", "fallback"],
			"max_tokens": 100000
		},
		{
			"id": "thudm/glm-4-32b:free",
			"swe_score": 0,
			"cost_per_1m_tokens": {
				"input": 0,
				"output": 0
			},
			"allowed_roles": ["main", "fallback"],
			"max_tokens": 32768
		}
	],
	"claude-code": [
		{
			"id": "opus",
			"swe_score": 0.725,
			"cost_per_1m_tokens": {
				"input": 0,
				"output": 0
			},
			"allowed_roles": ["main", "fallback", "research"],
			"max_tokens": 32000
		},
		{
			"id": "sonnet",
			"swe_score": 0.727,
			"cost_per_1m_tokens": {
				"input": 0,
				"output": 0
			},
			"allowed_roles": ["main", "fallback", "research"],
			"max_tokens": 64000
		}
	]
}<|MERGE_RESOLUTION|>--- conflicted
+++ resolved
@@ -27,16 +27,11 @@
 		{
 			"id": "us.anthropic.claude-3-7-sonnet-20250219-v1:0",
 			"swe_score": 0.623,
-<<<<<<< HEAD
-			"cost_per_1m_tokens": { "input": 3, "output": 15 },
-			"allowed_roles": ["main", "fallback", "research"],
-=======
 			"cost_per_1m_tokens": {
 				"input": 3,
 				"output": 15
 			},
-			"allowed_roles": ["main", "fallback"],
->>>>>>> e4456b11
+			"allowed_roles": ["main", "fallback", "research"],
 			"max_tokens": 65536
 		},
 		{
