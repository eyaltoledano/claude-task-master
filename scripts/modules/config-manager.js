import fs from 'fs';
import path from 'path';
import chalk from 'chalk';
import { z } from 'zod';
import { fileURLToPath } from 'url';
import { log, findProjectRoot, resolveEnvVariable, isEmpty } from './utils.js';
import { LEGACY_CONFIG_FILE } from '../../src/constants/paths.js';
import { findConfigPath } from '../../src/utils/path-utils.js';
import {
	VALIDATED_PROVIDERS,
	CUSTOM_PROVIDERS,
	CUSTOM_PROVIDERS_ARRAY,
	ALL_PROVIDERS
} from '../../src/constants/providers.js';
import { AI_COMMAND_NAMES } from '../../src/constants/commands.js';

// Calculate __dirname in ESM
const __filename = fileURLToPath(import.meta.url);
const __dirname = path.dirname(__filename);

// Load supported models from JSON file using the calculated __dirname
let MODEL_MAP;
try {
	const supportedModelsRaw = fs.readFileSync(
		path.join(__dirname, 'supported-models.json'),
		'utf-8'
	);
	MODEL_MAP = JSON.parse(supportedModelsRaw);
} catch (error) {
	console.error(
		chalk.red(
			'FATAL ERROR: Could not load supported-models.json. Please ensure the file exists and is valid JSON.'
		),
		error
	);
	MODEL_MAP = {}; // Default to empty map on error to avoid crashing, though functionality will be limited
	process.exit(1); // Exit if models can't be loaded
}

// Default configuration values (used if config file is missing or incomplete)
const DEFAULTS = {
	models: {
		main: {
			provider: 'anthropic',
			modelId: 'claude-3-7-sonnet-20250219',
			maxTokens: 64000,
			temperature: 0.2
		},
		research: {
			provider: 'perplexity',
			modelId: 'sonar-pro',
			maxTokens: 8700,
			temperature: 0.1
		},
		fallback: {
			// No default fallback provider/model initially
			provider: 'anthropic',
			modelId: 'claude-3-5-sonnet',
			maxTokens: 8192, // Default parameters if fallback IS configured
			temperature: 0.2
		}
	},
	global: {
		logLevel: 'info',
		debug: false,
		defaultNumTasks: 10,
		defaultSubtasks: 5,
		defaultPriority: 'medium',
		projectName: 'Task Master',
		ollamaBaseURL: 'http://localhost:11434/api',
<<<<<<< HEAD
		bedrockBaseURL: 'https://bedrock.us-east-1.amazonaws.com'
	},
	claudeCode: {}
=======
		bedrockBaseURL: 'https://bedrock.us-east-1.amazonaws.com',
		responseLanguage: 'English'
	}
>>>>>>> c99df64f
};

// --- Internal Config Loading ---
let loadedConfig = null;
let loadedConfigRoot = null; // Track which root loaded the config

// Custom Error for configuration issues
class ConfigurationError extends Error {
	constructor(message) {
		super(message);
		this.name = 'ConfigurationError';
	}
}

function _loadAndValidateConfig(explicitRoot = null) {
	const defaults = DEFAULTS; // Use the defined defaults
	let rootToUse = explicitRoot;
	let configSource = explicitRoot
		? `explicit root (${explicitRoot})`
		: 'defaults (no root provided yet)';

	// ---> If no explicit root, TRY to find it <---
	if (!rootToUse) {
		rootToUse = findProjectRoot();
		if (rootToUse) {
			configSource = `found root (${rootToUse})`;
		} else {
			// No root found, return defaults immediately
			return defaults;
		}
	}
	// ---> End find project root logic <---

	// --- Find configuration file using centralized path utility ---
	const configPath = findConfigPath(null, { projectRoot: rootToUse });
	let config = { ...defaults }; // Start with a deep copy of defaults
	let configExists = false;

	if (configPath) {
		configExists = true;
		const isLegacy = configPath.endsWith(LEGACY_CONFIG_FILE);

		try {
			const rawData = fs.readFileSync(configPath, 'utf-8');
			const parsedConfig = JSON.parse(rawData);

			// Deep merge parsed config onto defaults
			config = {
				models: {
					main: { ...defaults.models.main, ...parsedConfig?.models?.main },
					research: {
						...defaults.models.research,
						...parsedConfig?.models?.research
					},
					fallback:
						parsedConfig?.models?.fallback?.provider &&
						parsedConfig?.models?.fallback?.modelId
							? { ...defaults.models.fallback, ...parsedConfig.models.fallback }
							: { ...defaults.models.fallback }
				},
				global: { ...defaults.global, ...parsedConfig?.global },
				claudeCode: { ...defaults.claudeCode, ...parsedConfig?.claudeCode }
			};
			configSource = `file (${configPath})`; // Update source info

			// Issue deprecation warning if using legacy config file
			if (isLegacy) {
				console.warn(
					chalk.yellow(
						`⚠️  DEPRECATION WARNING: Found configuration in legacy location '${configPath}'. Please migrate to .taskmaster/config.json. Run 'task-master migrate' to automatically migrate your project.`
					)
				);
			}

			// --- Validation (Warn if file content is invalid) ---
			// Use log.warn for consistency
			if (!validateProvider(config.models.main.provider)) {
				console.warn(
					chalk.yellow(
						`Warning: Invalid main provider "${config.models.main.provider}" in ${configPath}. Falling back to default.`
					)
				);
				config.models.main = { ...defaults.models.main };
			}
			if (!validateProvider(config.models.research.provider)) {
				console.warn(
					chalk.yellow(
						`Warning: Invalid research provider "${config.models.research.provider}" in ${configPath}. Falling back to default.`
					)
				);
				config.models.research = { ...defaults.models.research };
			}
			if (
				config.models.fallback?.provider &&
				!validateProvider(config.models.fallback.provider)
			) {
				console.warn(
					chalk.yellow(
						`Warning: Invalid fallback provider "${config.models.fallback.provider}" in ${configPath}. Fallback model configuration will be ignored.`
					)
				);
				config.models.fallback.provider = undefined;
				config.models.fallback.modelId = undefined;
			}
			if (config.claudeCode && !isEmpty(config.claudeCode)) {
				config.claudeCode = validateClaudeCodeSettings(config.claudeCode);
			}
		} catch (error) {
			// Use console.error for actual errors during parsing
			console.error(
				chalk.red(
					`Error reading or parsing ${configPath}: ${error.message}. Using default configuration.`
				)
			);
			config = { ...defaults }; // Reset to defaults on parse error
			configSource = `defaults (parse error at ${configPath})`;
		}
	} else {
		// Config file doesn't exist at the determined rootToUse.
		if (explicitRoot) {
			// Only warn if an explicit root was *expected*.
			console.warn(
				chalk.yellow(
					`Warning: Configuration file not found at provided project root (${explicitRoot}). Using default configuration. Run 'task-master models --setup' to configure.`
				)
			);
		} else {
			console.warn(
				chalk.yellow(
					`Warning: Configuration file not found at derived root (${rootToUse}). Using defaults.`
				)
			);
		}
		// Keep config as defaults
		config = { ...defaults };
		configSource = `defaults (no config file found at ${rootToUse})`;
	}

	return config;
}

/**
 * Gets the current configuration, loading it if necessary.
 * Handles MCP initialization context gracefully.
 * @param {string|null} explicitRoot - Optional explicit path to the project root.
 * @param {boolean} forceReload - Force reloading the config file.
 * @returns {object} The loaded configuration object.
 */
function getConfig(explicitRoot = null, forceReload = false) {
	// Determine if a reload is necessary
	const needsLoad =
		!loadedConfig ||
		forceReload ||
		(explicitRoot && explicitRoot !== loadedConfigRoot);

	if (needsLoad) {
		const newConfig = _loadAndValidateConfig(explicitRoot); // _load handles null explicitRoot

		// Only update the global cache if loading was forced or if an explicit root
		// was provided (meaning we attempted to load a specific project's config).
		// We avoid caching the initial default load triggered without an explicitRoot.
		if (forceReload || explicitRoot) {
			loadedConfig = newConfig;
			loadedConfigRoot = explicitRoot; // Store the root used for this loaded config
		}
		return newConfig; // Return the newly loaded/default config
	}

	// If no load was needed, return the cached config
	return loadedConfig;
}

/**
 * Validates if a provider name is supported.
 * Custom providers (azure, vertex, bedrock, openrouter, ollama) are always allowed.
 * Validated providers must exist in the MODEL_MAP from supported-models.json.
 * @param {string} providerName The name of the provider.
 * @returns {boolean} True if the provider is valid, false otherwise.
 */
function validateProvider(providerName) {
	// Custom providers are always allowed
	if (CUSTOM_PROVIDERS_ARRAY.includes(providerName)) {
		return true;
	}

	// Validated providers must exist in MODEL_MAP
	if (VALIDATED_PROVIDERS.includes(providerName)) {
		return !!(MODEL_MAP && MODEL_MAP[providerName]);
	}

	// Unknown providers are not allowed
	return false;
}

/**
 * Optional: Validates if a modelId is known for a given provider based on MODEL_MAP.
 * This is a non-strict validation; an unknown model might still be valid.
 * @param {string} providerName The name of the provider.
 * @param {string} modelId The model ID.
 * @returns {boolean} True if the modelId is in the map for the provider, false otherwise.
 */
function validateProviderModelCombination(providerName, modelId) {
	// If provider isn't even in our map, we can't validate the model
	if (!MODEL_MAP[providerName]) {
		return true; // Allow unknown providers or those without specific model lists
	}
	// If the provider is known, check if the model is in its list OR if the list is empty (meaning accept any)
	return (
		MODEL_MAP[providerName].length === 0 ||
		// Use .some() to check the 'id' property of objects in the array
		MODEL_MAP[providerName].some((modelObj) => modelObj.id === modelId)
	);
}

/**
 * Validates Claude Code AI provider custom settings
 * @param {object} settings The settings to validate
 * @returns {object} The validated settings
 */
function validateClaudeCodeSettings(settings) {
	// Define the base settings schema without commandSpecific first
	const BaseSettingsSchema = z.object({
		maxTurns: z.number().int().positive().optional(),
		customSystemPrompt: z.string().optional(),
		appendSystemPrompt: z.string().optional(),
		permissionMode: z
			.enum(['default', 'acceptEdits', 'plan', 'bypassPermissions'])
			.optional(),
		allowedTools: z.array(z.string()).optional(),
		disallowedTools: z.array(z.string()).optional(),
		mcpServers: z
			.record(
				z.string(),
				z.object({
					type: z.enum(['stdio', 'sse']).optional(),
					command: z.string(),
					args: z.array(z.string()).optional(),
					env: z.record(z.string()).optional(),
					url: z.string().url().optional(),
					headers: z.record(z.string()).optional()
				})
			)
			.optional()
	});

	// Define CommandSpecificSchema using the base schema
	const CommandSpecificSchema = z.record(
		z.enum(AI_COMMAND_NAMES),
		BaseSettingsSchema
	);

	// Define the full settings schema with commandSpecific
	const SettingsSchema = BaseSettingsSchema.extend({
		commandSpecific: CommandSpecificSchema.optional()
	});

	let validatedSettings = {};

	try {
		validatedSettings = SettingsSchema.parse(settings);
	} catch (error) {
		console.warn(
			chalk.yellow(
				`Warning: Invalid Claude Code settings in config: ${error.message}. Falling back to default.`
			)
		);

		validatedSettings = {};
	}

	return validatedSettings;
}

// --- Claude Code Settings Getters ---

function getClaudeCodeSettings(explicitRoot = null, forceReload = false) {
	const config = getConfig(explicitRoot, forceReload);
	// Ensure Claude Code defaults are applied if Claude Code section is missing
	return { ...DEFAULTS.claudeCode, ...(config?.claudeCode || {}) };
}

function getClaudeCodeSettingsForCommand(
	commandName,
	explicitRoot = null,
	forceReload = false
) {
	const settings = getClaudeCodeSettings(explicitRoot, forceReload);
	const commandSpecific = settings?.commandSpecific || {};
	return { ...settings, ...commandSpecific[commandName] };
}

// --- Role-Specific Getters ---

function getModelConfigForRole(role, explicitRoot = null) {
	const config = getConfig(explicitRoot);
	const roleConfig = config?.models?.[role];
	if (!roleConfig) {
		log(
			'warn',
			`No model configuration found for role: ${role}. Returning default.`
		);
		return DEFAULTS.models[role] || {};
	}
	return roleConfig;
}

function getMainProvider(explicitRoot = null) {
	return getModelConfigForRole('main', explicitRoot).provider;
}

function getMainModelId(explicitRoot = null) {
	return getModelConfigForRole('main', explicitRoot).modelId;
}

function getMainMaxTokens(explicitRoot = null) {
	// Directly return value from config (which includes defaults)
	return getModelConfigForRole('main', explicitRoot).maxTokens;
}

function getMainTemperature(explicitRoot = null) {
	// Directly return value from config
	return getModelConfigForRole('main', explicitRoot).temperature;
}

function getResearchProvider(explicitRoot = null) {
	return getModelConfigForRole('research', explicitRoot).provider;
}

function getResearchModelId(explicitRoot = null) {
	return getModelConfigForRole('research', explicitRoot).modelId;
}

function getResearchMaxTokens(explicitRoot = null) {
	// Directly return value from config
	return getModelConfigForRole('research', explicitRoot).maxTokens;
}

function getResearchTemperature(explicitRoot = null) {
	// Directly return value from config
	return getModelConfigForRole('research', explicitRoot).temperature;
}

function getFallbackProvider(explicitRoot = null) {
	// Directly return value from config (will be undefined if not set)
	return getModelConfigForRole('fallback', explicitRoot).provider;
}

function getFallbackModelId(explicitRoot = null) {
	// Directly return value from config
	return getModelConfigForRole('fallback', explicitRoot).modelId;
}

function getFallbackMaxTokens(explicitRoot = null) {
	// Directly return value from config
	return getModelConfigForRole('fallback', explicitRoot).maxTokens;
}

function getFallbackTemperature(explicitRoot = null) {
	// Directly return value from config
	return getModelConfigForRole('fallback', explicitRoot).temperature;
}

// --- Global Settings Getters ---

function getGlobalConfig(explicitRoot = null) {
	const config = getConfig(explicitRoot);
	// Ensure global defaults are applied if global section is missing
	return { ...DEFAULTS.global, ...(config?.global || {}) };
}

function getLogLevel(explicitRoot = null) {
	// Directly return value from config
	return getGlobalConfig(explicitRoot).logLevel.toLowerCase();
}

function getDebugFlag(explicitRoot = null) {
	// Directly return value from config, ensure boolean
	return getGlobalConfig(explicitRoot).debug === true;
}

function getDefaultSubtasks(explicitRoot = null) {
	// Directly return value from config, ensure integer
	const val = getGlobalConfig(explicitRoot).defaultSubtasks;
	const parsedVal = parseInt(val, 10);
	return Number.isNaN(parsedVal) ? DEFAULTS.global.defaultSubtasks : parsedVal;
}

function getDefaultNumTasks(explicitRoot = null) {
	const val = getGlobalConfig(explicitRoot).defaultNumTasks;
	const parsedVal = parseInt(val, 10);
	return Number.isNaN(parsedVal) ? DEFAULTS.global.defaultNumTasks : parsedVal;
}

function getDefaultPriority(explicitRoot = null) {
	// Directly return value from config
	return getGlobalConfig(explicitRoot).defaultPriority;
}

function getProjectName(explicitRoot = null) {
	// Directly return value from config
	return getGlobalConfig(explicitRoot).projectName;
}

function getOllamaBaseURL(explicitRoot = null) {
	// Directly return value from config
	return getGlobalConfig(explicitRoot).ollamaBaseURL;
}

function getAzureBaseURL(explicitRoot = null) {
	// Directly return value from config
	return getGlobalConfig(explicitRoot).azureBaseURL;
}

function getBedrockBaseURL(explicitRoot = null) {
	// Directly return value from config
	return getGlobalConfig(explicitRoot).bedrockBaseURL;
}

/**
 * Gets the Google Cloud project ID for Vertex AI from configuration
 * @param {string|null} explicitRoot - Optional explicit path to the project root.
 * @returns {string|null} The project ID or null if not configured
 */
function getVertexProjectId(explicitRoot = null) {
	// Return value from config
	return getGlobalConfig(explicitRoot).vertexProjectId;
}

/**
 * Gets the Google Cloud location for Vertex AI from configuration
 * @param {string|null} explicitRoot - Optional explicit path to the project root.
 * @returns {string} The location or default value of "us-central1"
 */
function getVertexLocation(explicitRoot = null) {
	// Return value from config or default
	return getGlobalConfig(explicitRoot).vertexLocation || 'us-central1';
}

function getResponseLanguage(explicitRoot = null) {
	// Directly return value from config
	return getGlobalConfig(explicitRoot).responseLanguage;
}

/**
 * Gets model parameters (maxTokens, temperature) for a specific role,
 * considering model-specific overrides from supported-models.json.
 * @param {string} role - The role ('main', 'research', 'fallback').
 * @param {string|null} explicitRoot - Optional explicit path to the project root.
 * @returns {{maxTokens: number, temperature: number}}
 */
function getParametersForRole(role, explicitRoot = null) {
	const roleConfig = getModelConfigForRole(role, explicitRoot);
	const roleMaxTokens = roleConfig.maxTokens;
	const roleTemperature = roleConfig.temperature;
	const modelId = roleConfig.modelId;
	const providerName = roleConfig.provider;

	let effectiveMaxTokens = roleMaxTokens; // Start with the role's default

	try {
		// Find the model definition in MODEL_MAP
		const providerModels = MODEL_MAP[providerName];
		if (providerModels && Array.isArray(providerModels)) {
			const modelDefinition = providerModels.find((m) => m.id === modelId);

			// Check if a model-specific max_tokens is defined and valid
			if (
				modelDefinition &&
				typeof modelDefinition.max_tokens === 'number' &&
				modelDefinition.max_tokens > 0
			) {
				const modelSpecificMaxTokens = modelDefinition.max_tokens;
				// Use the minimum of the role default and the model specific limit
				effectiveMaxTokens = Math.min(roleMaxTokens, modelSpecificMaxTokens);
				log(
					'debug',
					`Applying model-specific max_tokens (${modelSpecificMaxTokens}) for ${modelId}. Effective limit: ${effectiveMaxTokens}`
				);
			} else {
				log(
					'debug',
					`No valid model-specific max_tokens override found for ${modelId}. Using role default: ${roleMaxTokens}`
				);
			}
		} else {
			log(
				'debug',
				`No model definitions found for provider ${providerName} in MODEL_MAP. Using role default maxTokens: ${roleMaxTokens}`
			);
		}
	} catch (lookupError) {
		log(
			'warn',
			`Error looking up model-specific max_tokens for ${modelId}: ${lookupError.message}. Using role default: ${roleMaxTokens}`
		);
		// Fallback to role default on error
		effectiveMaxTokens = roleMaxTokens;
	}

	return {
		maxTokens: effectiveMaxTokens,
		temperature: roleTemperature
	};
}

/**
 * Checks if the API key for a given provider is set in the environment.
 * Checks process.env first, then session.env if session is provided, then .env file if projectRoot provided.
 * @param {string} providerName - The name of the provider (e.g., 'openai', 'anthropic').
 * @param {object|null} [session=null] - The MCP session object (optional).
 * @param {string|null} [projectRoot=null] - The project root directory (optional, for .env file check).
 * @returns {boolean} True if the API key is set, false otherwise.
 */
function isApiKeySet(providerName, session = null, projectRoot = null) {
	// Define the expected environment variable name for each provider

	// Providers that don't require API keys for authentication
	const providersWithoutApiKeys = [
		CUSTOM_PROVIDERS.OLLAMA,
		CUSTOM_PROVIDERS.BEDROCK,
		CUSTOM_PROVIDERS.GEMINI_CLI
	];

	if (providersWithoutApiKeys.includes(providerName?.toLowerCase())) {
		return true; // Indicate key status is effectively "OK"
	}

	// Claude Code doesn't require an API key
	if (providerName?.toLowerCase() === 'claude-code') {
		return true; // No API key needed
	}

	const keyMap = {
		openai: 'OPENAI_API_KEY',
		anthropic: 'ANTHROPIC_API_KEY',
		google: 'GOOGLE_API_KEY',
		perplexity: 'PERPLEXITY_API_KEY',
		mistral: 'MISTRAL_API_KEY',
		azure: 'AZURE_OPENAI_API_KEY',
		openrouter: 'OPENROUTER_API_KEY',
		xai: 'XAI_API_KEY',
		vertex: 'GOOGLE_API_KEY', // Vertex uses the same key as Google
		'claude-code': 'CLAUDE_CODE_API_KEY', // Not actually used, but included for consistency
		bedrock: 'AWS_ACCESS_KEY_ID' // Bedrock uses AWS credentials
		// Add other providers as needed
	};

	const providerKey = providerName?.toLowerCase();
	if (!providerKey || !keyMap[providerKey]) {
		log('warn', `Unknown provider name: ${providerName} in isApiKeySet check.`);
		return false;
	}

	const envVarName = keyMap[providerKey];
	const apiKeyValue = resolveEnvVariable(envVarName, session, projectRoot);

	// Check if the key exists, is not empty, and is not a placeholder
	return (
		apiKeyValue &&
		apiKeyValue.trim() !== '' &&
		!/YOUR_.*_API_KEY_HERE/.test(apiKeyValue) && // General placeholder check
		!apiKeyValue.includes('KEY_HERE')
	); // Another common placeholder pattern
}

/**
 * Checks the API key status within .cursor/mcp.json for a given provider.
 * Reads the mcp.json file, finds the taskmaster-ai server config, and checks the relevant env var.
 * @param {string} providerName The name of the provider.
 * @param {string|null} projectRoot - Optional explicit path to the project root.
 * @returns {boolean} True if the key exists and is not a placeholder, false otherwise.
 */
function getMcpApiKeyStatus(providerName, projectRoot = null) {
	const rootDir = projectRoot || findProjectRoot(); // Use existing root finding
	if (!rootDir) {
		console.warn(
			chalk.yellow('Warning: Could not find project root to check mcp.json.')
		);
		return false; // Cannot check without root
	}
	const mcpConfigPath = path.join(rootDir, '.cursor', 'mcp.json');

	if (!fs.existsSync(mcpConfigPath)) {
		// console.warn(chalk.yellow('Warning: .cursor/mcp.json not found.'));
		return false; // File doesn't exist
	}

	try {
		const mcpConfigRaw = fs.readFileSync(mcpConfigPath, 'utf-8');
		const mcpConfig = JSON.parse(mcpConfigRaw);

		const mcpEnv =
			mcpConfig?.mcpServers?.['task-master-ai']?.env ||
			mcpConfig?.mcpServers?.['taskmaster-ai']?.env;
		if (!mcpEnv) {
			return false;
		}

		let apiKeyToCheck = null;
		let placeholderValue = null;

		switch (providerName) {
			case 'anthropic':
				apiKeyToCheck = mcpEnv.ANTHROPIC_API_KEY;
				placeholderValue = 'YOUR_ANTHROPIC_API_KEY_HERE';
				break;
			case 'openai':
				apiKeyToCheck = mcpEnv.OPENAI_API_KEY;
				placeholderValue = 'YOUR_OPENAI_API_KEY_HERE'; // Assuming placeholder matches OPENAI
				break;
			case 'openrouter':
				apiKeyToCheck = mcpEnv.OPENROUTER_API_KEY;
				placeholderValue = 'YOUR_OPENROUTER_API_KEY_HERE';
				break;
			case 'google':
				apiKeyToCheck = mcpEnv.GOOGLE_API_KEY;
				placeholderValue = 'YOUR_GOOGLE_API_KEY_HERE';
				break;
			case 'perplexity':
				apiKeyToCheck = mcpEnv.PERPLEXITY_API_KEY;
				placeholderValue = 'YOUR_PERPLEXITY_API_KEY_HERE';
				break;
			case 'xai':
				apiKeyToCheck = mcpEnv.XAI_API_KEY;
				placeholderValue = 'YOUR_XAI_API_KEY_HERE';
				break;
			case 'ollama':
				return true; // No key needed
			case 'claude-code':
				return true; // No key needed
			case 'mistral':
				apiKeyToCheck = mcpEnv.MISTRAL_API_KEY;
				placeholderValue = 'YOUR_MISTRAL_API_KEY_HERE';
				break;
			case 'azure':
				apiKeyToCheck = mcpEnv.AZURE_OPENAI_API_KEY;
				placeholderValue = 'YOUR_AZURE_OPENAI_API_KEY_HERE';
				break;
			case 'vertex':
				apiKeyToCheck = mcpEnv.GOOGLE_API_KEY; // Vertex uses Google API key
				placeholderValue = 'YOUR_GOOGLE_API_KEY_HERE';
				break;
			case 'bedrock':
				apiKeyToCheck = mcpEnv.AWS_ACCESS_KEY_ID; // Bedrock uses AWS credentials
				placeholderValue = 'YOUR_AWS_ACCESS_KEY_ID_HERE';
				break;
			default:
				return false; // Unknown provider
		}

		return !!apiKeyToCheck && !/KEY_HERE$/.test(apiKeyToCheck);
	} catch (error) {
		console.error(
			chalk.red(`Error reading or parsing .cursor/mcp.json: ${error.message}`)
		);
		return false;
	}
}

/**
 * Gets a list of available models based on the MODEL_MAP.
 * @returns {Array<{id: string, name: string, provider: string, swe_score: number|null, cost_per_1m_tokens: {input: number|null, output: number|null}|null, allowed_roles: string[]}>}
 */
function getAvailableModels() {
	const available = [];
	for (const [provider, models] of Object.entries(MODEL_MAP)) {
		if (models.length > 0) {
			models.forEach((modelObj) => {
				// Basic name generation - can be improved
				const modelId = modelObj.id;
				const sweScore = modelObj.swe_score;
				const cost = modelObj.cost_per_1m_tokens;
				const allowedRoles = modelObj.allowed_roles || ['main', 'fallback'];
				const nameParts = modelId
					.split('-')
					.map((p) => p.charAt(0).toUpperCase() + p.slice(1));
				// Handle specific known names better if needed
				let name = nameParts.join(' ');
				if (modelId === 'claude-3.5-sonnet-20240620')
					name = 'Claude 3.5 Sonnet';
				if (modelId === 'claude-3-7-sonnet-20250219')
					name = 'Claude 3.7 Sonnet';
				if (modelId === 'gpt-4o') name = 'GPT-4o';
				if (modelId === 'gpt-4-turbo') name = 'GPT-4 Turbo';
				if (modelId === 'sonar-pro') name = 'Perplexity Sonar Pro';
				if (modelId === 'sonar-mini') name = 'Perplexity Sonar Mini';

				available.push({
					id: modelId,
					name: name,
					provider: provider,
					swe_score: sweScore,
					cost_per_1m_tokens: cost,
					allowed_roles: allowedRoles,
					max_tokens: modelObj.max_tokens
				});
			});
		} else {
			// For providers with empty lists (like ollama), maybe add a placeholder or skip
			available.push({
				id: `[${provider}-any]`,
				name: `Any (${provider})`,
				provider: provider
			});
		}
	}
	return available;
}

/**
 * Writes the configuration object to the file.
 * @param {Object} config The configuration object to write.
 * @param {string|null} explicitRoot - Optional explicit path to the project root.
 * @returns {boolean} True if successful, false otherwise.
 */
function writeConfig(config, explicitRoot = null) {
	// ---> Determine root path reliably <---
	let rootPath = explicitRoot;
	if (explicitRoot === null || explicitRoot === undefined) {
		// Logic matching _loadAndValidateConfig
		const foundRoot = findProjectRoot(); // *** Explicitly call findProjectRoot ***
		if (!foundRoot) {
			console.error(
				chalk.red(
					'Error: Could not determine project root. Configuration not saved.'
				)
			);
			return false;
		}
		rootPath = foundRoot;
	}
	// ---> End determine root path logic <---

	// Use new config location: .taskmaster/config.json
	const taskmasterDir = path.join(rootPath, '.taskmaster');
	const configPath = path.join(taskmasterDir, 'config.json');

	try {
		// Ensure .taskmaster directory exists
		if (!fs.existsSync(taskmasterDir)) {
			fs.mkdirSync(taskmasterDir, { recursive: true });
		}

		fs.writeFileSync(configPath, JSON.stringify(config, null, 2));
		loadedConfig = config; // Update the cache after successful write
		return true;
	} catch (error) {
		console.error(
			chalk.red(
				`Error writing configuration to ${configPath}: ${error.message}`
			)
		);
		return false;
	}
}

/**
 * Checks if a configuration file exists at the project root (new or legacy location)
 * @param {string|null} explicitRoot - Optional explicit path to the project root
 * @returns {boolean} True if the file exists, false otherwise
 */
function isConfigFilePresent(explicitRoot = null) {
	return findConfigPath(null, { projectRoot: explicitRoot }) !== null;
}

/**
 * Gets the user ID from the configuration.
 * @param {string|null} explicitRoot - Optional explicit path to the project root.
 * @returns {string|null} The user ID or null if not found.
 */
function getUserId(explicitRoot = null) {
	const config = getConfig(explicitRoot);
	if (!config.global) {
		config.global = {}; // Ensure global object exists
	}
	if (!config.global.userId) {
		config.global.userId = '1234567890';
		// Attempt to write the updated config.
		// It's important that writeConfig correctly resolves the path
		// using explicitRoot, similar to how getConfig does.
		const success = writeConfig(config, explicitRoot);
		if (!success) {
			// Log an error or handle the failure to write,
			// though for now, we'll proceed with the in-memory default.
			log(
				'warning',
				'Failed to write updated configuration with new userId. Please let the developers know.'
			);
		}
	}
	return config.global.userId;
}

/**
 * Gets a list of all known provider names (both validated and custom).
 * @returns {string[]} An array of all provider names.
 */
function getAllProviders() {
	return ALL_PROVIDERS;
}

function getBaseUrlForRole(role, explicitRoot = null) {
	const roleConfig = getModelConfigForRole(role, explicitRoot);
	if (roleConfig && typeof roleConfig.baseURL === 'string') {
		return roleConfig.baseURL;
	}
	const provider = roleConfig?.provider;
	if (provider) {
		const envVarName = `${provider.toUpperCase()}_BASE_URL`;
		return resolveEnvVariable(envVarName, null, explicitRoot);
	}
	return undefined;
}

// Export the providers without API keys array for use in other modules
export const providersWithoutApiKeys = [
	CUSTOM_PROVIDERS.OLLAMA,
	CUSTOM_PROVIDERS.BEDROCK,
	CUSTOM_PROVIDERS.GEMINI_CLI
];

export {
	// Core config access
	getConfig,
	writeConfig,
	ConfigurationError,
	isConfigFilePresent,
	// Claude Code settings
	getClaudeCodeSettings,
	getClaudeCodeSettingsForCommand,
	// Validation
	validateProvider,
	validateProviderModelCombination,
	validateClaudeCodeSettings,
	VALIDATED_PROVIDERS,
	CUSTOM_PROVIDERS,
	ALL_PROVIDERS,
	MODEL_MAP,
	getAvailableModels,
	// Role-specific getters (No env var overrides)
	getMainProvider,
	getMainModelId,
	getMainMaxTokens,
	getMainTemperature,
	getResearchProvider,
	getResearchModelId,
	getResearchMaxTokens,
	getResearchTemperature,
	getFallbackProvider,
	getFallbackModelId,
	getFallbackMaxTokens,
	getFallbackTemperature,
	getBaseUrlForRole,
	// Global setting getters (No env var overrides)
	getLogLevel,
	getDebugFlag,
	getDefaultNumTasks,
	getDefaultSubtasks,
	getDefaultPriority,
	getProjectName,
	getOllamaBaseURL,
	getAzureBaseURL,
	getBedrockBaseURL,
	getResponseLanguage,
	getParametersForRole,
	getUserId,
	// API Key Checkers (still relevant)
	isApiKeySet,
	getMcpApiKeyStatus,
	// ADD: Function to get all provider names
	getAllProviders,
	getVertexProjectId,
	getVertexLocation
};<|MERGE_RESOLUTION|>--- conflicted
+++ resolved
@@ -68,15 +68,10 @@
 		defaultPriority: 'medium',
 		projectName: 'Task Master',
 		ollamaBaseURL: 'http://localhost:11434/api',
-<<<<<<< HEAD
-		bedrockBaseURL: 'https://bedrock.us-east-1.amazonaws.com'
+		bedrockBaseURL: 'https://bedrock.us-east-1.amazonaws.com',
+		responseLanguage: 'English'
 	},
 	claudeCode: {}
-=======
-		bedrockBaseURL: 'https://bedrock.us-east-1.amazonaws.com',
-		responseLanguage: 'English'
-	}
->>>>>>> c99df64f
 };
 
 // --- Internal Config Loading ---
