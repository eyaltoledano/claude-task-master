--- conflicted
+++ resolved
@@ -841,15 +841,9 @@
 		CUSTOM_PROVIDERS.BEDROCK,
 		CUSTOM_PROVIDERS.GEMINI_CLI,
 		CUSTOM_PROVIDERS.GROK_CLI,
-<<<<<<< HEAD
+		CUSTOM_PROVIDERS.MCP,
 		CUSTOM_PROVIDERS.CODEX_CLI,
-		CUSTOM_PROVIDERS.CORTEX_CODE,
-		CUSTOM_PROVIDERS.LMSTUDIO,
-		CUSTOM_PROVIDERS.OPENAI_COMPATIBLE
-=======
-		CUSTOM_PROVIDERS.MCP,
-		CUSTOM_PROVIDERS.CODEX_CLI
->>>>>>> 95deac24
+		CUSTOM_PROVIDERS.CORTEX_CODE
 	];
 
 	if (providersWithoutApiKeys.includes(providerName?.toLowerCase())) {
