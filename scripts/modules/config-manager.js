import fs from 'fs';
import path from 'path';
import chalk from 'chalk';
import { z } from 'zod';
import { fileURLToPath } from 'url';
import { log, findProjectRoot, resolveEnvVariable, isEmpty } from './utils.js';
import { LEGACY_CONFIG_FILE } from '../../src/constants/paths.js';
import { findConfigPath } from '../../src/utils/path-utils.js';
import {
	VALIDATED_PROVIDERS,
	CUSTOM_PROVIDERS,
	CUSTOM_PROVIDERS_ARRAY,
	ALL_PROVIDERS
} from '../../src/constants/providers.js';
import { AI_COMMAND_NAMES } from '../../src/constants/commands.js';

// Calculate __dirname in ESM
const __filename = fileURLToPath(import.meta.url);
const __dirname = path.dirname(__filename);

// Load supported models from JSON file using the calculated __dirname
let MODEL_MAP;
try {
	const supportedModelsRaw = fs.readFileSync(
		path.join(__dirname, 'supported-models.json'),
		'utf-8'
	);
	MODEL_MAP = JSON.parse(supportedModelsRaw);
} catch (error) {
	console.error(
		chalk.red(
			'FATAL ERROR: Could not load supported-models.json. Please ensure the file exists and is valid JSON.'
		),
		error
	);
	MODEL_MAP = {}; // Default to empty map on error to avoid crashing, though functionality will be limited
	process.exit(1); // Exit if models can't be loaded
}

// Default configuration values (used if config file is missing or incomplete)
const DEFAULTS = {
	models: {
		main: {
			provider: 'anthropic',
			modelId: 'claude-3-7-sonnet-20250219',
			maxTokens: 64000,
			temperature: 0.2
		},
		research: {
			provider: 'perplexity',
			modelId: 'sonar-pro',
			maxTokens: 8700,
			temperature: 0.1
		},
		fallback: {
			// No default fallback provider/model initially
			provider: 'anthropic',
			modelId: 'claude-3-5-sonnet',
			maxTokens: 8192, // Default parameters if fallback IS configured
			temperature: 0.2
		}
	},
	global: {
		logLevel: 'info',
		debug: false,
		defaultNumTasks: 10,
		defaultSubtasks: 5,
		defaultPriority: 'medium',
		projectName: 'Task Master',
		ollamaBaseURL: 'http://localhost:11434/api',
		bedrockBaseURL: 'https://bedrock.us-east-1.amazonaws.com',
		responseLanguage: 'English'
	},
	claudeCode: {}
};

// --- Internal Config Loading ---
let loadedConfig = null;
let loadedConfigRoot = null; // Track which root loaded the config

// Custom Error for configuration issues
class ConfigurationError extends Error {
	constructor(message) {
		super(message);
		this.name = 'ConfigurationError';
	}
}

function _loadAndValidateConfig(explicitRoot = null) {
	const defaults = DEFAULTS; // Use the defined defaults
	let rootToUse = explicitRoot;
	let configSource = explicitRoot
		? `explicit root (${explicitRoot})`
		: 'defaults (no root provided yet)';

	// ---> If no explicit root, TRY to find it <---
	if (!rootToUse) {
		rootToUse = findProjectRoot();
		if (rootToUse) {
			configSource = `found root (${rootToUse})`;
		} else {
			// No root found, return defaults immediately
			return defaults;
		}
	}
	// ---> End find project root logic <---

	// --- Find configuration file using centralized path utility ---
	const configPath = findConfigPath(null, { projectRoot: rootToUse });
	let config = { ...defaults }; // Start with a deep copy of defaults
	let configExists = false;

	if (configPath) {
		configExists = true;
		const isLegacy = configPath.endsWith(LEGACY_CONFIG_FILE);

		try {
			const rawData = fs.readFileSync(configPath, 'utf-8');
			const parsedConfig = JSON.parse(rawData);

			// Deep merge parsed config onto defaults
			config = {
				models: {
					main: { ...defaults.models.main, ...parsedConfig?.models?.main },
					research: {
						...defaults.models.research,
						...parsedConfig?.models?.research
					},
					fallback:
						parsedConfig?.models?.fallback?.provider &&
						parsedConfig?.models?.fallback?.modelId
							? { ...defaults.models.fallback, ...parsedConfig.models.fallback }
							: { ...defaults.models.fallback }
				},
				global: { ...defaults.global, ...parsedConfig?.global },
				claudeCode: { ...defaults.claudeCode, ...parsedConfig?.claudeCode }
			};
			configSource = `file (${configPath})`; // Update source info

			// Issue deprecation warning if using legacy config file
			if (isLegacy) {
				console.warn(
					chalk.yellow(
						`⚠️  DEPRECATION WARNING: Found configuration in legacy location '${configPath}'. Please migrate to .taskmaster/config.json. Run 'task-master migrate' to automatically migrate your project.`
					)
				);
			}

			// --- Validation (Warn if file content is invalid) ---
			// Use log.warn for consistency
			if (!validateProvider(config.models.main.provider)) {
				console.warn(
					chalk.yellow(
						`Warning: Invalid main provider "${config.models.main.provider}" in ${configPath}. Falling back to default.`
					)
				);
				config.models.main = { ...defaults.models.main };
			}
			if (!validateProvider(config.models.research.provider)) {
				console.warn(
					chalk.yellow(
						`Warning: Invalid research provider "${config.models.research.provider}" in ${configPath}. Falling back to default.`
					)
				);
				config.models.research = { ...defaults.models.research };
			}
			if (
				config.models.fallback?.provider &&
				!validateProvider(config.models.fallback.provider)
			) {
				console.warn(
					chalk.yellow(
						`Warning: Invalid fallback provider "${config.models.fallback.provider}" in ${configPath}. Fallback model configuration will be ignored.`
					)
				);
				config.models.fallback.provider = undefined;
				config.models.fallback.modelId = undefined;
			}
			if (config.claudeCode && !isEmpty(config.claudeCode)) {
				config.claudeCode = validateClaudeCodeSettings(config.claudeCode);
			}
		} catch (error) {
			// Use console.error for actual errors during parsing
			console.error(
				chalk.red(
					`Error reading or parsing ${configPath}: ${error.message}. Using default configuration.`
				)
			);
			config = { ...defaults }; // Reset to defaults on parse error
			configSource = `defaults (parse error at ${configPath})`;
		}
	} else {
		// Config file doesn't exist at the determined rootToUse.
		if (explicitRoot) {
			// Only warn if an explicit root was *expected*.
			console.warn(
				chalk.yellow(
					`Warning: Configuration file not found at provided project root (${explicitRoot}). Using default configuration. Run 'task-master models --setup' to configure.`
				)
			);
		} else {
			console.warn(
				chalk.yellow(
					`Warning: Configuration file not found at derived root (${rootToUse}). Using defaults.`
				)
			);
		}
		// Keep config as defaults
		config = { ...defaults };
		configSource = `defaults (no config file found at ${rootToUse})`;
	}

	return config;
}

/**
 * Gets the current configuration, loading it if necessary.
 * Handles MCP initialization context gracefully.
 * @param {string|null} explicitRoot - Optional explicit path to the project root.
 * @param {boolean} forceReload - Force reloading the config file.
 * @returns {object} The loaded configuration object.
 */
function getConfig(explicitRoot = null, forceReload = false) {
	// Determine if a reload is necessary
	const needsLoad =
		!loadedConfig ||
		forceReload ||
		(explicitRoot && explicitRoot !== loadedConfigRoot);

	if (needsLoad) {
		const newConfig = _loadAndValidateConfig(explicitRoot); // _load handles null explicitRoot

		// Only update the global cache if loading was forced or if an explicit root
		// was provided (meaning we attempted to load a specific project's config).
		// We avoid caching the initial default load triggered without an explicitRoot.
		if (forceReload || explicitRoot) {
			loadedConfig = newConfig;
			loadedConfigRoot = explicitRoot; // Store the root used for this loaded config
		}
		return newConfig; // Return the newly loaded/default config
	}

	// If no load was needed, return the cached config
	return loadedConfig;
}

/**
 * Validates if a provider name is supported.
 * Custom providers (azure, vertex, bedrock, openrouter, ollama) are always allowed.
 * Validated providers must exist in the MODEL_MAP from supported-models.json.
 * @param {string} providerName The name of the provider.
 * @returns {boolean} True if the provider is valid, false otherwise.
 */
function validateProvider(providerName) {
	// Custom providers are always allowed
	if (CUSTOM_PROVIDERS_ARRAY.includes(providerName)) {
		return true;
	}

	// Validated providers must exist in MODEL_MAP
	if (VALIDATED_PROVIDERS.includes(providerName)) {
		return !!(MODEL_MAP && MODEL_MAP[providerName]);
	}

	// Unknown providers are not allowed
	return false;
}

/**
 * Optional: Validates if a modelId is known for a given provider based on MODEL_MAP.
 * This is a non-strict validation; an unknown model might still be valid.
 * @param {string} providerName The name of the provider.
 * @param {string} modelId The model ID.
 * @returns {boolean} True if the modelId is in the map for the provider, false otherwise.
 */
function validateProviderModelCombination(providerName, modelId) {
	// If provider isn't even in our map, we can't validate the model
	if (!MODEL_MAP[providerName]) {
		return true; // Allow unknown providers or those without specific model lists
	}
	// If the provider is known, check if the model is in its list OR if the list is empty (meaning accept any)
	return (
		MODEL_MAP[providerName].length === 0 ||
		// Use .some() to check the 'id' property of objects in the array
		MODEL_MAP[providerName].some((modelObj) => modelObj.id === modelId)
	);
}

/**
 * Validates Claude Code AI provider custom settings
 * @param {object} settings The settings to validate
 * @returns {object} The validated settings
 */
function validateClaudeCodeSettings(settings) {
	// Define the base settings schema without commandSpecific first
	const BaseSettingsSchema = z.object({
		maxTurns: z.number().int().positive().optional(),
		customSystemPrompt: z.string().optional(),
		appendSystemPrompt: z.string().optional(),
		permissionMode: z
			.enum(['default', 'acceptEdits', 'plan', 'bypassPermissions'])
			.optional(),
		allowedTools: z.array(z.string()).optional(),
		disallowedTools: z.array(z.string()).optional(),
		mcpServers: z
			.record(
				z.string(),
				z.object({
					type: z.enum(['stdio', 'sse']).optional(),
					command: z.string(),
					args: z.array(z.string()).optional(),
					env: z.record(z.string()).optional(),
					url: z.string().url().optional(),
					headers: z.record(z.string()).optional()
				})
			)
			.optional()
	});

	// Define CommandSpecificSchema using the base schema
	const CommandSpecificSchema = z.record(
		z.enum(AI_COMMAND_NAMES),
		BaseSettingsSchema
	);

	// Define the full settings schema with commandSpecific
	const SettingsSchema = BaseSettingsSchema.extend({
		commandSpecific: CommandSpecificSchema.optional()
	});

	let validatedSettings = {};

	try {
		validatedSettings = SettingsSchema.parse(settings);
	} catch (error) {
		console.warn(
			chalk.yellow(
				`Warning: Invalid Claude Code settings in config: ${error.message}. Falling back to default.`
			)
		);

		validatedSettings = {};
	}

	return validatedSettings;
}

// --- Claude Code Settings Getters ---

function getClaudeCodeSettings(explicitRoot = null, forceReload = false) {
	const config = getConfig(explicitRoot, forceReload);
	// Ensure Claude Code defaults are applied if Claude Code section is missing
	return { ...DEFAULTS.claudeCode, ...(config?.claudeCode || {}) };
}

function getClaudeCodeSettingsForCommand(
	commandName,
	explicitRoot = null,
	forceReload = false
) {
	const settings = getClaudeCodeSettings(explicitRoot, forceReload);
	const commandSpecific = settings?.commandSpecific || {};
	return { ...settings, ...commandSpecific[commandName] };
}

// --- Role-Specific Getters ---

function getModelConfigForRole(role, explicitRoot = null) {
	const config = getConfig(explicitRoot);
	const roleConfig = config?.models?.[role];
	if (!roleConfig) {
		log(
			'warn',
			`No model configuration found for role: ${role}. Returning default.`
		);
		return DEFAULTS.models[role] || {};
	}
	return roleConfig;
}

function getMainProvider(explicitRoot = null) {
	return getModelConfigForRole('main', explicitRoot).provider;
}

function getMainModelId(explicitRoot = null) {
	return getModelConfigForRole('main', explicitRoot).modelId;
}

function getMainMaxTokens(explicitRoot = null) {
	// Directly return value from config (which includes defaults)
	return getModelConfigForRole('main', explicitRoot).maxTokens;
}

function getMainTemperature(explicitRoot = null) {
	// Directly return value from config
	return getModelConfigForRole('main', explicitRoot).temperature;
}

function getResearchProvider(explicitRoot = null) {
	return getModelConfigForRole('research', explicitRoot).provider;
}

function getResearchModelId(explicitRoot = null) {
	return getModelConfigForRole('research', explicitRoot).modelId;
}

function getResearchMaxTokens(explicitRoot = null) {
	// Directly return value from config
	return getModelConfigForRole('research', explicitRoot).maxTokens;
}

function getResearchTemperature(explicitRoot = null) {
	// Directly return value from config
	return getModelConfigForRole('research', explicitRoot).temperature;
}

function getFallbackProvider(explicitRoot = null) {
	// Directly return value from config (will be undefined if not set)
	return getModelConfigForRole('fallback', explicitRoot).provider;
}

function getFallbackModelId(explicitRoot = null) {
	// Directly return value from config
	return getModelConfigForRole('fallback', explicitRoot).modelId;
}

function getFallbackMaxTokens(explicitRoot = null) {
	// Directly return value from config
	return getModelConfigForRole('fallback', explicitRoot).maxTokens;
}

function getFallbackTemperature(explicitRoot = null) {
	// Directly return value from config
	return getModelConfigForRole('fallback', explicitRoot).temperature;
}

// --- Global Settings Getters ---

function getGlobalConfig(explicitRoot = null) {
	const config = getConfig(explicitRoot);
	// Ensure global defaults are applied if global section is missing
	return { ...DEFAULTS.global, ...(config?.global || {}) };
}

function getLogLevel(explicitRoot = null) {
	// Directly return value from config
	return getGlobalConfig(explicitRoot).logLevel.toLowerCase();
}

function getDebugFlag(explicitRoot = null) {
	// Directly return value from config, ensure boolean
	return getGlobalConfig(explicitRoot).debug === true;
}

function getDefaultSubtasks(explicitRoot = null) {
	// Directly return value from config, ensure integer
	const val = getGlobalConfig(explicitRoot).defaultSubtasks;
	const parsedVal = parseInt(val, 10);
	return Number.isNaN(parsedVal) ? DEFAULTS.global.defaultSubtasks : parsedVal;
}

function getDefaultNumTasks(explicitRoot = null) {
	const val = getGlobalConfig(explicitRoot).defaultNumTasks;
	const parsedVal = parseInt(val, 10);
	return Number.isNaN(parsedVal) ? DEFAULTS.global.defaultNumTasks : parsedVal;
}

function getDefaultPriority(explicitRoot = null) {
	// Directly return value from config
	return getGlobalConfig(explicitRoot).defaultPriority;
}

function getProjectName(explicitRoot = null) {
	// Directly return value from config
	return getGlobalConfig(explicitRoot).projectName;
}

function getOllamaBaseURL(explicitRoot = null) {
	// Directly return value from config
	return getGlobalConfig(explicitRoot).ollamaBaseURL;
}

function getAzureBaseURL(explicitRoot = null) {
	// Directly return value from config
	return getGlobalConfig(explicitRoot).azureBaseURL;
}

function getBedrockBaseURL(explicitRoot = null) {
	// Directly return value from config
	return getGlobalConfig(explicitRoot).bedrockBaseURL;
}

/**
 * Gets the Google Cloud project ID for Vertex AI from configuration
 * @param {string|null} explicitRoot - Optional explicit path to the project root.
 * @returns {string|null} The project ID or null if not configured
 */
function getVertexProjectId(explicitRoot = null) {
	// Return value from config
	return getGlobalConfig(explicitRoot).vertexProjectId;
}

/**
 * Gets the Google Cloud location for Vertex AI from configuration
 * @param {string|null} explicitRoot - Optional explicit path to the project root.
 * @returns {string} The location or default value of "us-central1"
 */
function getVertexLocation(explicitRoot = null) {
	// Return value from config or default
	return getGlobalConfig(explicitRoot).vertexLocation || 'us-central1';
}

function getResponseLanguage(explicitRoot = null) {
	// Directly return value from config
	return getGlobalConfig(explicitRoot).responseLanguage;
}

/**
 * Gets model parameters (maxTokens, temperature) for a specific role,
 * considering model-specific overrides from supported-models.json.
 * @param {string} role - The role ('main', 'research', 'fallback').
 * @param {string|null} explicitRoot - Optional explicit path to the project root.
 * @returns {{maxTokens: number, temperature: number}}
 */
function getParametersForRole(role, explicitRoot = null) {
	const roleConfig = getModelConfigForRole(role, explicitRoot);
	const roleMaxTokens = roleConfig.maxTokens;
	const roleTemperature = roleConfig.temperature;
	const modelId = roleConfig.modelId;
	const providerName = roleConfig.provider;

	let effectiveMaxTokens = roleMaxTokens; // Start with the role's default

	try {
		// Find the model definition in MODEL_MAP
		const providerModels = MODEL_MAP[providerName];
		if (providerModels && Array.isArray(providerModels)) {
			const modelDefinition = providerModels.find((m) => m.id === modelId);

			// Check if a model-specific max_tokens is defined and valid
			if (
				modelDefinition &&
				typeof modelDefinition.max_tokens === 'number' &&
				modelDefinition.max_tokens > 0
			) {
				const modelSpecificMaxTokens = modelDefinition.max_tokens;
				// Use the minimum of the role default and the model specific limit
				effectiveMaxTokens = Math.min(roleMaxTokens, modelSpecificMaxTokens);
				log(
					'debug',
					`Applying model-specific max_tokens (${modelSpecificMaxTokens}) for ${modelId}. Effective limit: ${effectiveMaxTokens}`
				);
			} else {
				log(
					'debug',
					`No valid model-specific max_tokens override found for ${modelId}. Using role default: ${roleMaxTokens}`
				);
			}
		} else {
			log(
				'debug',
				`No model definitions found for provider ${providerName} in MODEL_MAP. Using role default maxTokens: ${roleMaxTokens}`
			);
		}
	} catch (lookupError) {
		log(
			'warn',
			`Error looking up model-specific max_tokens for ${modelId}: ${lookupError.message}. Using role default: ${roleMaxTokens}`
		);
		// Fallback to role default on error
		effectiveMaxTokens = roleMaxTokens;
	}

	return {
		maxTokens: effectiveMaxTokens,
		temperature: roleTemperature
	};
}

/**
 * Checks if the API key for a given provider is set in the environment.
 * Checks process.env first, then session.env if session is provided, then .env file if projectRoot provided.
 * @param {string} providerName - The name of the provider (e.g., 'openai', 'anthropic').
 * @param {object|null} [session=null] - The MCP session object (optional).
 * @param {string|null} [projectRoot=null] - The project root directory (optional, for .env file check).
 * @returns {boolean} True if the API key is set, false otherwise.
 */
function isApiKeySet(providerName, session = null, projectRoot = null) {
	// Define the expected environment variable name for each provider

	// Providers that don't require API keys for authentication
	const providersWithoutApiKeys = [
		CUSTOM_PROVIDERS.OLLAMA,
		CUSTOM_PROVIDERS.BEDROCK,
<<<<<<< HEAD
		CUSTOM_PROVIDERS.MCP
=======
		CUSTOM_PROVIDERS.GEMINI_CLI
>>>>>>> f7fbdd67
	];

	if (providersWithoutApiKeys.includes(providerName?.toLowerCase())) {
		return true; // Indicate key status is effectively "OK"
	}

	// Claude Code doesn't require an API key
	if (providerName?.toLowerCase() === 'claude-code') {
		return true; // No API key needed
	}

	const keyMap = {
		openai: 'OPENAI_API_KEY',
		anthropic: 'ANTHROPIC_API_KEY',
		google: 'GOOGLE_API_KEY',
		perplexity: 'PERPLEXITY_API_KEY',
		mistral: 'MISTRAL_API_KEY',
		azure: 'AZURE_OPENAI_API_KEY',
		openrouter: 'OPENROUTER_API_KEY',
		xai: 'XAI_API_KEY',
		vertex: 'GOOGLE_API_KEY', // Vertex uses the same key as Google
		'claude-code': 'CLAUDE_CODE_API_KEY', // Not actually used, but included for consistency
		bedrock: 'AWS_ACCESS_KEY_ID' // Bedrock uses AWS credentials
		// Add other providers as needed
	};

	const providerKey = providerName?.toLowerCase();
	if (!providerKey || !keyMap[providerKey]) {
		log('warn', `Unknown provider name: ${providerName} in isApiKeySet check.`);
		return false;
	}

	const envVarName = keyMap[providerKey];
	const apiKeyValue = resolveEnvVariable(envVarName, session, projectRoot);

	// Check if the key exists, is not empty, and is not a placeholder
	return (
		apiKeyValue &&
		apiKeyValue.trim() !== '' &&
		!/YOUR_.*_API_KEY_HERE/.test(apiKeyValue) && // General placeholder check
		!apiKeyValue.includes('KEY_HERE')
	); // Another common placeholder pattern
}

/**
 * Checks the API key status within .cursor/mcp.json for a given provider.
 * Reads the mcp.json file, finds the taskmaster-ai server config, and checks the relevant env var.
 * @param {string} providerName The name of the provider.
 * @param {string|null} projectRoot - Optional explicit path to the project root.
 * @returns {boolean} True if the key exists and is not a placeholder, false otherwise.
 */
function getMcpApiKeyStatus(providerName, projectRoot = null) {
	const rootDir = projectRoot || findProjectRoot(); // Use existing root finding
	if (!rootDir) {
		console.warn(
			chalk.yellow('Warning: Could not find project root to check mcp.json.')
		);
		return false; // Cannot check without root
	}
	const mcpConfigPath = path.join(rootDir, '.cursor', 'mcp.json');

	if (!fs.existsSync(mcpConfigPath)) {
		// console.warn(chalk.yellow('Warning: .cursor/mcp.json not found.'));
		return false; // File doesn't exist
	}

	try {
		const mcpConfigRaw = fs.readFileSync(mcpConfigPath, 'utf-8');
		const mcpConfig = JSON.parse(mcpConfigRaw);

		const mcpEnv =
			mcpConfig?.mcpServers?.['task-master-ai']?.env ||
			mcpConfig?.mcpServers?.['taskmaster-ai']?.env;
		if (!mcpEnv) {
			return false;
		}

		let apiKeyToCheck = null;
		let placeholderValue = null;

		switch (providerName) {
			case 'anthropic':
				apiKeyToCheck = mcpEnv.ANTHROPIC_API_KEY;
				placeholderValue = 'YOUR_ANTHROPIC_API_KEY_HERE';
				break;
			case 'openai':
				apiKeyToCheck = mcpEnv.OPENAI_API_KEY;
				placeholderValue = 'YOUR_OPENAI_API_KEY_HERE'; // Assuming placeholder matches OPENAI
				break;
			case 'openrouter':
				apiKeyToCheck = mcpEnv.OPENROUTER_API_KEY;
				placeholderValue = 'YOUR_OPENROUTER_API_KEY_HERE';
				break;
			case 'google':
				apiKeyToCheck = mcpEnv.GOOGLE_API_KEY;
				placeholderValue = 'YOUR_GOOGLE_API_KEY_HERE';
				break;
			case 'perplexity':
				apiKeyToCheck = mcpEnv.PERPLEXITY_API_KEY;
				placeholderValue = 'YOUR_PERPLEXITY_API_KEY_HERE';
				break;
			case 'xai':
				apiKeyToCheck = mcpEnv.XAI_API_KEY;
				placeholderValue = 'YOUR_XAI_API_KEY_HERE';
				break;
			case 'ollama':
				return true; // No key needed
			case 'claude-code':
				return true; // No key needed
			case 'mistral':
				apiKeyToCheck = mcpEnv.MISTRAL_API_KEY;
				placeholderValue = 'YOUR_MISTRAL_API_KEY_HERE';
				break;
			case 'azure':
				apiKeyToCheck = mcpEnv.AZURE_OPENAI_API_KEY;
				placeholderValue = 'YOUR_AZURE_OPENAI_API_KEY_HERE';
				break;
			case 'vertex':
				apiKeyToCheck = mcpEnv.GOOGLE_API_KEY; // Vertex uses Google API key
				placeholderValue = 'YOUR_GOOGLE_API_KEY_HERE';
				break;
			case 'bedrock':
				apiKeyToCheck = mcpEnv.AWS_ACCESS_KEY_ID; // Bedrock uses AWS credentials
				placeholderValue = 'YOUR_AWS_ACCESS_KEY_ID_HERE';
				break;
			default:
				return false; // Unknown provider
		}

		return !!apiKeyToCheck && !/KEY_HERE$/.test(apiKeyToCheck);
	} catch (error) {
		console.error(
			chalk.red(`Error reading or parsing .cursor/mcp.json: ${error.message}`)
		);
		return false;
	}
}

/**
 * Gets a list of available models based on the MODEL_MAP.
 * @returns {Array<{id: string, name: string, provider: string, swe_score: number|null, cost_per_1m_tokens: {input: number|null, output: number|null}|null, allowed_roles: string[]}>}
 */
function getAvailableModels() {
	const available = [];
	for (const [provider, models] of Object.entries(MODEL_MAP)) {
		if (models.length > 0) {
			models.forEach((modelObj) => {
				// Basic name generation - can be improved
				const modelId = modelObj.id;
				const sweScore = modelObj.swe_score;
				const cost = modelObj.cost_per_1m_tokens;
				const allowedRoles = modelObj.allowed_roles || ['main', 'fallback'];
				const nameParts = modelId
					.split('-')
					.map((p) => p.charAt(0).toUpperCase() + p.slice(1));
				// Handle specific known names better if needed
				let name = nameParts.join(' ');
				if (modelId === 'claude-3.5-sonnet-20240620')
					name = 'Claude 3.5 Sonnet';
				if (modelId === 'claude-3-7-sonnet-20250219')
					name = 'Claude 3.7 Sonnet';
				if (modelId === 'gpt-4o') name = 'GPT-4o';
				if (modelId === 'gpt-4-turbo') name = 'GPT-4 Turbo';
				if (modelId === 'sonar-pro') name = 'Perplexity Sonar Pro';
				if (modelId === 'sonar-mini') name = 'Perplexity Sonar Mini';

				available.push({
					id: modelId,
					name: name,
					provider: provider,
					swe_score: sweScore,
					cost_per_1m_tokens: cost,
					allowed_roles: allowedRoles,
					max_tokens: modelObj.max_tokens
				});
			});
		} else {
			// For providers with empty lists (like ollama), maybe add a placeholder or skip
			available.push({
				id: `[${provider}-any]`,
				name: `Any (${provider})`,
				provider: provider
			});
		}
	}
	return available;
}

/**
 * Writes the configuration object to the file.
 * @param {Object} config The configuration object to write.
 * @param {string|null} explicitRoot - Optional explicit path to the project root.
 * @returns {boolean} True if successful, false otherwise.
 */
function writeConfig(config, explicitRoot = null) {
	// ---> Determine root path reliably <---
	let rootPath = explicitRoot;
	if (explicitRoot === null || explicitRoot === undefined) {
		// Logic matching _loadAndValidateConfig
		const foundRoot = findProjectRoot(); // *** Explicitly call findProjectRoot ***
		if (!foundRoot) {
			console.error(
				chalk.red(
					'Error: Could not determine project root. Configuration not saved.'
				)
			);
			return false;
		}
		rootPath = foundRoot;
	}
	// ---> End determine root path logic <---

	// Use new config location: .taskmaster/config.json
	const taskmasterDir = path.join(rootPath, '.taskmaster');
	const configPath = path.join(taskmasterDir, 'config.json');

	try {
		// Ensure .taskmaster directory exists
		if (!fs.existsSync(taskmasterDir)) {
			fs.mkdirSync(taskmasterDir, { recursive: true });
		}

		fs.writeFileSync(configPath, JSON.stringify(config, null, 2));
		loadedConfig = config; // Update the cache after successful write
		return true;
	} catch (error) {
		console.error(
			chalk.red(
				`Error writing configuration to ${configPath}: ${error.message}`
			)
		);
		return false;
	}
}

/**
 * Checks if a configuration file exists at the project root (new or legacy location)
 * @param {string|null} explicitRoot - Optional explicit path to the project root
 * @returns {boolean} True if the file exists, false otherwise
 */
function isConfigFilePresent(explicitRoot = null) {
	return findConfigPath(null, { projectRoot: explicitRoot }) !== null;
}

/**
 * Gets the user ID from the configuration.
 * @param {string|null} explicitRoot - Optional explicit path to the project root.
 * @returns {string|null} The user ID or null if not found.
 */
function getUserId(explicitRoot = null) {
	const config = getConfig(explicitRoot);
	if (!config.global) {
		config.global = {}; // Ensure global object exists
	}
	if (!config.global.userId) {
		config.global.userId = '1234567890';
		// Attempt to write the updated config.
		// It's important that writeConfig correctly resolves the path
		// using explicitRoot, similar to how getConfig does.
		const success = writeConfig(config, explicitRoot);
		if (!success) {
			// Log an error or handle the failure to write,
			// though for now, we'll proceed with the in-memory default.
			log(
				'warning',
				'Failed to write updated configuration with new userId. Please let the developers know.'
			);
		}
	}
	return config.global.userId;
}

/**
 * Gets a list of all known provider names (both validated and custom).
 * @returns {string[]} An array of all provider names.
 */
function getAllProviders() {
	return ALL_PROVIDERS;
}

function getBaseUrlForRole(role, explicitRoot = null) {
	const roleConfig = getModelConfigForRole(role, explicitRoot);
	if (roleConfig && typeof roleConfig.baseURL === 'string') {
		return roleConfig.baseURL;
	}
	const provider = roleConfig?.provider;
	if (provider) {
		const envVarName = `${provider.toUpperCase()}_BASE_URL`;
		return resolveEnvVariable(envVarName, null, explicitRoot);
	}
	return undefined;
}

// Export the providers without API keys array for use in other modules
export const providersWithoutApiKeys = [
	CUSTOM_PROVIDERS.OLLAMA,
	CUSTOM_PROVIDERS.BEDROCK,
	CUSTOM_PROVIDERS.GEMINI_CLI
];

export {
	// Core config access
	getConfig,
	writeConfig,
	ConfigurationError,
	isConfigFilePresent,
	// Claude Code settings
	getClaudeCodeSettings,
	getClaudeCodeSettingsForCommand,
	// Validation
	validateProvider,
	validateProviderModelCombination,
	validateClaudeCodeSettings,
	VALIDATED_PROVIDERS,
	CUSTOM_PROVIDERS,
	ALL_PROVIDERS,
	MODEL_MAP,
	getAvailableModels,
	// Role-specific getters (No env var overrides)
	getMainProvider,
	getMainModelId,
	getMainMaxTokens,
	getMainTemperature,
	getResearchProvider,
	getResearchModelId,
	getResearchMaxTokens,
	getResearchTemperature,
	getFallbackProvider,
	getFallbackModelId,
	getFallbackMaxTokens,
	getFallbackTemperature,
	getBaseUrlForRole,
	// Global setting getters (No env var overrides)
	getLogLevel,
	getDebugFlag,
	getDefaultNumTasks,
	getDefaultSubtasks,
	getDefaultPriority,
	getProjectName,
	getOllamaBaseURL,
	getAzureBaseURL,
	getBedrockBaseURL,
	getResponseLanguage,
	getParametersForRole,
	getUserId,
	// API Key Checkers (still relevant)
	isApiKeySet,
	getMcpApiKeyStatus,
	// ADD: Function to get all provider names
	getAllProviders,
	getVertexProjectId,
	getVertexLocation
};<|MERGE_RESOLUTION|>--- conflicted
+++ resolved
@@ -592,11 +592,8 @@
 	const providersWithoutApiKeys = [
 		CUSTOM_PROVIDERS.OLLAMA,
 		CUSTOM_PROVIDERS.BEDROCK,
-<<<<<<< HEAD
-		CUSTOM_PROVIDERS.MCP
-=======
+		CUSTOM_PROVIDERS.MCP,
 		CUSTOM_PROVIDERS.GEMINI_CLI
->>>>>>> f7fbdd67
 	];
 
 	if (providersWithoutApiKeys.includes(providerName?.toLowerCase())) {
@@ -894,7 +891,8 @@
 export const providersWithoutApiKeys = [
 	CUSTOM_PROVIDERS.OLLAMA,
 	CUSTOM_PROVIDERS.BEDROCK,
-	CUSTOM_PROVIDERS.GEMINI_CLI
+	CUSTOM_PROVIDERS.GEMINI_CLI,
+	CUSTOM_PROVIDERS.MCP
 ];
 
 export {
