import fs from 'fs';
import path from 'path';
import { fileURLToPath } from 'url';
import chalk from 'chalk';
import { z } from 'zod';
import { AI_COMMAND_NAMES } from '../../src/constants/commands.js';
import {
	LEGACY_CONFIG_FILE,
	TASKMASTER_DIR
} from '../../src/constants/paths.js';
import {
	ALL_PROVIDERS,
	CUSTOM_PROVIDERS,
	CUSTOM_PROVIDERS_ARRAY,
	VALIDATED_PROVIDERS
} from '../../src/constants/providers.js';
import { findConfigPath } from '../../src/utils/path-utils.js';
import { findProjectRoot, isEmpty, log, resolveEnvVariable } from './utils.js';
import MODEL_MAP from './supported-models.json' with { type: 'json' };

// Calculate __dirname in ESM
const __filename = fileURLToPath(import.meta.url);
const __dirname = path.dirname(__filename);

// Default configuration values (used if config file is missing or incomplete)
const DEFAULTS = {
	models: {
		main: {
			provider: 'anthropic',
			modelId: 'claude-sonnet-4-20250514',
			maxTokens: 64000,
			temperature: 0.2
		},
		research: {
			provider: 'perplexity',
			modelId: 'sonar',
			maxTokens: 8700,
			temperature: 0.1
		},
		fallback: {
			// No default fallback provider/model initially
			provider: 'anthropic',
			modelId: 'claude-3-7-sonnet-20250219',
			maxTokens: 120000, // Default parameters if fallback IS configured
			temperature: 0.2
		}
	},
	global: {
		logLevel: 'info',
		debug: false,
		defaultNumTasks: 10,
		defaultSubtasks: 5,
		defaultPriority: 'medium',
		projectName: 'Task Master',
		ollamaBaseURL: 'http://localhost:11434/api',
		bedrockBaseURL: 'https://bedrock.us-east-1.amazonaws.com',
		responseLanguage: 'English',
		enableCodebaseAnalysis: true
	},
	claudeCode: {},
	codexCli: {},
	grokCli: {
		timeout: 120000,
		workingDirectory: null,
		defaultModel: 'grok-4-latest'
	}
};

// --- Internal Config Loading ---
let loadedConfig = null;
let loadedConfigRoot = null; // Track which root loaded the config

// Custom Error for configuration issues
class ConfigurationError extends Error {
	constructor(message) {
		super(message);
		this.name = 'ConfigurationError';
	}
}

function _loadAndValidateConfig(explicitRoot = null) {
	const defaults = DEFAULTS; // Use the defined defaults
	let rootToUse = explicitRoot;
	let configSource = explicitRoot
		? `explicit root (${explicitRoot})`
		: 'defaults (no root provided yet)';

	// ---> If no explicit root, TRY to find it <---
	if (!rootToUse) {
		rootToUse = findProjectRoot();
		if (rootToUse) {
			configSource = `found root (${rootToUse})`;
		} else {
			// No root found, use current working directory as fallback
			// This prevents infinite loops during initialization
			rootToUse = process.cwd();
			configSource = `current directory (${rootToUse}) - no project markers found`;
		}
	}
	// ---> End find project root logic <---

	// --- Find configuration file ---
	let configPath = null;
	let config = { ...defaults }; // Start with a deep copy of defaults
	let configExists = false;

	// During initialization (no project markers), skip config file search entirely
	const hasProjectMarkers =
		fs.existsSync(path.join(rootToUse, TASKMASTER_DIR)) ||
		fs.existsSync(path.join(rootToUse, LEGACY_CONFIG_FILE));

	if (hasProjectMarkers) {
		// Only try to find config if we have project markers
		// This prevents the repeated warnings during init
		configPath = findConfigPath(null, { projectRoot: rootToUse });
	}

	if (configPath) {
		configExists = true;
		const isLegacy = configPath.endsWith(LEGACY_CONFIG_FILE);

		try {
			const rawData = fs.readFileSync(configPath, 'utf-8');
			const parsedConfig = JSON.parse(rawData);

			// Deep merge parsed config onto defaults
			config = {
				models: {
					main: { ...defaults.models.main, ...parsedConfig?.models?.main },
					research: {
						...defaults.models.research,
						...parsedConfig?.models?.research
					},
					fallback:
						parsedConfig?.models?.fallback?.provider &&
						parsedConfig?.models?.fallback?.modelId
							? { ...defaults.models.fallback, ...parsedConfig.models.fallback }
							: { ...defaults.models.fallback }
				},
				global: { ...defaults.global, ...parsedConfig?.global },
				claudeCode: { ...defaults.claudeCode, ...parsedConfig?.claudeCode },
				codexCli: { ...defaults.codexCli, ...parsedConfig?.codexCli },
				grokCli: { ...defaults.grokCli, ...parsedConfig?.grokCli }
			};
			configSource = `file (${configPath})`; // Update source info

			// Issue deprecation warning if using legacy config file
			if (isLegacy) {
				console.warn(
					chalk.yellow(
						`⚠️  DEPRECATION WARNING: Found configuration in legacy location '${configPath}'. Please migrate to .taskmaster/config.json. Run 'task-master migrate' to automatically migrate your project.`
					)
				);
			}

			// --- Validation (Warn if file content is invalid) ---
			// Use log.warn for consistency
			if (!validateProvider(config.models.main.provider)) {
				console.warn(
					chalk.yellow(
						`Warning: Invalid main provider "${config.models.main.provider}" in ${configPath}. Falling back to default.`
					)
				);
				config.models.main = { ...defaults.models.main };
			}
			if (!validateProvider(config.models.research.provider)) {
				console.warn(
					chalk.yellow(
						`Warning: Invalid research provider "${config.models.research.provider}" in ${configPath}. Falling back to default.`
					)
				);
				config.models.research = { ...defaults.models.research };
			}
			if (
				config.models.fallback?.provider &&
				!validateProvider(config.models.fallback.provider)
			) {
				console.warn(
					chalk.yellow(
						`Warning: Invalid fallback provider "${config.models.fallback.provider}" in ${configPath}. Fallback model configuration will be ignored.`
					)
				);
				config.models.fallback.provider = undefined;
				config.models.fallback.modelId = undefined;
			}
			if (config.claudeCode && !isEmpty(config.claudeCode)) {
				config.claudeCode = validateClaudeCodeSettings(config.claudeCode);
			}
			if (config.codexCli && !isEmpty(config.codexCli)) {
				config.codexCli = validateCodexCliSettings(config.codexCli);
			}
		} catch (error) {
			// Use console.error for actual errors during parsing
			console.error(
				chalk.red(
					`Error reading or parsing ${configPath}: ${error.message}. Using default configuration.`
				)
			);
			config = { ...defaults }; // Reset to defaults on parse error
			configSource = `defaults (parse error at ${configPath})`;
		}
	} else {
		// Config file doesn't exist at the determined rootToUse.
		if (explicitRoot) {
			// Only warn if an explicit root was *expected*.
			console.warn(
				chalk.yellow(
					`Warning: Configuration file not found at provided project root (${explicitRoot}). Using default configuration. Run 'task-master models --setup' to configure.`
				)
			);
		} else {
			// Don't warn about missing config during initialization
			// Only warn if this looks like an existing project (has .taskmaster dir or legacy config marker)
			const hasTaskmasterDir = fs.existsSync(
				path.join(rootToUse, TASKMASTER_DIR)
			);
			const hasLegacyMarker = fs.existsSync(
				path.join(rootToUse, LEGACY_CONFIG_FILE)
			);

			if (hasTaskmasterDir || hasLegacyMarker) {
				console.warn(
					chalk.yellow(
						`Warning: Configuration file not found at derived root (${rootToUse}). Using defaults.`
					)
				);
			}
		}
		// Keep config as defaults
		config = { ...defaults };
		configSource = `defaults (no config file found at ${rootToUse})`;
	}

	return config;
}

/**
 * Gets the current configuration, loading it if necessary.
 * Handles MCP initialization context gracefully.
 * @param {string|null} explicitRoot - Optional explicit path to the project root.
 * @param {boolean} forceReload - Force reloading the config file.
 * @returns {object} The loaded configuration object.
 */
function getConfig(explicitRoot = null, forceReload = false) {
	// Determine if a reload is necessary
	const needsLoad =
		!loadedConfig ||
		forceReload ||
		(explicitRoot && explicitRoot !== loadedConfigRoot);

	if (needsLoad) {
		const newConfig = _loadAndValidateConfig(explicitRoot); // _load handles null explicitRoot

		// Only update the global cache if loading was forced or if an explicit root
		// was provided (meaning we attempted to load a specific project's config).
		// We avoid caching the initial default load triggered without an explicitRoot.
		if (forceReload || explicitRoot) {
			loadedConfig = newConfig;
			loadedConfigRoot = explicitRoot; // Store the root used for this loaded config
		}
		return newConfig; // Return the newly loaded/default config
	}

	// If no load was needed, return the cached config
	return loadedConfig;
}

/**
 * Validates if a provider name is supported.
 * Custom providers (azure, vertex, bedrock, openrouter, ollama) are always allowed.
 * Validated providers must exist in the MODEL_MAP from supported-models.json.
 * @param {string} providerName The name of the provider.
 * @returns {boolean} True if the provider is valid, false otherwise.
 */
function validateProvider(providerName) {
	// Custom providers are always allowed
	if (CUSTOM_PROVIDERS_ARRAY.includes(providerName)) {
		return true;
	}

	// Validated providers must exist in MODEL_MAP
	if (VALIDATED_PROVIDERS.includes(providerName)) {
		return !!(MODEL_MAP && MODEL_MAP[providerName]);
	}

	// Unknown providers are not allowed
	return false;
}

/**
 * Optional: Validates if a modelId is known for a given provider based on MODEL_MAP.
 * This is a non-strict validation; an unknown model might still be valid.
 * @param {string} providerName The name of the provider.
 * @param {string} modelId The model ID.
 * @returns {boolean} True if the modelId is in the map for the provider, false otherwise.
 */
function validateProviderModelCombination(providerName, modelId) {
	// If provider isn't even in our map, we can't validate the model
	if (!MODEL_MAP[providerName]) {
		return true; // Allow unknown providers or those without specific model lists
	}
	// If the provider is known, check if the model is in its list OR if the list is empty (meaning accept any)
	return (
		MODEL_MAP[providerName].length === 0 ||
		// Use .some() to check the 'id' property of objects in the array
		MODEL_MAP[providerName].some((modelObj) => modelObj.id === modelId)
	);
}

/**
 * Validates Claude Code AI provider custom settings
 * @param {object} settings The settings to validate
 * @returns {object} The validated settings
 */
function validateClaudeCodeSettings(settings) {
	// Define the base settings schema without commandSpecific first
	const BaseSettingsSchema = z.object({
		pathToClaudeCodeExecutable: z.string().optional(),
		// Use number().int() for integer validation in Zod
		maxTurns: z.number().int().positive().optional(),
		customSystemPrompt: z.string().optional(),
		appendSystemPrompt: z.string().optional(),
		permissionMode: z
			.enum(['default', 'acceptEdits', 'plan', 'bypassPermissions'])
			.optional(),
		allowedTools: z.array(z.string()).optional(),
		disallowedTools: z.array(z.string()).optional(),
		mcpServers: z
			.record(
				z.string(),
				z.object({
					type: z.enum(['stdio', 'sse']).optional(),
					command: z.string(),
					args: z.array(z.string()).optional(),
					env: z.record(z.string(), z.string()).optional(),
					url: z.url().optional(),
					headers: z.record(z.string(), z.string()).optional()
				})
			)
			.optional()
	});

	// Define CommandSpecificSchema using flexible keys, but restrict to known commands
	const CommandSpecificSchema = z
		.record(z.string(), BaseSettingsSchema)
		.refine(
			(obj) =>
				Object.keys(obj || {}).every((k) => AI_COMMAND_NAMES.includes(k)),
			{ message: 'Invalid command name in commandSpecific' }
		);

	// Define the full settings schema with commandSpecific
	const SettingsSchema = BaseSettingsSchema.extend({
		commandSpecific: CommandSpecificSchema.optional()
	});

	let validatedSettings = {};

	try {
		validatedSettings = SettingsSchema.parse(settings);
	} catch (error) {
		console.warn(
			chalk.yellow(
				`Warning: Invalid Claude Code settings in config: ${error.message}. Falling back to default.`
			)
		);

		validatedSettings = {};
	}

	return validatedSettings;
}

/**
 * Validates Codex CLI provider custom settings
 * Mirrors the ai-sdk-provider-codex-cli options
 * @param {object} settings The settings to validate
 * @returns {object} The validated settings
 */
function validateCodexCliSettings(settings) {
	const BaseSettingsSchema = z.object({
		codexPath: z.string().optional(),
		cwd: z.string().optional(),
		approvalMode: z
			.enum(['untrusted', 'on-failure', 'on-request', 'never'])
			.optional(),
		sandboxMode: z
			.enum(['read-only', 'workspace-write', 'danger-full-access'])
			.optional(),
		fullAuto: z.boolean().optional(),
		dangerouslyBypassApprovalsAndSandbox: z.boolean().optional(),
		skipGitRepoCheck: z.boolean().optional(),
		color: z.enum(['always', 'never', 'auto']).optional(),
		allowNpx: z.boolean().optional(),
		outputLastMessageFile: z.string().optional(),
		env: z.record(z.string(), z.string()).optional(),
		verbose: z.boolean().optional(),
		logger: z.union([z.object({}).passthrough(), z.literal(false)]).optional()
	});

	const CommandSpecificSchema = z
		.record(z.string(), BaseSettingsSchema)
		.refine(
			(obj) =>
				Object.keys(obj || {}).every((k) => AI_COMMAND_NAMES.includes(k)),
			{ message: 'Invalid command name in commandSpecific' }
		);

	const SettingsSchema = BaseSettingsSchema.extend({
		commandSpecific: CommandSpecificSchema.optional()
	});

	try {
		return SettingsSchema.parse(settings);
	} catch (error) {
		console.warn(
			chalk.yellow(
				`Warning: Invalid Codex CLI settings in config: ${error.message}. Falling back to default.`
			)
		);
		return {};
	}
}

// --- Claude Code Settings Getters ---

function getClaudeCodeSettings(explicitRoot = null, forceReload = false) {
	const config = getConfig(explicitRoot, forceReload);
	// Ensure Claude Code defaults are applied if Claude Code section is missing
	return { ...DEFAULTS.claudeCode, ...(config?.claudeCode || {}) };
}

// --- Codex CLI Settings Getters ---

function getCodexCliSettings(explicitRoot = null, forceReload = false) {
	const config = getConfig(explicitRoot, forceReload);
	return { ...DEFAULTS.codexCli, ...(config?.codexCli || {}) };
}

function getCodexCliSettingsForCommand(
	commandName,
	explicitRoot = null,
	forceReload = false
) {
	const settings = getCodexCliSettings(explicitRoot, forceReload);
	const commandSpecific = settings?.commandSpecific || {};
	return { ...settings, ...commandSpecific[commandName] };
}

function getClaudeCodeSettingsForCommand(
	commandName,
	explicitRoot = null,
	forceReload = false
) {
	const settings = getClaudeCodeSettings(explicitRoot, forceReload);
	const commandSpecific = settings?.commandSpecific || {};
	return { ...settings, ...commandSpecific[commandName] };
}

function getGrokCliSettings(explicitRoot = null, forceReload = false) {
	const config = getConfig(explicitRoot, forceReload);
	// Ensure Grok CLI defaults are applied if Grok CLI section is missing
	return { ...DEFAULTS.grokCli, ...(config?.grokCli || {}) };
}

function getGrokCliSettingsForCommand(
	commandName,
	explicitRoot = null,
	forceReload = false
) {
	const settings = getGrokCliSettings(explicitRoot, forceReload);
	const commandSpecific = settings?.commandSpecific || {};
	return { ...settings, ...commandSpecific[commandName] };
}

// --- Role-Specific Getters ---

function getModelConfigForRole(role, explicitRoot = null) {
	const config = getConfig(explicitRoot);
	const roleConfig = config?.models?.[role];
	if (!roleConfig) {
		log(
			'warn',
			`No model configuration found for role: ${role}. Returning default.`
		);
		return DEFAULTS.models[role] || {};
	}
	return roleConfig;
}

function getMainProvider(explicitRoot = null) {
	return getModelConfigForRole('main', explicitRoot).provider;
}

function getMainModelId(explicitRoot = null) {
	return getModelConfigForRole('main', explicitRoot).modelId;
}

function getMainMaxTokens(explicitRoot = null) {
	// Directly return value from config (which includes defaults)
	return getModelConfigForRole('main', explicitRoot).maxTokens;
}

function getMainTemperature(explicitRoot = null) {
	// Directly return value from config
	return getModelConfigForRole('main', explicitRoot).temperature;
}

function getResearchProvider(explicitRoot = null) {
	return getModelConfigForRole('research', explicitRoot).provider;
}

/**
 * Check if codebase analysis feature flag is enabled across all sources
 * Priority: .env > MCP env > config.json
 * @param {object|null} session - MCP session object (optional)
 * @param {string|null} projectRoot - Project root path (optional)
 * @returns {boolean} True if codebase analysis is enabled
 */
function isCodebaseAnalysisEnabled(session = null, projectRoot = null) {
	// Priority 1: Environment variable
	const envFlag = resolveEnvVariable(
		'TASKMASTER_ENABLE_CODEBASE_ANALYSIS',
		session,
		projectRoot
	);
	if (envFlag !== null && envFlag !== undefined && envFlag !== '') {
		return envFlag.toLowerCase() === 'true' || envFlag === '1';
	}

	// Priority 2: MCP session environment
	if (session?.env?.TASKMASTER_ENABLE_CODEBASE_ANALYSIS) {
		const mcpFlag = session.env.TASKMASTER_ENABLE_CODEBASE_ANALYSIS;
		return mcpFlag.toLowerCase() === 'true' || mcpFlag === '1';
	}

	// Priority 3: Configuration file
	const globalConfig = getGlobalConfig(projectRoot);
	return globalConfig.enableCodebaseAnalysis !== false; // Default to true
}

/**
 * Check if codebase analysis is available and enabled
 * @param {boolean} useResearch - Whether to check research provider or main provider
 * @param {string|null} projectRoot - Project root path (optional)
 * @param {object|null} session - MCP session object (optional)
 * @returns {boolean} True if codebase analysis is available and enabled
 */
function hasCodebaseAnalysis(
	useResearch = false,
	projectRoot = null,
	session = null
) {
	// First check if the feature is enabled
	if (!isCodebaseAnalysisEnabled(session, projectRoot)) {
		return false;
	}

	// Then check if a codebase analysis provider is configured
	const currentProvider = useResearch
		? getResearchProvider(projectRoot)
		: getMainProvider(projectRoot);

	return (
		currentProvider === CUSTOM_PROVIDERS.CLAUDE_CODE ||
		currentProvider === CUSTOM_PROVIDERS.GEMINI_CLI ||
		currentProvider === CUSTOM_PROVIDERS.GROK_CLI ||
		currentProvider === CUSTOM_PROVIDERS.CODEX_CLI
	);
}

function getResearchModelId(explicitRoot = null) {
	return getModelConfigForRole('research', explicitRoot).modelId;
}

function getResearchMaxTokens(explicitRoot = null) {
	// Directly return value from config
	return getModelConfigForRole('research', explicitRoot).maxTokens;
}

function getResearchTemperature(explicitRoot = null) {
	// Directly return value from config
	return getModelConfigForRole('research', explicitRoot).temperature;
}

function getFallbackProvider(explicitRoot = null) {
	// Directly return value from config (will be undefined if not set)
	return getModelConfigForRole('fallback', explicitRoot).provider;
}

function getFallbackModelId(explicitRoot = null) {
	// Directly return value from config
	return getModelConfigForRole('fallback', explicitRoot).modelId;
}

function getFallbackMaxTokens(explicitRoot = null) {
	// Directly return value from config
	return getModelConfigForRole('fallback', explicitRoot).maxTokens;
}

function getFallbackTemperature(explicitRoot = null) {
	// Directly return value from config
	return getModelConfigForRole('fallback', explicitRoot).temperature;
}

// --- Global Settings Getters ---

function getGlobalConfig(explicitRoot = null) {
	const config = getConfig(explicitRoot);
	// Ensure global defaults are applied if global section is missing
	return { ...DEFAULTS.global, ...(config?.global || {}) };
}

function getLogLevel(explicitRoot = null) {
	// Directly return value from config
	return getGlobalConfig(explicitRoot).logLevel.toLowerCase();
}

function getDebugFlag(explicitRoot = null) {
	// Directly return value from config, ensure boolean
	return getGlobalConfig(explicitRoot).debug === true;
}

function getDefaultSubtasks(explicitRoot = null) {
	// Directly return value from config, ensure integer
	const val = getGlobalConfig(explicitRoot).defaultSubtasks;
	const parsedVal = parseInt(val, 10);
	return Number.isNaN(parsedVal) ? DEFAULTS.global.defaultSubtasks : parsedVal;
}

function getDefaultNumTasks(explicitRoot = null) {
	const val = getGlobalConfig(explicitRoot).defaultNumTasks;
	const parsedVal = parseInt(val, 10);
	return Number.isNaN(parsedVal) ? DEFAULTS.global.defaultNumTasks : parsedVal;
}

function getDefaultPriority(explicitRoot = null) {
	// Directly return value from config
	return getGlobalConfig(explicitRoot).defaultPriority;
}

function getProjectName(explicitRoot = null) {
	// Directly return value from config
	return getGlobalConfig(explicitRoot).projectName;
}

function getOllamaBaseURL(explicitRoot = null) {
	// Directly return value from config
	return getGlobalConfig(explicitRoot).ollamaBaseURL;
}

function getAzureBaseURL(explicitRoot = null) {
	// Directly return value from config
	return getGlobalConfig(explicitRoot).azureBaseURL;
}

function getBedrockBaseURL(explicitRoot = null) {
	// Directly return value from config
	return getGlobalConfig(explicitRoot).bedrockBaseURL;
}

/**
 * Gets the Google Cloud project ID for Vertex AI from configuration
 * @param {string|null} explicitRoot - Optional explicit path to the project root.
 * @returns {string|null} The project ID or null if not configured
 */
function getVertexProjectId(explicitRoot = null) {
	// Return value from config
	return getGlobalConfig(explicitRoot).vertexProjectId;
}

/**
 * Gets the Google Cloud location for Vertex AI from configuration
 * @param {string|null} explicitRoot - Optional explicit path to the project root.
 * @returns {string} The location or default value of "us-central1"
 */
function getVertexLocation(explicitRoot = null) {
	// Return value from config or default
	return getGlobalConfig(explicitRoot).vertexLocation || 'us-central1';
}

function getResponseLanguage(explicitRoot = null) {
	// Directly return value from config
	return getGlobalConfig(explicitRoot).responseLanguage;
}

function getCodebaseAnalysisEnabled(explicitRoot = null) {
	// Return boolean-safe value with default true
	return getGlobalConfig(explicitRoot).enableCodebaseAnalysis !== false;
}

/**
 * Gets model parameters (maxTokens, temperature) for a specific role,
 * considering model-specific overrides from supported-models.json.
 * @param {string} role - The role ('main', 'research', 'fallback').
 * @param {string|null} explicitRoot - Optional explicit path to the project root.
 * @returns {{maxTokens: number, temperature: number}}
 */
function getParametersForRole(role, explicitRoot = null) {
	const roleConfig = getModelConfigForRole(role, explicitRoot);
	const roleMaxTokens = roleConfig.maxTokens;
	const roleTemperature = roleConfig.temperature;
	const modelId = roleConfig.modelId;
	const providerName = roleConfig.provider;

	let effectiveMaxTokens = roleMaxTokens; // Start with the role's default
	let effectiveTemperature = roleTemperature; // Start with the role's default

	try {
		// Find the model definition in MODEL_MAP
		const providerModels = MODEL_MAP[providerName];
		if (providerModels && Array.isArray(providerModels)) {
			const modelDefinition = providerModels.find((m) => m.id === modelId);

			// Check if a model-specific max_tokens is defined and valid
			if (
				modelDefinition &&
				typeof modelDefinition.max_tokens === 'number' &&
				modelDefinition.max_tokens > 0
			) {
				const modelSpecificMaxTokens = modelDefinition.max_tokens;
				// Use the minimum of the role default and the model specific limit
				effectiveMaxTokens = Math.min(roleMaxTokens, modelSpecificMaxTokens);
				log(
					'debug',
					`Applying model-specific max_tokens (${modelSpecificMaxTokens}) for ${modelId}. Effective limit: ${effectiveMaxTokens}`
				);
			} else {
				log(
					'debug',
					`No valid model-specific max_tokens override found for ${modelId}. Using role default: ${roleMaxTokens}`
				);
			}

			// Check if a model-specific temperature is defined
			if (
				modelDefinition &&
				typeof modelDefinition.temperature === 'number' &&
				modelDefinition.temperature >= 0 &&
				modelDefinition.temperature <= 1
			) {
				effectiveTemperature = modelDefinition.temperature;
				log(
					'debug',
					`Applying model-specific temperature (${modelDefinition.temperature}) for ${modelId}`
				);
			}
		} else {
			// Special handling for custom OpenRouter models
			if (providerName === CUSTOM_PROVIDERS.OPENROUTER) {
				// Use a conservative default for OpenRouter models not in our list
				const openrouterDefault = 32768;
				effectiveMaxTokens = Math.min(roleMaxTokens, openrouterDefault);
				log(
					'debug',
					`Custom OpenRouter model ${modelId} detected. Using conservative max_tokens: ${effectiveMaxTokens}`
				);
			} else {
				log(
					'debug',
					`No model definitions found for provider ${providerName} in MODEL_MAP. Using role default maxTokens: ${roleMaxTokens}`
				);
			}
		}
	} catch (lookupError) {
		log(
			'warn',
			`Error looking up model-specific parameters for ${modelId}: ${lookupError.message}. Using role defaults.`
		);
		// Fallback to role defaults on error
		effectiveMaxTokens = roleMaxTokens;
		effectiveTemperature = roleTemperature;
	}

	return {
		maxTokens: effectiveMaxTokens,
		temperature: effectiveTemperature
	};
}

/**
 * Checks if the API key for a given provider is set in the environment.
 * Checks process.env first, then session.env if session is provided, then .env file if projectRoot provided.
 * @param {string} providerName - The name of the provider (e.g., 'openai', 'anthropic').
 * @param {object|null} [session=null] - The MCP session object (optional).
 * @param {string|null} [projectRoot=null] - The project root directory (optional, for .env file check).
 * @returns {boolean} True if the API key is set, false otherwise.
 */
function isApiKeySet(providerName, session = null, projectRoot = null) {
	// Define the expected environment variable name for each provider

	// Providers that don't require API keys for authentication
	const providersWithoutApiKeys = [
		CUSTOM_PROVIDERS.OLLAMA,
		CUSTOM_PROVIDERS.BEDROCK,
		CUSTOM_PROVIDERS.MCP,
		CUSTOM_PROVIDERS.GEMINI_CLI,
<<<<<<< HEAD
		CUSTOM_PROVIDERS.AGENTLLM,
		CUSTOM_PROVIDERS.GROK_CLI
=======
		CUSTOM_PROVIDERS.GROK_CLI,
		CUSTOM_PROVIDERS.CODEX_CLI
>>>>>>> 68789b1d
	];

	if (providersWithoutApiKeys.includes(providerName?.toLowerCase())) {
		return true; // Indicate key status is effectively "OK"
	}

	// Claude Code doesn't require an API key
	if (providerName?.toLowerCase() === 'claude-code') {
		return true; // No API key needed
	}

	// Codex CLI supports OAuth via codex login; API key optional
	if (providerName?.toLowerCase() === 'codex-cli') {
		return true; // Treat as OK even without key
	}

	const keyMap = {
		openai: 'OPENAI_API_KEY',
		anthropic: 'ANTHROPIC_API_KEY',
		google: 'GOOGLE_API_KEY',
		perplexity: 'PERPLEXITY_API_KEY',
		mistral: 'MISTRAL_API_KEY',
		azure: 'AZURE_OPENAI_API_KEY',
		openrouter: 'OPENROUTER_API_KEY',
		xai: 'XAI_API_KEY',
		groq: 'GROQ_API_KEY',
		vertex: 'GOOGLE_API_KEY', // Vertex uses the same key as Google
		'claude-code': 'CLAUDE_CODE_API_KEY', // Not actually used, but included for consistency
		bedrock: 'AWS_ACCESS_KEY_ID', // Bedrock uses AWS credentials
		agentllm: 'AGENTLLM_API_KEY'
		// Add other providers as needed
	};

	const providerKey = providerName?.toLowerCase();
	if (!providerKey || !keyMap[providerKey]) {
		log('warn', `Unknown provider name: ${providerName} in isApiKeySet check.`);
		return false;
	}

	const envVarName = keyMap[providerKey];
	const apiKeyValue = resolveEnvVariable(envVarName, session, projectRoot);

	// Check if the key exists, is not empty, and is not a placeholder
	return (
		apiKeyValue &&
		apiKeyValue.trim() !== '' &&
		!/YOUR_.*_API_KEY_HERE/.test(apiKeyValue) && // General placeholder check
		!apiKeyValue.includes('KEY_HERE')
	); // Another common placeholder pattern
}

/**
 * Checks the API key status within .cursor/mcp.json for a given provider.
 * Reads the mcp.json file, finds the taskmaster-ai server config, and checks the relevant env var.
 * @param {string} providerName The name of the provider.
 * @param {string|null} projectRoot - Optional explicit path to the project root.
 * @returns {boolean} True if the key exists and is not a placeholder, false otherwise.
 */
function getMcpApiKeyStatus(providerName, projectRoot = null) {
	const rootDir = projectRoot || findProjectRoot(); // Use existing root finding
	if (!rootDir) {
		console.warn(
			chalk.yellow('Warning: Could not find project root to check mcp.json.')
		);
		return false; // Cannot check without root
	}
	const mcpConfigPath = path.join(rootDir, '.cursor', 'mcp.json');

	if (!fs.existsSync(mcpConfigPath)) {
		// console.warn(chalk.yellow('Warning: .cursor/mcp.json not found.'));
		return false; // File doesn't exist
	}

	try {
		const mcpConfigRaw = fs.readFileSync(mcpConfigPath, 'utf-8');
		const mcpConfig = JSON.parse(mcpConfigRaw);

		const mcpEnv =
			mcpConfig?.mcpServers?.['task-master-ai']?.env ||
			mcpConfig?.mcpServers?.['taskmaster-ai']?.env;
		if (!mcpEnv) {
			return false;
		}

		let apiKeyToCheck = null;
		let placeholderValue = null;

		switch (providerName) {
			case 'anthropic':
				apiKeyToCheck = mcpEnv.ANTHROPIC_API_KEY;
				placeholderValue = 'YOUR_ANTHROPIC_API_KEY_HERE';
				break;
			case 'openai':
				apiKeyToCheck = mcpEnv.OPENAI_API_KEY;
				placeholderValue = 'YOUR_OPENAI_API_KEY_HERE'; // Assuming placeholder matches OPENAI
				break;
			case 'openrouter':
				apiKeyToCheck = mcpEnv.OPENROUTER_API_KEY;
				placeholderValue = 'YOUR_OPENROUTER_API_KEY_HERE';
				break;
			case 'google':
				apiKeyToCheck = mcpEnv.GOOGLE_API_KEY;
				placeholderValue = 'YOUR_GOOGLE_API_KEY_HERE';
				break;
			case 'perplexity':
				apiKeyToCheck = mcpEnv.PERPLEXITY_API_KEY;
				placeholderValue = 'YOUR_PERPLEXITY_API_KEY_HERE';
				break;
			case 'xai':
				apiKeyToCheck = mcpEnv.XAI_API_KEY;
				placeholderValue = 'YOUR_XAI_API_KEY_HERE';
				break;
			case 'groq':
				apiKeyToCheck = mcpEnv.GROQ_API_KEY;
				placeholderValue = 'YOUR_GROQ_API_KEY_HERE';
				break;
			case 'ollama':
				return true; // No key needed
			case 'claude-code':
				return true; // No key needed
<<<<<<< HEAD
			case 'agentllm':
				return true; // No key needed
=======
			case 'codex-cli':
				return true; // OAuth/subscription via Codex CLI
>>>>>>> 68789b1d
			case 'mistral':
				apiKeyToCheck = mcpEnv.MISTRAL_API_KEY;
				placeholderValue = 'YOUR_MISTRAL_API_KEY_HERE';
				break;
			case 'azure':
				apiKeyToCheck = mcpEnv.AZURE_OPENAI_API_KEY;
				placeholderValue = 'YOUR_AZURE_OPENAI_API_KEY_HERE';
				break;
			case 'vertex':
				apiKeyToCheck = mcpEnv.GOOGLE_API_KEY; // Vertex uses Google API key
				placeholderValue = 'YOUR_GOOGLE_API_KEY_HERE';
				break;
			case 'bedrock':
				apiKeyToCheck = mcpEnv.AWS_ACCESS_KEY_ID; // Bedrock uses AWS credentials
				placeholderValue = 'YOUR_AWS_ACCESS_KEY_ID_HERE';
				break;
			default:
				return false; // Unknown provider
		}

		return !!apiKeyToCheck && !/KEY_HERE$/.test(apiKeyToCheck);
	} catch (error) {
		console.error(
			chalk.red(`Error reading or parsing .cursor/mcp.json: ${error.message}`)
		);
		return false;
	}
}

/**
 * Gets a list of available models based on the MODEL_MAP.
 * @returns {Array<{id: string, name: string, provider: string, swe_score: number|null, cost_per_1m_tokens: {input: number|null, output: number|null}|null, allowed_roles: string[]}>}
 */
function getAvailableModels() {
	const available = [];
	for (const [provider, models] of Object.entries(MODEL_MAP)) {
		if (models.length > 0) {
			models
				.filter((modelObj) => Boolean(modelObj.supported))
				.forEach((modelObj) => {
					// Basic name generation - can be improved
					const modelId = modelObj.id;
					const sweScore = modelObj.swe_score;
					const cost = modelObj.cost_per_1m_tokens;
					const allowedRoles = modelObj.allowed_roles || ['main', 'fallback'];
					const nameParts = modelId
						.split('-')
						.map((p) => p.charAt(0).toUpperCase() + p.slice(1));
					// Handle specific known names better if needed
					let name = nameParts.join(' ');
					if (modelId === 'claude-3.5-sonnet-20240620')
						name = 'Claude 3.5 Sonnet';
					if (modelId === 'claude-3-7-sonnet-20250219')
						name = 'Claude 3.7 Sonnet';
					if (modelId === 'gpt-4o') name = 'GPT-4o';
					if (modelId === 'gpt-4-turbo') name = 'GPT-4 Turbo';
					if (modelId === 'sonar-pro') name = 'Perplexity Sonar Pro';
					if (modelId === 'sonar-mini') name = 'Perplexity Sonar Mini';

					available.push({
						id: modelId,
						name: name,
						provider: provider,
						swe_score: sweScore,
						cost_per_1m_tokens: cost,
						allowed_roles: allowedRoles,
						max_tokens: modelObj.max_tokens
					});
				});
		} else {
			// For providers with empty lists (like ollama), maybe add a placeholder or skip
			available.push({
				id: `[${provider}-any]`,
				name: `Any (${provider})`,
				provider: provider
			});
		}
	}
	return available;
}

/**
 * Writes the configuration object to the file.
 * @param {Object} config The configuration object to write.
 * @param {string|null} explicitRoot - Optional explicit path to the project root.
 * @returns {boolean} True if successful, false otherwise.
 */
function writeConfig(config, explicitRoot = null) {
	// ---> Determine root path reliably <---
	let rootPath = explicitRoot;
	if (explicitRoot === null || explicitRoot === undefined) {
		// Logic matching _loadAndValidateConfig
		const foundRoot = findProjectRoot(); // *** Explicitly call findProjectRoot ***
		if (!foundRoot) {
			console.error(
				chalk.red(
					'Error: Could not determine project root. Configuration not saved.'
				)
			);
			return false;
		}
		rootPath = foundRoot;
	}
	// ---> End determine root path logic <---

	// Use new config location: .taskmaster/config.json
	const taskmasterDir = path.join(rootPath, '.taskmaster');
	const configPath = path.join(taskmasterDir, 'config.json');

	try {
		// Ensure .taskmaster directory exists
		if (!fs.existsSync(taskmasterDir)) {
			fs.mkdirSync(taskmasterDir, { recursive: true });
		}

		fs.writeFileSync(configPath, JSON.stringify(config, null, 2));
		loadedConfig = config; // Update the cache after successful write
		return true;
	} catch (error) {
		console.error(
			chalk.red(
				`Error writing configuration to ${configPath}: ${error.message}`
			)
		);
		return false;
	}
}

/**
 * Checks if a configuration file exists at the project root (new or legacy location)
 * @param {string|null} explicitRoot - Optional explicit path to the project root
 * @returns {boolean} True if the file exists, false otherwise
 */
function isConfigFilePresent(explicitRoot = null) {
	return findConfigPath(null, { projectRoot: explicitRoot }) !== null;
}

/**
 * Gets the user ID from the configuration.
 * @param {string|null} explicitRoot - Optional explicit path to the project root.
 * @returns {string|null} The user ID or null if not found.
 */
function getUserId(explicitRoot = null) {
	const config = getConfig(explicitRoot);
	if (!config.global) {
		config.global = {}; // Ensure global object exists
	}
	if (!config.global.userId) {
		config.global.userId = '1234567890';
		// Attempt to write the updated config.
		// It's important that writeConfig correctly resolves the path
		// using explicitRoot, similar to how getConfig does.
		const success = writeConfig(config, explicitRoot);
		if (!success) {
			// Log an error or handle the failure to write,
			// though for now, we'll proceed with the in-memory default.
			log(
				'warning',
				'Failed to write updated configuration with new userId. Please let the developers know.'
			);
		}
	}
	return config.global.userId;
}

/**
 * Gets a list of all known provider names (both validated and custom).
 * @returns {string[]} An array of all provider names.
 */
function getAllProviders() {
	return ALL_PROVIDERS;
}

function getBaseUrlForRole(role, explicitRoot = null) {
	const roleConfig = getModelConfigForRole(role, explicitRoot);
	if (roleConfig && typeof roleConfig.baseURL === 'string') {
		return roleConfig.baseURL;
	}
	const provider = roleConfig?.provider;
	if (provider) {
		const envVarName = `${provider.toUpperCase()}_BASE_URL`;
		return resolveEnvVariable(envVarName, null, explicitRoot);
	}
	return undefined;
}

// Export the providers without API keys array for use in other modules
export const providersWithoutApiKeys = [
	CUSTOM_PROVIDERS.OLLAMA,
	CUSTOM_PROVIDERS.BEDROCK,
	CUSTOM_PROVIDERS.GEMINI_CLI,
	CUSTOM_PROVIDERS.GROK_CLI,
	CUSTOM_PROVIDERS.MCP,
<<<<<<< HEAD
	CUSTOM_PROVIDERS.AGENTLLM
=======
	CUSTOM_PROVIDERS.CODEX_CLI
>>>>>>> 68789b1d
];

export {
	// Core config access
	getConfig,
	writeConfig,
	ConfigurationError,
	isConfigFilePresent,
	// Claude Code settings
	getClaudeCodeSettings,
	getClaudeCodeSettingsForCommand,
	// Codex CLI settings
	getCodexCliSettings,
	getCodexCliSettingsForCommand,
	// Grok CLI settings
	getGrokCliSettings,
	getGrokCliSettingsForCommand,
	// Validation
	validateProvider,
	validateProviderModelCombination,
	validateClaudeCodeSettings,
	validateCodexCliSettings,
	VALIDATED_PROVIDERS,
	CUSTOM_PROVIDERS,
	ALL_PROVIDERS,
	MODEL_MAP,
	getAvailableModels,
	// Role-specific getters (No env var overrides)
	getMainProvider,
	getMainModelId,
	getMainMaxTokens,
	getMainTemperature,
	getResearchProvider,
	getResearchModelId,
	getResearchMaxTokens,
	getResearchTemperature,
	hasCodebaseAnalysis,
	getFallbackProvider,
	getFallbackModelId,
	getFallbackMaxTokens,
	getFallbackTemperature,
	getBaseUrlForRole,
	// Global setting getters (No env var overrides)
	getLogLevel,
	getDebugFlag,
	getDefaultNumTasks,
	getDefaultSubtasks,
	getDefaultPriority,
	getProjectName,
	getOllamaBaseURL,
	getAzureBaseURL,
	getBedrockBaseURL,
	getResponseLanguage,
	getCodebaseAnalysisEnabled,
	isCodebaseAnalysisEnabled,
	getParametersForRole,
	getUserId,
	// API Key Checkers (still relevant)
	isApiKeySet,
	getMcpApiKeyStatus,
	// ADD: Function to get all provider names
	getAllProviders,
	getVertexProjectId,
	getVertexLocation
};<|MERGE_RESOLUTION|>--- conflicted
+++ resolved
@@ -795,13 +795,9 @@
 		CUSTOM_PROVIDERS.BEDROCK,
 		CUSTOM_PROVIDERS.MCP,
 		CUSTOM_PROVIDERS.GEMINI_CLI,
-<<<<<<< HEAD
 		CUSTOM_PROVIDERS.AGENTLLM,
-		CUSTOM_PROVIDERS.GROK_CLI
-=======
 		CUSTOM_PROVIDERS.GROK_CLI,
 		CUSTOM_PROVIDERS.CODEX_CLI
->>>>>>> 68789b1d
 	];
 
 	if (providersWithoutApiKeys.includes(providerName?.toLowerCase())) {
@@ -922,13 +918,10 @@
 				return true; // No key needed
 			case 'claude-code':
 				return true; // No key needed
-<<<<<<< HEAD
 			case 'agentllm':
 				return true; // No key needed
-=======
 			case 'codex-cli':
 				return true; // OAuth/subscription via Codex CLI
->>>>>>> 68789b1d
 			case 'mistral':
 				apiKeyToCheck = mcpEnv.MISTRAL_API_KEY;
 				placeholderValue = 'YOUR_MISTRAL_API_KEY_HERE';
@@ -1122,11 +1115,8 @@
 	CUSTOM_PROVIDERS.GEMINI_CLI,
 	CUSTOM_PROVIDERS.GROK_CLI,
 	CUSTOM_PROVIDERS.MCP,
-<<<<<<< HEAD
-	CUSTOM_PROVIDERS.AGENTLLM
-=======
+	CUSTOM_PROVIDERS.AGENTLLM,
 	CUSTOM_PROVIDERS.CODEX_CLI
->>>>>>> 68789b1d
 ];
 
 export {
