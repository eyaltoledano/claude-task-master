import fs from 'fs';
import path from 'path';
import chalk from 'chalk';
import { fileURLToPath } from 'url';
import { log, findProjectRoot, resolveEnvVariable } from './utils.js';
import { LEGACY_CONFIG_FILE } from '../../src/constants/paths.js';
import { findConfigPath } from '../../src/utils/path-utils.js';

// Calculate __dirname in ESM
const __filename = fileURLToPath(import.meta.url);
const __dirname = path.dirname(__filename);

// Load supported models from JSON file using the calculated __dirname
let MODEL_MAP;
try {
	const supportedModelsRaw = fs.readFileSync(
		path.join(__dirname, 'supported-models.json'),
		'utf-8'
	);
	MODEL_MAP = JSON.parse(supportedModelsRaw);
} catch (error) {
	console.error(
		chalk.red(
			'FATAL ERROR: Could not load supported-models.json. Please ensure the file exists and is valid JSON.'
		),
		error
	);
	MODEL_MAP = {}; // Default to empty map on error to avoid crashing, though functionality will be limited
	process.exit(1); // Exit if models can't be loaded
}

// Define valid providers dynamically from the loaded MODEL_MAP
const VALID_PROVIDERS = Object.keys(MODEL_MAP || {});

// Default configuration values (used if config file is missing or incomplete)
const DEFAULTS = {
	models: {
		main: {
			provider: 'anthropic',
			modelId: 'claude-3-7-sonnet-20250219',
			maxTokens: 64000,
			temperature: 0.2
		},
		research: {
			provider: 'perplexity',
			modelId: 'sonar-pro',
			maxTokens: 8700,
			temperature: 0.1
		},
		fallback: {
			// No default fallback provider/model initially
			provider: 'anthropic',
			modelId: 'claude-3-5-sonnet',
			maxTokens: 64000, // Default parameters if fallback IS configured
			temperature: 0.2
		}
	},
	global: {
		logLevel: 'info',
		debug: false,
		defaultSubtasks: 5,
		defaultPriority: 'medium',
		projectName: 'Task Master',
<<<<<<< HEAD
		ollamaBaseUrl: 'http://localhost:11434/api',
		responseLanguage: 'English'
=======
		ollamaBaseURL: 'http://localhost:11434/api',
		bedrockBaseURL: 'https://bedrock.us-east-1.amazonaws.com'
>>>>>>> 17a79d73
	}
};

// --- Internal Config Loading ---
let loadedConfig = null;
let loadedConfigRoot = null; // Track which root loaded the config

// Custom Error for configuration issues
class ConfigurationError extends Error {
	constructor(message) {
		super(message);
		this.name = 'ConfigurationError';
	}
}

function _loadAndValidateConfig(explicitRoot = null) {
	const defaults = DEFAULTS; // Use the defined defaults
	let rootToUse = explicitRoot;
	let configSource = explicitRoot
		? `explicit root (${explicitRoot})`
		: 'defaults (no root provided yet)';

	// ---> If no explicit root, TRY to find it <---
	if (!rootToUse) {
		rootToUse = findProjectRoot();
		if (rootToUse) {
			configSource = `found root (${rootToUse})`;
		} else {
			// No root found, return defaults immediately
			return defaults;
		}
	}
	// ---> End find project root logic <---

	// --- Find configuration file using centralized path utility ---
	const configPath = findConfigPath(null, { projectRoot: rootToUse });
	let config = { ...defaults }; // Start with a deep copy of defaults
	let configExists = false;

	if (configPath) {
		configExists = true;
		const isLegacy = configPath.endsWith(LEGACY_CONFIG_FILE);

		try {
			const rawData = fs.readFileSync(configPath, 'utf-8');
			const parsedConfig = JSON.parse(rawData);

			// Deep merge parsed config onto defaults
			config = {
				models: {
					main: { ...defaults.models.main, ...parsedConfig?.models?.main },
					research: {
						...defaults.models.research,
						...parsedConfig?.models?.research
					},
					fallback:
						parsedConfig?.models?.fallback?.provider &&
						parsedConfig?.models?.fallback?.modelId
							? { ...defaults.models.fallback, ...parsedConfig.models.fallback }
							: { ...defaults.models.fallback }
				},
				global: { ...defaults.global, ...parsedConfig?.global }
			};
			configSource = `file (${configPath})`; // Update source info

			// Issue deprecation warning if using legacy config file
			if (isLegacy) {
				console.warn(
					chalk.yellow(
						`⚠️  DEPRECATION WARNING: Found configuration in legacy location '${configPath}'. Please migrate to .taskmaster/config.json. Run 'task-master migrate' to automatically migrate your project.`
					)
				);
			}

			// --- Validation (Warn if file content is invalid) ---
			// Use log.warn for consistency
			if (!validateProvider(config.models.main.provider)) {
				console.warn(
					chalk.yellow(
						`Warning: Invalid main provider "${config.models.main.provider}" in ${configPath}. Falling back to default.`
					)
				);
				config.models.main = { ...defaults.models.main };
			}
			if (!validateProvider(config.models.research.provider)) {
				console.warn(
					chalk.yellow(
						`Warning: Invalid research provider "${config.models.research.provider}" in ${configPath}. Falling back to default.`
					)
				);
				config.models.research = { ...defaults.models.research };
			}
			if (
				config.models.fallback?.provider &&
				!validateProvider(config.models.fallback.provider)
			) {
				console.warn(
					chalk.yellow(
						`Warning: Invalid fallback provider "${config.models.fallback.provider}" in ${configPath}. Fallback model configuration will be ignored.`
					)
				);
				config.models.fallback.provider = undefined;
				config.models.fallback.modelId = undefined;
			}
		} catch (error) {
			// Use console.error for actual errors during parsing
			console.error(
				chalk.red(
					`Error reading or parsing ${configPath}: ${error.message}. Using default configuration.`
				)
			);
			config = { ...defaults }; // Reset to defaults on parse error
			configSource = `defaults (parse error at ${configPath})`;
		}
	} else {
		// Config file doesn't exist at the determined rootToUse.
		if (explicitRoot) {
			// Only warn if an explicit root was *expected*.
			console.warn(
				chalk.yellow(
					`Warning: Configuration file not found at provided project root (${explicitRoot}). Using default configuration. Run 'task-master models --setup' to configure.`
				)
			);
		} else {
			console.warn(
				chalk.yellow(
					`Warning: Configuration file not found at derived root (${rootToUse}). Using defaults.`
				)
			);
		}
		// Keep config as defaults
		config = { ...defaults };
		configSource = `defaults (no config file found at ${rootToUse})`;
	}

	return config;
}

/**
 * Gets the current configuration, loading it if necessary.
 * Handles MCP initialization context gracefully.
 * @param {string|null} explicitRoot - Optional explicit path to the project root.
 * @param {boolean} forceReload - Force reloading the config file.
 * @returns {object} The loaded configuration object.
 */
function getConfig(explicitRoot = null, forceReload = false) {
	// Determine if a reload is necessary
	const needsLoad =
		!loadedConfig ||
		forceReload ||
		(explicitRoot && explicitRoot !== loadedConfigRoot);

	if (needsLoad) {
		const newConfig = _loadAndValidateConfig(explicitRoot); // _load handles null explicitRoot

		// Only update the global cache if loading was forced or if an explicit root
		// was provided (meaning we attempted to load a specific project's config).
		// We avoid caching the initial default load triggered without an explicitRoot.
		if (forceReload || explicitRoot) {
			loadedConfig = newConfig;
			loadedConfigRoot = explicitRoot; // Store the root used for this loaded config
		}
		return newConfig; // Return the newly loaded/default config
	}

	// If no load was needed, return the cached config
	return loadedConfig;
}

/**
 * Validates if a provider name is in the list of supported providers.
 * @param {string} providerName The name of the provider.
 * @returns {boolean} True if the provider is valid, false otherwise.
 */
function validateProvider(providerName) {
	return VALID_PROVIDERS.includes(providerName);
}

/**
 * Optional: Validates if a modelId is known for a given provider based on MODEL_MAP.
 * This is a non-strict validation; an unknown model might still be valid.
 * @param {string} providerName The name of the provider.
 * @param {string} modelId The model ID.
 * @returns {boolean} True if the modelId is in the map for the provider, false otherwise.
 */
function validateProviderModelCombination(providerName, modelId) {
	// If provider isn't even in our map, we can't validate the model
	if (!MODEL_MAP[providerName]) {
		return true; // Allow unknown providers or those without specific model lists
	}
	// If the provider is known, check if the model is in its list OR if the list is empty (meaning accept any)
	return (
		MODEL_MAP[providerName].length === 0 ||
		// Use .some() to check the 'id' property of objects in the array
		MODEL_MAP[providerName].some((modelObj) => modelObj.id === modelId)
	);
}

// --- Role-Specific Getters ---

function getModelConfigForRole(role, explicitRoot = null) {
	const config = getConfig(explicitRoot);
	const roleConfig = config?.models?.[role];
	if (!roleConfig) {
		log(
			'warn',
			`No model configuration found for role: ${role}. Returning default.`
		);
		return DEFAULTS.models[role] || {};
	}
	return roleConfig;
}

function getMainProvider(explicitRoot = null) {
	return getModelConfigForRole('main', explicitRoot).provider;
}

function getMainModelId(explicitRoot = null) {
	return getModelConfigForRole('main', explicitRoot).modelId;
}

function getMainMaxTokens(explicitRoot = null) {
	// Directly return value from config (which includes defaults)
	return getModelConfigForRole('main', explicitRoot).maxTokens;
}

function getMainTemperature(explicitRoot = null) {
	// Directly return value from config
	return getModelConfigForRole('main', explicitRoot).temperature;
}

function getResearchProvider(explicitRoot = null) {
	return getModelConfigForRole('research', explicitRoot).provider;
}

function getResearchModelId(explicitRoot = null) {
	return getModelConfigForRole('research', explicitRoot).modelId;
}

function getResearchMaxTokens(explicitRoot = null) {
	// Directly return value from config
	return getModelConfigForRole('research', explicitRoot).maxTokens;
}

function getResearchTemperature(explicitRoot = null) {
	// Directly return value from config
	return getModelConfigForRole('research', explicitRoot).temperature;
}

function getFallbackProvider(explicitRoot = null) {
	// Directly return value from config (will be undefined if not set)
	return getModelConfigForRole('fallback', explicitRoot).provider;
}

function getFallbackModelId(explicitRoot = null) {
	// Directly return value from config
	return getModelConfigForRole('fallback', explicitRoot).modelId;
}

function getFallbackMaxTokens(explicitRoot = null) {
	// Directly return value from config
	return getModelConfigForRole('fallback', explicitRoot).maxTokens;
}

function getFallbackTemperature(explicitRoot = null) {
	// Directly return value from config
	return getModelConfigForRole('fallback', explicitRoot).temperature;
}

// --- Global Settings Getters ---

function getGlobalConfig(explicitRoot = null) {
	const config = getConfig(explicitRoot);
	// Ensure global defaults are applied if global section is missing
	return { ...DEFAULTS.global, ...(config?.global || {}) };
}

function getLogLevel(explicitRoot = null) {
	// Directly return value from config
	return getGlobalConfig(explicitRoot).logLevel.toLowerCase();
}

function getDebugFlag(explicitRoot = null) {
	// Directly return value from config, ensure boolean
	return getGlobalConfig(explicitRoot).debug === true;
}

function getDefaultSubtasks(explicitRoot = null) {
	// Directly return value from config, ensure integer
	const val = getGlobalConfig(explicitRoot).defaultSubtasks;
	const parsedVal = parseInt(val, 10);
	return Number.isNaN(parsedVal) ? DEFAULTS.global.defaultSubtasks : parsedVal;
}

function getDefaultNumTasks(explicitRoot = null) {
	const val = getGlobalConfig(explicitRoot).defaultNumTasks;
	const parsedVal = parseInt(val, 10);
	return Number.isNaN(parsedVal) ? DEFAULTS.global.defaultNumTasks : parsedVal;
}

function getDefaultPriority(explicitRoot = null) {
	// Directly return value from config
	return getGlobalConfig(explicitRoot).defaultPriority;
}

function getProjectName(explicitRoot = null) {
	// Directly return value from config
	return getGlobalConfig(explicitRoot).projectName;
}

function getOllamaBaseURL(explicitRoot = null) {
	// Directly return value from config
	return getGlobalConfig(explicitRoot).ollamaBaseURL;
}

function getAzureBaseURL(explicitRoot = null) {
	// Directly return value from config
	return getGlobalConfig(explicitRoot).azureBaseURL;
}

function getBedrockBaseURL(explicitRoot = null) {
	// Directly return value from config
	return getGlobalConfig(explicitRoot).bedrockBaseURL;
}

/**
 * Gets the Google Cloud project ID for Vertex AI from configuration
 * @param {string|null} explicitRoot - Optional explicit path to the project root.
 * @returns {string|null} The project ID or null if not configured
 */
function getVertexProjectId(explicitRoot = null) {
	// Return value from config
	return getGlobalConfig(explicitRoot).vertexProjectId;
}

/**
 * Gets the Google Cloud location for Vertex AI from configuration
 * @param {string|null} explicitRoot - Optional explicit path to the project root.
 * @returns {string} The location or default value of "us-central1"
 */
function getVertexLocation(explicitRoot = null) {
	// Return value from config or default
	return getGlobalConfig(explicitRoot).vertexLocation || 'us-central1';
}

function getResponseLanguage(explicitRoot = null) {
	// Directly return value from config
	return getGlobalConfig(explicitRoot).responseLanguage;
}

/**
 * Gets model parameters (maxTokens, temperature) for a specific role,
 * considering model-specific overrides from supported-models.json.
 * @param {string} role - The role ('main', 'research', 'fallback').
 * @param {string|null} explicitRoot - Optional explicit path to the project root.
 * @returns {{maxTokens: number, temperature: number}}
 */
function getParametersForRole(role, explicitRoot = null) {
	const roleConfig = getModelConfigForRole(role, explicitRoot);
	const roleMaxTokens = roleConfig.maxTokens;
	const roleTemperature = roleConfig.temperature;
	const modelId = roleConfig.modelId;
	const providerName = roleConfig.provider;

	let effectiveMaxTokens = roleMaxTokens; // Start with the role's default

	try {
		// Find the model definition in MODEL_MAP
		const providerModels = MODEL_MAP[providerName];
		if (providerModels && Array.isArray(providerModels)) {
			const modelDefinition = providerModels.find((m) => m.id === modelId);

			// Check if a model-specific max_tokens is defined and valid
			if (
				modelDefinition &&
				typeof modelDefinition.max_tokens === 'number' &&
				modelDefinition.max_tokens > 0
			) {
				const modelSpecificMaxTokens = modelDefinition.max_tokens;
				// Use the minimum of the role default and the model specific limit
				effectiveMaxTokens = Math.min(roleMaxTokens, modelSpecificMaxTokens);
				log(
					'debug',
					`Applying model-specific max_tokens (${modelSpecificMaxTokens}) for ${modelId}. Effective limit: ${effectiveMaxTokens}`
				);
			} else {
				log(
					'debug',
					`No valid model-specific max_tokens override found for ${modelId}. Using role default: ${roleMaxTokens}`
				);
			}
		} else {
			log(
				'debug',
				`No model definitions found for provider ${providerName} in MODEL_MAP. Using role default maxTokens: ${roleMaxTokens}`
			);
		}
	} catch (lookupError) {
		log(
			'warn',
			`Error looking up model-specific max_tokens for ${modelId}: ${lookupError.message}. Using role default: ${roleMaxTokens}`
		);
		// Fallback to role default on error
		effectiveMaxTokens = roleMaxTokens;
	}

	return {
		maxTokens: effectiveMaxTokens,
		temperature: roleTemperature
	};
}

/**
 * Checks if the API key for a given provider is set in the environment.
 * Checks process.env first, then session.env if session is provided, then .env file if projectRoot provided.
 * @param {string} providerName - The name of the provider (e.g., 'openai', 'anthropic').
 * @param {object|null} [session=null] - The MCP session object (optional).
 * @param {string|null} [projectRoot=null] - The project root directory (optional, for .env file check).
 * @returns {boolean} True if the API key is set, false otherwise.
 */
function isApiKeySet(providerName, session = null, projectRoot = null) {
	// Define the expected environment variable name for each provider
	if (providerName?.toLowerCase() === 'ollama') {
		return true; // Indicate key status is effectively "OK"
	}

	const keyMap = {
		openai: 'OPENAI_API_KEY',
		anthropic: 'ANTHROPIC_API_KEY',
		google: 'GOOGLE_API_KEY',
		perplexity: 'PERPLEXITY_API_KEY',
		mistral: 'MISTRAL_API_KEY',
		azure: 'AZURE_OPENAI_API_KEY',
		openrouter: 'OPENROUTER_API_KEY',
		xai: 'XAI_API_KEY',
		vertex: 'GOOGLE_API_KEY' // Vertex uses the same key as Google
		// Add other providers as needed
	};

	const providerKey = providerName?.toLowerCase();
	if (!providerKey || !keyMap[providerKey]) {
		log('warn', `Unknown provider name: ${providerName} in isApiKeySet check.`);
		return false;
	}

	const envVarName = keyMap[providerKey];
	const apiKeyValue = resolveEnvVariable(envVarName, session, projectRoot);

	// Check if the key exists, is not empty, and is not a placeholder
	return (
		apiKeyValue &&
		apiKeyValue.trim() !== '' &&
		!/YOUR_.*_API_KEY_HERE/.test(apiKeyValue) && // General placeholder check
		!apiKeyValue.includes('KEY_HERE')
	); // Another common placeholder pattern
}

/**
 * Checks the API key status within .cursor/mcp.json for a given provider.
 * Reads the mcp.json file, finds the taskmaster-ai server config, and checks the relevant env var.
 * @param {string} providerName The name of the provider.
 * @param {string|null} projectRoot - Optional explicit path to the project root.
 * @returns {boolean} True if the key exists and is not a placeholder, false otherwise.
 */
function getMcpApiKeyStatus(providerName, projectRoot = null) {
	const rootDir = projectRoot || findProjectRoot(); // Use existing root finding
	if (!rootDir) {
		console.warn(
			chalk.yellow('Warning: Could not find project root to check mcp.json.')
		);
		return false; // Cannot check without root
	}
	const mcpConfigPath = path.join(rootDir, '.cursor', 'mcp.json');

	if (!fs.existsSync(mcpConfigPath)) {
		// console.warn(chalk.yellow('Warning: .cursor/mcp.json not found.'));
		return false; // File doesn't exist
	}

	try {
		const mcpConfigRaw = fs.readFileSync(mcpConfigPath, 'utf-8');
		const mcpConfig = JSON.parse(mcpConfigRaw);

		const mcpEnv = mcpConfig?.mcpServers?.['taskmaster-ai']?.env;
		if (!mcpEnv) {
			// console.warn(chalk.yellow('Warning: Could not find taskmaster-ai env in mcp.json.'));
			return false; // Structure missing
		}

		let apiKeyToCheck = null;
		let placeholderValue = null;

		switch (providerName) {
			case 'anthropic':
				apiKeyToCheck = mcpEnv.ANTHROPIC_API_KEY;
				placeholderValue = 'YOUR_ANTHROPIC_API_KEY_HERE';
				break;
			case 'openai':
				apiKeyToCheck = mcpEnv.OPENAI_API_KEY;
				placeholderValue = 'YOUR_OPENAI_API_KEY_HERE'; // Assuming placeholder matches OPENAI
				break;
			case 'openrouter':
				apiKeyToCheck = mcpEnv.OPENROUTER_API_KEY;
				placeholderValue = 'YOUR_OPENROUTER_API_KEY_HERE';
				break;
			case 'google':
				apiKeyToCheck = mcpEnv.GOOGLE_API_KEY;
				placeholderValue = 'YOUR_GOOGLE_API_KEY_HERE';
				break;
			case 'perplexity':
				apiKeyToCheck = mcpEnv.PERPLEXITY_API_KEY;
				placeholderValue = 'YOUR_PERPLEXITY_API_KEY_HERE';
				break;
			case 'xai':
				apiKeyToCheck = mcpEnv.XAI_API_KEY;
				placeholderValue = 'YOUR_XAI_API_KEY_HERE';
				break;
			case 'ollama':
				return true; // No key needed
			case 'mistral':
				apiKeyToCheck = mcpEnv.MISTRAL_API_KEY;
				placeholderValue = 'YOUR_MISTRAL_API_KEY_HERE';
				break;
			case 'azure':
				apiKeyToCheck = mcpEnv.AZURE_OPENAI_API_KEY;
				placeholderValue = 'YOUR_AZURE_OPENAI_API_KEY_HERE';
				break;
			case 'vertex':
				apiKeyToCheck = mcpEnv.GOOGLE_API_KEY; // Vertex uses Google API key
				placeholderValue = 'YOUR_GOOGLE_API_KEY_HERE';
				break;
			default:
				return false; // Unknown provider
		}

		return !!apiKeyToCheck && !/KEY_HERE$/.test(apiKeyToCheck);
	} catch (error) {
		console.error(
			chalk.red(`Error reading or parsing .cursor/mcp.json: ${error.message}`)
		);
		return false;
	}
}

/**
 * Gets a list of available models based on the MODEL_MAP.
 * @returns {Array<{id: string, name: string, provider: string, swe_score: number|null, cost_per_1m_tokens: {input: number|null, output: number|null}|null, allowed_roles: string[]}>}
 */
function getAvailableModels() {
	const available = [];
	for (const [provider, models] of Object.entries(MODEL_MAP)) {
		if (models.length > 0) {
			models.forEach((modelObj) => {
				// Basic name generation - can be improved
				const modelId = modelObj.id;
				const sweScore = modelObj.swe_score;
				const cost = modelObj.cost_per_1m_tokens;
				const allowedRoles = modelObj.allowed_roles || ['main', 'fallback'];
				const nameParts = modelId
					.split('-')
					.map((p) => p.charAt(0).toUpperCase() + p.slice(1));
				// Handle specific known names better if needed
				let name = nameParts.join(' ');
				if (modelId === 'claude-3.5-sonnet-20240620')
					name = 'Claude 3.5 Sonnet';
				if (modelId === 'claude-3-7-sonnet-20250219')
					name = 'Claude 3.7 Sonnet';
				if (modelId === 'gpt-4o') name = 'GPT-4o';
				if (modelId === 'gpt-4-turbo') name = 'GPT-4 Turbo';
				if (modelId === 'sonar-pro') name = 'Perplexity Sonar Pro';
				if (modelId === 'sonar-mini') name = 'Perplexity Sonar Mini';

				available.push({
					id: modelId,
					name: name,
					provider: provider,
					swe_score: sweScore,
					cost_per_1m_tokens: cost,
					allowed_roles: allowedRoles
				});
			});
		} else {
			// For providers with empty lists (like ollama), maybe add a placeholder or skip
			available.push({
				id: `[${provider}-any]`,
				name: `Any (${provider})`,
				provider: provider
			});
		}
	}
	return available;
}

/**
 * Writes the configuration object to the file.
 * @param {Object} config The configuration object to write.
 * @param {string|null} explicitRoot - Optional explicit path to the project root.
 * @returns {boolean} True if successful, false otherwise.
 */
function writeConfig(config, explicitRoot = null) {
	// ---> Determine root path reliably <---
	let rootPath = explicitRoot;
	if (explicitRoot === null || explicitRoot === undefined) {
		// Logic matching _loadAndValidateConfig
		const foundRoot = findProjectRoot(); // *** Explicitly call findProjectRoot ***
		if (!foundRoot) {
			console.error(
				chalk.red(
					'Error: Could not determine project root. Configuration not saved.'
				)
			);
			return false;
		}
		rootPath = foundRoot;
	}
	// ---> End determine root path logic <---

	// Use new config location: .taskmaster/config.json
	const taskmasterDir = path.join(rootPath, '.taskmaster');
	const configPath = path.join(taskmasterDir, 'config.json');

	try {
		// Ensure .taskmaster directory exists
		if (!fs.existsSync(taskmasterDir)) {
			fs.mkdirSync(taskmasterDir, { recursive: true });
		}

		fs.writeFileSync(configPath, JSON.stringify(config, null, 2));
		loadedConfig = config; // Update the cache after successful write
		return true;
	} catch (error) {
		console.error(
			chalk.red(
				`Error writing configuration to ${configPath}: ${error.message}`
			)
		);
		return false;
	}
}

/**
 * Checks if a configuration file exists at the project root (new or legacy location)
 * @param {string|null} explicitRoot - Optional explicit path to the project root
 * @returns {boolean} True if the file exists, false otherwise
 */
function isConfigFilePresent(explicitRoot = null) {
	return findConfigPath(null, { projectRoot: explicitRoot }) !== null;
}

/**
 * Gets the user ID from the configuration.
 * @param {string|null} explicitRoot - Optional explicit path to the project root.
 * @returns {string|null} The user ID or null if not found.
 */
function getUserId(explicitRoot = null) {
	const config = getConfig(explicitRoot);
	if (!config.global) {
		config.global = {}; // Ensure global object exists
	}
	if (!config.global.userId) {
		config.global.userId = '1234567890';
		// Attempt to write the updated config.
		// It's important that writeConfig correctly resolves the path
		// using explicitRoot, similar to how getConfig does.
		const success = writeConfig(config, explicitRoot);
		if (!success) {
			// Log an error or handle the failure to write,
			// though for now, we'll proceed with the in-memory default.
			log(
				'warning',
				'Failed to write updated configuration with new userId. Please let the developers know.'
			);
		}
	}
	return config.global.userId;
}

/**
 * Gets a list of all provider names defined in the MODEL_MAP.
 * @returns {string[]} An array of provider names.
 */
function getAllProviders() {
	return Object.keys(MODEL_MAP || {});
}

function getBaseUrlForRole(role, explicitRoot = null) {
	const roleConfig = getModelConfigForRole(role, explicitRoot);
	return roleConfig && typeof roleConfig.baseURL === 'string'
		? roleConfig.baseURL
		: undefined;
}

export {
	// Core config access
	getConfig,
	writeConfig,
	ConfigurationError,
	isConfigFilePresent,
	// Validation
	validateProvider,
	validateProviderModelCombination,
	VALID_PROVIDERS,
	MODEL_MAP,
	getAvailableModels,
	// Role-specific getters (No env var overrides)
	getMainProvider,
	getMainModelId,
	getMainMaxTokens,
	getMainTemperature,
	getResearchProvider,
	getResearchModelId,
	getResearchMaxTokens,
	getResearchTemperature,
	getFallbackProvider,
	getFallbackModelId,
	getFallbackMaxTokens,
	getFallbackTemperature,
	getBaseUrlForRole,
	// Global setting getters (No env var overrides)
	getLogLevel,
	getDebugFlag,
	getDefaultNumTasks,
	getDefaultSubtasks,
	getDefaultPriority,
	getProjectName,
<<<<<<< HEAD
	getOllamaBaseUrl,
	getResponseLanguage,
=======
	getOllamaBaseURL,
	getAzureBaseURL,
	getBedrockBaseURL,
>>>>>>> 17a79d73
	getParametersForRole,
	getUserId,
	// API Key Checkers (still relevant)
	isApiKeySet,
	getMcpApiKeyStatus,
	// ADD: Function to get all provider names
	getAllProviders,
	getVertexProjectId,
	getVertexLocation
};<|MERGE_RESOLUTION|>--- conflicted
+++ resolved
@@ -61,13 +61,9 @@
 		defaultSubtasks: 5,
 		defaultPriority: 'medium',
 		projectName: 'Task Master',
-<<<<<<< HEAD
-		ollamaBaseUrl: 'http://localhost:11434/api',
+		ollamaBaseURL: 'http://localhost:11434/api',
+		bedrockBaseURL: 'https://bedrock.us-east-1.amazonaws.com',
 		responseLanguage: 'English'
-=======
-		ollamaBaseURL: 'http://localhost:11434/api',
-		bedrockBaseURL: 'https://bedrock.us-east-1.amazonaws.com'
->>>>>>> 17a79d73
 	}
 };
 
@@ -793,14 +789,10 @@
 	getDefaultSubtasks,
 	getDefaultPriority,
 	getProjectName,
-<<<<<<< HEAD
-	getOllamaBaseUrl,
-	getResponseLanguage,
-=======
 	getOllamaBaseURL,
 	getAzureBaseURL,
 	getBedrockBaseURL,
->>>>>>> 17a79d73
+	getResponseLanguage,
 	getParametersForRole,
 	getUserId,
 	// API Key Checkers (still relevant)
