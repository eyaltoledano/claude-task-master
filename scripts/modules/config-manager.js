import fs from 'fs';
import path from 'path';
import chalk from 'chalk';
import { fileURLToPath } from 'url';
import { log, findProjectRoot, resolveEnvVariable } from './utils.js';
import { LEGACY_CONFIG_FILE } from '../../src/constants/paths.js';
import { findConfigPath } from '../../src/utils/path-utils.js';
import {
	VALIDATED_PROVIDERS,
	CUSTOM_PROVIDERS,
	CUSTOM_PROVIDERS_ARRAY,
	ALL_PROVIDERS
} from '../../src/constants/providers.js';

// Calculate __dirname in ESM
const __filename = fileURLToPath(import.meta.url);
const __dirname = path.dirname(__filename);

// Load supported models from JSON file using the calculated __dirname
let MODEL_MAP;
try {
	const supportedModelsRaw = fs.readFileSync(
		path.join(__dirname, 'supported-models.json'),
		'utf-8'
	);
	MODEL_MAP = JSON.parse(supportedModelsRaw);
} catch (error) {
	console.error(
		chalk.red(
			'FATAL ERROR: Could not load supported-models.json. Please ensure the file exists and is valid JSON.'
		),
		error
	);
	MODEL_MAP = {}; // Default to empty map on error to avoid crashing, though functionality will be limited
	process.exit(1); // Exit if models can't be loaded
}

// Default configuration values (used if config file is missing or incomplete)
const DEFAULTS = {
	models: {
		main: {
			provider: 'anthropic',
			modelId: 'claude-3-7-sonnet-20250219',
			maxTokens: 64000,
			temperature: 0.2
		},
		research: {
			provider: 'perplexity',
			modelId: 'sonar-pro',
			maxTokens: 8700,
			temperature: 0.1
		},
		fallback: {
			// No default fallback provider/model initially
			provider: 'anthropic',
			modelId: 'claude-3-5-sonnet',
			maxTokens: 8192, // Default parameters if fallback IS configured
			temperature: 0.2
		}
	},
	global: {
		logLevel: 'info',
		debug: false,
		defaultSubtasks: 5,
		defaultPriority: 'medium',
		projectName: 'Task Master',
		ollamaBaseURL: 'http://localhost:11434/api',
		bedrockBaseURL: 'https://bedrock.us-east-1.amazonaws.com'
	}
};

// --- Internal Config Loading ---
let loadedConfig = null;
let loadedConfigRoot = null; // Track which root loaded the config

// Custom Error for configuration issues
class ConfigurationError extends Error {
	constructor(message) {
		super(message);
		this.name = 'ConfigurationError';
	}
}

function _loadAndValidateConfig(explicitRoot = null) {
	const defaults = DEFAULTS; // Use the defined defaults
	let rootToUse = explicitRoot;
	let configSource = explicitRoot
		? `explicit root (${explicitRoot})`
		: 'defaults (no root provided yet)';

	// ---> If no explicit root, TRY to find it <---
	if (!rootToUse) {
		rootToUse = findProjectRoot();
		if (rootToUse) {
			configSource = `found root (${rootToUse})`;
		} else {
			// No root found, return defaults immediately
			return defaults;
		}
	}
	// ---> End find project root logic <---

	// --- Find configuration file using centralized path utility ---
	const configPath = findConfigPath(null, { projectRoot: rootToUse });
	let config = { ...defaults }; // Start with a deep copy of defaults
	let configExists = false;

	if (configPath) {
		configExists = true;
		const isLegacy = configPath.endsWith(LEGACY_CONFIG_FILE);

		try {
			const rawData = fs.readFileSync(configPath, 'utf-8');
			const parsedConfig = JSON.parse(rawData);

			// Deep merge parsed config onto defaults
			config = {
				models: {
					main: { ...defaults.models.main, ...parsedConfig?.models?.main },
					research: {
						...defaults.models.research,
						...parsedConfig?.models?.research
					},
					fallback:
						parsedConfig?.models?.fallback?.provider &&
						parsedConfig?.models?.fallback?.modelId
							? { ...defaults.models.fallback, ...parsedConfig.models.fallback }
							: { ...defaults.models.fallback }
				},
				global: { ...defaults.global, ...parsedConfig?.global }
			};
			configSource = `file (${configPath})`; // Update source info

			// Issue deprecation warning if using legacy config file
			if (isLegacy) {
				console.warn(
					chalk.yellow(
						`⚠️  DEPRECATION WARNING: Found configuration in legacy location '${configPath}'. Please migrate to .taskmaster/config.json. Run 'task-master migrate' to automatically migrate your project.`
					)
				);
			}

			// --- Validation (Warn if file content is invalid) ---
			// Use log.warn for consistency
			if (!validateProvider(config.models.main.provider)) {
				console.warn(
					chalk.yellow(
						`Warning: Invalid main provider "${config.models.main.provider}" in ${configPath}. Falling back to default.`
					)
				);
				config.models.main = { ...defaults.models.main };
			}
			if (!validateProvider(config.models.research.provider)) {
				console.warn(
					chalk.yellow(
						`Warning: Invalid research provider "${config.models.research.provider}" in ${configPath}. Falling back to default.`
					)
				);
				config.models.research = { ...defaults.models.research };
			}
			if (
				config.models.fallback?.provider &&
				!validateProvider(config.models.fallback.provider)
			) {
				console.warn(
					chalk.yellow(
						`Warning: Invalid fallback provider "${config.models.fallback.provider}" in ${configPath}. Fallback model configuration will be ignored.`
					)
				);
				config.models.fallback.provider = undefined;
				config.models.fallback.modelId = undefined;
			}
		} catch (error) {
			// Use console.error for actual errors during parsing
			console.error(
				chalk.red(
					`Error reading or parsing ${configPath}: ${error.message}. Using default configuration.`
				)
			);
			config = { ...defaults }; // Reset to defaults on parse error
			configSource = `defaults (parse error at ${configPath})`;
		}
	} else {
		// Config file doesn't exist at the determined rootToUse.
		if (explicitRoot) {
			// Only warn if an explicit root was *expected*.
			console.warn(
				chalk.yellow(
					`Warning: Configuration file not found at provided project root (${explicitRoot}). Using default configuration. Run 'task-master models --setup' to configure.`
				)
			);
		} else {
			console.warn(
				chalk.yellow(
					`Warning: Configuration file not found at derived root (${rootToUse}). Using defaults.`
				)
			);
		}
		// Keep config as defaults
		config = { ...defaults };
		configSource = `defaults (no config file found at ${rootToUse})`;
	}

	return config;
}

/**
 * Gets the current configuration, loading it if necessary.
 * Handles MCP initialization context gracefully.
 * @param {string|null} explicitRoot - Optional explicit path to the project root.
 * @param {boolean} forceReload - Force reloading the config file.
 * @returns {object} The loaded configuration object.
 */
function getConfig(explicitRoot = null, forceReload = false) {
	// Determine if a reload is necessary
	const needsLoad =
		!loadedConfig ||
		forceReload ||
		(explicitRoot && explicitRoot !== loadedConfigRoot);

	if (needsLoad) {
		const newConfig = _loadAndValidateConfig(explicitRoot); // _load handles null explicitRoot

		// Only update the global cache if loading was forced or if an explicit root
		// was provided (meaning we attempted to load a specific project's config).
		// We avoid caching the initial default load triggered without an explicitRoot.
		if (forceReload || explicitRoot) {
			loadedConfig = newConfig;
			loadedConfigRoot = explicitRoot; // Store the root used for this loaded config
		}
		return newConfig; // Return the newly loaded/default config
	}

	// If no load was needed, return the cached config
	return loadedConfig;
}

/**
 * Validates if a provider name is supported.
 * Custom providers (azure, vertex, bedrock, openrouter, ollama) are always allowed.
 * Validated providers must exist in the MODEL_MAP from supported-models.json.
 * @param {string} providerName The name of the provider.
 * @returns {boolean} True if the provider is valid, false otherwise.
 */
function validateProvider(providerName) {
	// Custom providers are always allowed
	if (CUSTOM_PROVIDERS_ARRAY.includes(providerName)) {
		return true;
	}

	// Validated providers must exist in MODEL_MAP
	if (VALIDATED_PROVIDERS.includes(providerName)) {
		return !!(MODEL_MAP && MODEL_MAP[providerName]);
	}

	// Unknown providers are not allowed
	return false;
}

/**
 * Optional: Validates if a modelId is known for a given provider based on MODEL_MAP.
 * This is a non-strict validation; an unknown model might still be valid.
 * @param {string} providerName The name of the provider.
 * @param {string} modelId The model ID.
 * @returns {boolean} True if the modelId is in the map for the provider, false otherwise.
 */
function validateProviderModelCombination(providerName, modelId) {
	// If provider isn't even in our map, we can't validate the model
	if (!MODEL_MAP[providerName]) {
		return true; // Allow unknown providers or those without specific model lists
	}
	// If the provider is known, check if the model is in its list OR if the list is empty (meaning accept any)
	return (
		MODEL_MAP[providerName].length === 0 ||
		// Use .some() to check the 'id' property of objects in the array
		MODEL_MAP[providerName].some((modelObj) => modelObj.id === modelId)
	);
}

// --- Role-Specific Getters ---

function getModelConfigForRole(role, explicitRoot = null) {
	const config = getConfig(explicitRoot);
	const roleConfig = config?.models?.[role];
	if (!roleConfig) {
		log(
			'warn',
			`No model configuration found for role: ${role}. Returning default.`
		);
		return DEFAULTS.models[role] || {};
	}
	return roleConfig;
}

function getMainProvider(explicitRoot = null) {
	return getModelConfigForRole('main', explicitRoot).provider;
}

function getMainModelId(explicitRoot = null) {
	return getModelConfigForRole('main', explicitRoot).modelId;
}

function getMainMaxTokens(explicitRoot = null) {
	// Directly return value from config (which includes defaults)
	return getModelConfigForRole('main', explicitRoot).maxTokens;
}

function getMainTemperature(explicitRoot = null) {
	// Directly return value from config
	return getModelConfigForRole('main', explicitRoot).temperature;
}

function getResearchProvider(explicitRoot = null) {
	return getModelConfigForRole('research', explicitRoot).provider;
}

function getResearchModelId(explicitRoot = null) {
	return getModelConfigForRole('research', explicitRoot).modelId;
}

function getResearchMaxTokens(explicitRoot = null) {
	// Directly return value from config
	return getModelConfigForRole('research', explicitRoot).maxTokens;
}

function getResearchTemperature(explicitRoot = null) {
	// Directly return value from config
	return getModelConfigForRole('research', explicitRoot).temperature;
}

function getFallbackProvider(explicitRoot = null) {
	// Directly return value from config (will be undefined if not set)
	return getModelConfigForRole('fallback', explicitRoot).provider;
}

function getFallbackModelId(explicitRoot = null) {
	// Directly return value from config
	return getModelConfigForRole('fallback', explicitRoot).modelId;
}

function getFallbackMaxTokens(explicitRoot = null) {
	// Directly return value from config
	return getModelConfigForRole('fallback', explicitRoot).maxTokens;
}

function getFallbackTemperature(explicitRoot = null) {
	// Directly return value from config
	return getModelConfigForRole('fallback', explicitRoot).temperature;
}

// --- Global Settings Getters ---

function getGlobalConfig(explicitRoot = null) {
	const config = getConfig(explicitRoot);
	// Ensure global defaults are applied if global section is missing
	return { ...DEFAULTS.global, ...(config?.global || {}) };
}

function getLogLevel(explicitRoot = null) {
	// Directly return value from config
	return getGlobalConfig(explicitRoot).logLevel.toLowerCase();
}

function getDebugFlag(explicitRoot = null) {
	// Directly return value from config, ensure boolean
	return getGlobalConfig(explicitRoot).debug === true;
}

function getDefaultSubtasks(explicitRoot = null) {
	// Directly return value from config, ensure integer
	const val = getGlobalConfig(explicitRoot).defaultSubtasks;
	const parsedVal = parseInt(val, 10);
	return Number.isNaN(parsedVal) ? DEFAULTS.global.defaultSubtasks : parsedVal;
}

function getDefaultNumTasks(explicitRoot = null) {
	const val = getGlobalConfig(explicitRoot).defaultNumTasks;
	const parsedVal = parseInt(val, 10);
	return Number.isNaN(parsedVal) ? DEFAULTS.global.defaultNumTasks : parsedVal;
}

function getDefaultPriority(explicitRoot = null) {
	// Directly return value from config
	return getGlobalConfig(explicitRoot).defaultPriority;
}

function getProjectName(explicitRoot = null) {
	// Directly return value from config
	return getGlobalConfig(explicitRoot).projectName;
}

function getOllamaBaseURL(explicitRoot = null) {
	// Directly return value from config
	return getGlobalConfig(explicitRoot).ollamaBaseURL;
}

function getAzureBaseURL(explicitRoot = null) {
	// Directly return value from config
	return getGlobalConfig(explicitRoot).azureBaseURL;
}

function getBedrockBaseURL(explicitRoot = null) {
	// Directly return value from config
	return getGlobalConfig(explicitRoot).bedrockBaseURL;
}

/**
 * Gets the Google Cloud project ID for Vertex AI from configuration
 * @param {string|null} explicitRoot - Optional explicit path to the project root.
 * @returns {string|null} The project ID or null if not configured
 */
function getVertexProjectId(explicitRoot = null) {
	// Return value from config
	return getGlobalConfig(explicitRoot).vertexProjectId;
}

/**
 * Gets the Google Cloud location for Vertex AI from configuration
 * @param {string|null} explicitRoot - Optional explicit path to the project root.
 * @returns {string} The location or default value of "us-central1"
 */
function getVertexLocation(explicitRoot = null) {
	// Return value from config or default
	return getGlobalConfig(explicitRoot).vertexLocation || 'us-central1';
}

/**
 * Gets model parameters (maxTokens, temperature) for a specific role,
 * considering model-specific overrides from supported-models.json.
 * @param {string} role - The role ('main', 'research', 'fallback').
 * @param {string|null} explicitRoot - Optional explicit path to the project root.
 * @returns {{maxTokens: number, temperature: number}}
 */
function getParametersForRole(role, explicitRoot = null) {
	const roleConfig = getModelConfigForRole(role, explicitRoot);
	const roleMaxTokens = roleConfig.maxTokens;
	const roleTemperature = roleConfig.temperature;
	const modelId = roleConfig.modelId;
	const providerName = roleConfig.provider;

	let effectiveMaxTokens = roleMaxTokens; // Start with the role's default

	try {
		// Find the model definition in MODEL_MAP
		const providerModels = MODEL_MAP[providerName];
		if (providerModels && Array.isArray(providerModels)) {
			const modelDefinition = providerModels.find((m) => m.id === modelId);

			// Check if a model-specific max_tokens is defined and valid
			if (
				modelDefinition &&
				typeof modelDefinition.max_tokens === 'number' &&
				modelDefinition.max_tokens > 0
			) {
				const modelSpecificMaxTokens = modelDefinition.max_tokens;
				// Use the minimum of the role default and the model specific limit
				effectiveMaxTokens = Math.min(roleMaxTokens, modelSpecificMaxTokens);
				log(
					'debug',
					`Applying model-specific max_tokens (${modelSpecificMaxTokens}) for ${modelId}. Effective limit: ${effectiveMaxTokens}`
				);
			} else {
				log(
					'debug',
					`No valid model-specific max_tokens override found for ${modelId}. Using role default: ${roleMaxTokens}`
				);
			}
		} else {
			log(
				'debug',
				`No model definitions found for provider ${providerName} in MODEL_MAP. Using role default maxTokens: ${roleMaxTokens}`
			);
		}
	} catch (lookupError) {
		log(
			'warn',
			`Error looking up model-specific max_tokens for ${modelId}: ${lookupError.message}. Using role default: ${roleMaxTokens}`
		);
		// Fallback to role default on error
		effectiveMaxTokens = roleMaxTokens;
	}

	return {
		maxTokens: effectiveMaxTokens,
		temperature: roleTemperature
	};
}

/**
 * Checks if the API key for a given provider is set in the environment.
 * Checks process.env first, then session.env if session is provided, then .env file if projectRoot provided.
 * @param {string} providerName - The name of the provider (e.g., 'openai', 'anthropic').
 * @param {object|null} [session=null] - The MCP session object (optional).
 * @param {string|null} [projectRoot=null] - The project root directory (optional, for .env file check).
 * @returns {boolean} True if the API key is set, false otherwise.
 */
function isApiKeySet(providerName, session = null, projectRoot = null) {
	// Define the expected environment variable name for each provider
<<<<<<< HEAD
	if (
		providerName?.toLowerCase() === 'ollama' ||
		providerName?.toLowerCase() === 'mcp'
	) {
		return true; // Indicate key status is effectively "OK" - these providers don't use API keys
=======

	// Providers that don't require API keys for authentication
	const providersWithoutApiKeys = [
		CUSTOM_PROVIDERS.OLLAMA,
		CUSTOM_PROVIDERS.BEDROCK
	];

	if (providersWithoutApiKeys.includes(providerName?.toLowerCase())) {
		return true; // Indicate key status is effectively "OK"
>>>>>>> e4456b11
	}

	// Claude Code doesn't require an API key
	if (providerName?.toLowerCase() === 'claude-code') {
		return true; // No API key needed
	}

	const keyMap = {
		openai: 'OPENAI_API_KEY',
		anthropic: 'ANTHROPIC_API_KEY',
		google: 'GOOGLE_API_KEY',
		perplexity: 'PERPLEXITY_API_KEY',
		mistral: 'MISTRAL_API_KEY',
		azure: 'AZURE_OPENAI_API_KEY',
		openrouter: 'OPENROUTER_API_KEY',
		xai: 'XAI_API_KEY',
		vertex: 'GOOGLE_API_KEY', // Vertex uses the same key as Google
		'claude-code': 'CLAUDE_CODE_API_KEY', // Not actually used, but included for consistency
		bedrock: 'AWS_ACCESS_KEY_ID' // Bedrock uses AWS credentials
		// Add other providers as needed
	};

	const providerKey = providerName?.toLowerCase();
	if (!providerKey || !keyMap[providerKey]) {
		log('warn', `Unknown provider name: ${providerName} in isApiKeySet check.`);
		return false;
	}

	const envVarName = keyMap[providerKey];
	const apiKeyValue = resolveEnvVariable(envVarName, session, projectRoot);

	// Check if the key exists, is not empty, and is not a placeholder
	return (
		apiKeyValue &&
		apiKeyValue.trim() !== '' &&
		!/YOUR_.*_API_KEY_HERE/.test(apiKeyValue) && // General placeholder check
		!apiKeyValue.includes('KEY_HERE')
	); // Another common placeholder pattern
}

/**
 * Checks the API key status within .cursor/mcp.json for a given provider.
 * Reads the mcp.json file, finds the taskmaster-ai server config, and checks the relevant env var.
 * @param {string} providerName The name of the provider.
 * @param {string|null} projectRoot - Optional explicit path to the project root.
 * @returns {boolean} True if the key exists and is not a placeholder, false otherwise.
 */
function getMcpApiKeyStatus(providerName, projectRoot = null) {
	const rootDir = projectRoot || findProjectRoot(); // Use existing root finding
	if (!rootDir) {
		console.warn(
			chalk.yellow('Warning: Could not find project root to check mcp.json.')
		);
		return false; // Cannot check without root
	}
	const mcpConfigPath = path.join(rootDir, '.cursor', 'mcp.json');

	if (!fs.existsSync(mcpConfigPath)) {
		// console.warn(chalk.yellow('Warning: .cursor/mcp.json not found.'));
		return false; // File doesn't exist
	}

	try {
		const mcpConfigRaw = fs.readFileSync(mcpConfigPath, 'utf-8');
		const mcpConfig = JSON.parse(mcpConfigRaw);

		const mcpEnv =
			mcpConfig?.mcpServers?.['task-master-ai']?.env ||
			mcpConfig?.mcpServers?.['taskmaster-ai']?.env;
		if (!mcpEnv) {
			return false;
		}

		let apiKeyToCheck = null;
		let placeholderValue = null;

		switch (providerName) {
			case 'anthropic':
				apiKeyToCheck = mcpEnv.ANTHROPIC_API_KEY;
				placeholderValue = 'YOUR_ANTHROPIC_API_KEY_HERE';
				break;
			case 'openai':
				apiKeyToCheck = mcpEnv.OPENAI_API_KEY;
				placeholderValue = 'YOUR_OPENAI_API_KEY_HERE'; // Assuming placeholder matches OPENAI
				break;
			case 'openrouter':
				apiKeyToCheck = mcpEnv.OPENROUTER_API_KEY;
				placeholderValue = 'YOUR_OPENROUTER_API_KEY_HERE';
				break;
			case 'google':
				apiKeyToCheck = mcpEnv.GOOGLE_API_KEY;
				placeholderValue = 'YOUR_GOOGLE_API_KEY_HERE';
				break;
			case 'perplexity':
				apiKeyToCheck = mcpEnv.PERPLEXITY_API_KEY;
				placeholderValue = 'YOUR_PERPLEXITY_API_KEY_HERE';
				break;
			case 'xai':
				apiKeyToCheck = mcpEnv.XAI_API_KEY;
				placeholderValue = 'YOUR_XAI_API_KEY_HERE';
				break;
			case 'ollama':
				return true; // No key needed
			case 'claude-code':
				return true; // No key needed
			case 'mistral':
				apiKeyToCheck = mcpEnv.MISTRAL_API_KEY;
				placeholderValue = 'YOUR_MISTRAL_API_KEY_HERE';
				break;
			case 'azure':
				apiKeyToCheck = mcpEnv.AZURE_OPENAI_API_KEY;
				placeholderValue = 'YOUR_AZURE_OPENAI_API_KEY_HERE';
				break;
			case 'vertex':
				apiKeyToCheck = mcpEnv.GOOGLE_API_KEY; // Vertex uses Google API key
				placeholderValue = 'YOUR_GOOGLE_API_KEY_HERE';
				break;
			case 'bedrock':
				apiKeyToCheck = mcpEnv.AWS_ACCESS_KEY_ID; // Bedrock uses AWS credentials
				placeholderValue = 'YOUR_AWS_ACCESS_KEY_ID_HERE';
				break;
			default:
				return false; // Unknown provider
		}

		return !!apiKeyToCheck && !/KEY_HERE$/.test(apiKeyToCheck);
	} catch (error) {
		console.error(
			chalk.red(`Error reading or parsing .cursor/mcp.json: ${error.message}`)
		);
		return false;
	}
}

/**
 * Gets a list of available models based on the MODEL_MAP.
 * @returns {Array<{id: string, name: string, provider: string, swe_score: number|null, cost_per_1m_tokens: {input: number|null, output: number|null}|null, allowed_roles: string[]}>}
 */
function getAvailableModels() {
	const available = [];
	for (const [provider, models] of Object.entries(MODEL_MAP)) {
		if (models.length > 0) {
			models.forEach((modelObj) => {
				// Basic name generation - can be improved
				const modelId = modelObj.id;
				const sweScore = modelObj.swe_score;
				const cost = modelObj.cost_per_1m_tokens;
				const allowedRoles = modelObj.allowed_roles || ['main', 'fallback'];
				const nameParts = modelId
					.split('-')
					.map((p) => p.charAt(0).toUpperCase() + p.slice(1));
				// Handle specific known names better if needed
				let name = nameParts.join(' ');
				if (modelId === 'claude-3.5-sonnet-20240620')
					name = 'Claude 3.5 Sonnet';
				if (modelId === 'claude-3-7-sonnet-20250219')
					name = 'Claude 3.7 Sonnet';
				if (modelId === 'gpt-4o') name = 'GPT-4o';
				if (modelId === 'gpt-4-turbo') name = 'GPT-4 Turbo';
				if (modelId === 'sonar-pro') name = 'Perplexity Sonar Pro';
				if (modelId === 'sonar-mini') name = 'Perplexity Sonar Mini';

				available.push({
					id: modelId,
					name: name,
					provider: provider,
					swe_score: sweScore,
					cost_per_1m_tokens: cost,
					allowed_roles: allowedRoles,
					max_tokens: modelObj.max_tokens
				});
			});
		} else {
			// For providers with empty lists (like ollama), maybe add a placeholder or skip
			available.push({
				id: `[${provider}-any]`,
				name: `Any (${provider})`,
				provider: provider
			});
		}
	}
	return available;
}

/**
 * Writes the configuration object to the file.
 * @param {Object} config The configuration object to write.
 * @param {string|null} explicitRoot - Optional explicit path to the project root.
 * @returns {boolean} True if successful, false otherwise.
 */
function writeConfig(config, explicitRoot = null) {
	// ---> Determine root path reliably <---
	let rootPath = explicitRoot;
	if (explicitRoot === null || explicitRoot === undefined) {
		// Logic matching _loadAndValidateConfig
		const foundRoot = findProjectRoot(); // *** Explicitly call findProjectRoot ***
		if (!foundRoot) {
			console.error(
				chalk.red(
					'Error: Could not determine project root. Configuration not saved.'
				)
			);
			return false;
		}
		rootPath = foundRoot;
	}
	// ---> End determine root path logic <---

	// Use new config location: .taskmaster/config.json
	const taskmasterDir = path.join(rootPath, '.taskmaster');
	const configPath = path.join(taskmasterDir, 'config.json');

	try {
		// Ensure .taskmaster directory exists
		if (!fs.existsSync(taskmasterDir)) {
			fs.mkdirSync(taskmasterDir, { recursive: true });
		}

		fs.writeFileSync(configPath, JSON.stringify(config, null, 2));
		loadedConfig = config; // Update the cache after successful write
		return true;
	} catch (error) {
		console.error(
			chalk.red(
				`Error writing configuration to ${configPath}: ${error.message}`
			)
		);
		return false;
	}
}

/**
 * Checks if a configuration file exists at the project root (new or legacy location)
 * @param {string|null} explicitRoot - Optional explicit path to the project root
 * @returns {boolean} True if the file exists, false otherwise
 */
function isConfigFilePresent(explicitRoot = null) {
	return findConfigPath(null, { projectRoot: explicitRoot }) !== null;
}

/**
 * Gets the user ID from the configuration.
 * @param {string|null} explicitRoot - Optional explicit path to the project root.
 * @returns {string|null} The user ID or null if not found.
 */
function getUserId(explicitRoot = null) {
	const config = getConfig(explicitRoot);
	if (!config.global) {
		config.global = {}; // Ensure global object exists
	}
	if (!config.global.userId) {
		config.global.userId = '1234567890';
		// Attempt to write the updated config.
		// It's important that writeConfig correctly resolves the path
		// using explicitRoot, similar to how getConfig does.
		const success = writeConfig(config, explicitRoot);
		if (!success) {
			// Log an error or handle the failure to write,
			// though for now, we'll proceed with the in-memory default.
			log(
				'warning',
				'Failed to write updated configuration with new userId. Please let the developers know.'
			);
		}
	}
	return config.global.userId;
}

/**
 * Gets a list of all known provider names (both validated and custom).
 * @returns {string[]} An array of all provider names.
 */
function getAllProviders() {
	return ALL_PROVIDERS;
}

function getBaseUrlForRole(role, explicitRoot = null) {
	const roleConfig = getModelConfigForRole(role, explicitRoot);
	if (roleConfig && typeof roleConfig.baseURL === 'string') {
		return roleConfig.baseURL;
	}
	const provider = roleConfig?.provider;
	if (provider) {
		const envVarName = `${provider.toUpperCase()}_BASE_URL`;
		return resolveEnvVariable(envVarName, null, explicitRoot);
	}
	return undefined;
}

export {
	// Core config access
	getConfig,
	writeConfig,
	ConfigurationError,
	isConfigFilePresent,
	// Validation
	validateProvider,
	validateProviderModelCombination,
	VALIDATED_PROVIDERS,
	CUSTOM_PROVIDERS,
	ALL_PROVIDERS,
	MODEL_MAP,
	getAvailableModels,
	// Role-specific getters (No env var overrides)
	getMainProvider,
	getMainModelId,
	getMainMaxTokens,
	getMainTemperature,
	getResearchProvider,
	getResearchModelId,
	getResearchMaxTokens,
	getResearchTemperature,
	getFallbackProvider,
	getFallbackModelId,
	getFallbackMaxTokens,
	getFallbackTemperature,
	getBaseUrlForRole,
	// Global setting getters (No env var overrides)
	getLogLevel,
	getDebugFlag,
	getDefaultNumTasks,
	getDefaultSubtasks,
	getDefaultPriority,
	getProjectName,
	getOllamaBaseURL,
	getAzureBaseURL,
	getBedrockBaseURL,
	getParametersForRole,
	getUserId,
	// API Key Checkers (still relevant)
	isApiKeySet,
	getMcpApiKeyStatus,
	// ADD: Function to get all provider names
	getAllProviders,
	getVertexProjectId,
	getVertexLocation
};<|MERGE_RESOLUTION|>--- conflicted
+++ resolved
@@ -496,23 +496,16 @@
  */
 function isApiKeySet(providerName, session = null, projectRoot = null) {
 	// Define the expected environment variable name for each provider
-<<<<<<< HEAD
-	if (
-		providerName?.toLowerCase() === 'ollama' ||
-		providerName?.toLowerCase() === 'mcp'
-	) {
-		return true; // Indicate key status is effectively "OK" - these providers don't use API keys
-=======
 
 	// Providers that don't require API keys for authentication
 	const providersWithoutApiKeys = [
 		CUSTOM_PROVIDERS.OLLAMA,
-		CUSTOM_PROVIDERS.BEDROCK
+		CUSTOM_PROVIDERS.BEDROCK,
+		CUSTOM_PROVIDERS.MCP,
 	];
 
 	if (providersWithoutApiKeys.includes(providerName?.toLowerCase())) {
 		return true; // Indicate key status is effectively "OK"
->>>>>>> e4456b11
 	}
 
 	// Claude Code doesn't require an API key
